/*
 * Copyright (c) 1995, 2020, Oracle and/or its affiliates. All rights reserved.
 * DO NOT ALTER OR REMOVE COPYRIGHT NOTICES OR THIS FILE HEADER.
 *
 * This code is free software; you can redistribute it and/or modify it
 * under the terms of the GNU General Public License version 2 only, as
 * published by the Free Software Foundation.  Oracle designates this
 * particular file as subject to the "Classpath" exception as provided
 * by Oracle in the LICENSE file that accompanied this code.
 *
 * This code is distributed in the hope that it will be useful, but WITHOUT
 * ANY WARRANTY; without even the implied warranty of MERCHANTABILITY or
 * FITNESS FOR A PARTICULAR PURPOSE.  See the GNU General Public License
 * version 2 for more details (a copy is included in the LICENSE file that
 * accompanied this code).
 *
 * You should have received a copy of the GNU General Public License version
 * 2 along with this work; if not, write to the Free Software Foundation,
 * Inc., 51 Franklin St, Fifth Floor, Boston, MA 02110-1301 USA.
 *
 * Please contact Oracle, 500 Oracle Parkway, Redwood Shores, CA 94065 USA
 * or visit www.oracle.com if you need additional information or have any
 * questions.
 */

package java.net;

import java.io.IOException;
<<<<<<< HEAD
=======
import java.util.Collections;
import java.util.Enumeration;
import java.util.Set;

>>>>>>> b21e04af
/**
 * The multicast datagram socket class is useful for sending
 * and receiving IP multicast packets. A MulticastSocket is
 * a (UDP) DatagramSocket, with additional capabilities for
 * joining "groups" of other multicast hosts on the internet.
 * <P>
 * A multicast group is specified by a class D IP address
 * and by a standard UDP port number. Class D IP addresses
 * are in the range {@code 224.0.0.0} to {@code 239.255.255.255},
 * inclusive. The address 224.0.0.0 is reserved and should not be used.
 * <P>
 * One would join a multicast group by first creating a MulticastSocket
 * with the desired port, then invoking the
 * <CODE>joinGroup(InetAddress groupAddr)</CODE>
 * method:
 * <PRE>
 * // join a Multicast group and send the group salutations
 * ...
 * String msg = "Hello";
 * InetAddress mcastaddr = InetAddress.getByName("228.5.6.7");
 * InetSocketAddress group = new InetSocketAddress(mcastaddr, port);
 * NetworkInterface netIf = NetworkInterface.getByName("bge0");
 * MulticastSocket s = new MulticastSocket(6789);
 *
 * s.joinGroup(group, netIf);
 * byte[] msgBytes = msg.getBytes(StandardCharsets.UTF_8);
 * DatagramPacket hi = new DatagramPacket(msgBytes, msgBytes.length,
 *                                        group, 6789);
 * s.send(hi);
 * // get their responses!
 * byte[] buf = new byte[1000];
 * DatagramPacket recv = new DatagramPacket(buf, buf.length);
 * s.receive(recv);
 * ...
 * // OK, I'm done talking - leave the group...
 * s.leaveGroup(group, netIf);
 * </PRE>
 *
 * When one sends a message to a multicast group, <B>all</B> subscribing
 * recipients to that host and port receive the message (within the
 * time-to-live range of the packet, see below). The socket needn't
 * be a member of the multicast group to send messages to it.
 * <P>
 * When a socket subscribes to a multicast group/port, it receives
 * datagrams sent by other hosts to the group/port, as do all other
 * members of the group and port.  A socket relinquishes membership
 * in a group by the leaveGroup(SocketAddress mcastaddr, NetworkInterface netIf)
 * method.
 * <B>Multiple MulticastSockets</B> may subscribe to a multicast group
 * and port concurrently, and they will all receive group datagrams.
 *
 * <p> The {@code DatagramSocket} and {@code MulticastSocket}
 * classes define convenience methods to set and get several
 * socket options. Like {@code DatagramSocket} this class also
 * supports the {@link #setOption(SocketOption, Object) setOption}
 * and {@link #getOption(SocketOption) getOption} methods to set
 * and query socket options.
 * In addition to the socket options supported by
 * <a href="DatagramSocket.html#SocketOptions">{@code DatagramSocket}</a>, a
 * {@code MulticastSocket} supports the following socket options:
 * <blockquote>
 * <a id="MulticastOptions"></a>
 * <table class="striped">
 * <caption style="display:none">Socket options</caption>
 * <thead>
 *   <tr>
 *     <th scope="col">Option Name</th>
 *     <th scope="col">Description</th>
 *   </tr>
 * </thead>
 * <tbody>
 *   <tr>
 *     <th scope="row"> {@link java.net.StandardSocketOptions#IP_MULTICAST_IF IP_MULTICAST_IF} </th>
 *     <td> The network interface for Internet Protocol (IP) multicast datagrams </td>
 *   </tr>
 *   <tr>
 *     <th scope="row"> {@link java.net.StandardSocketOptions#IP_MULTICAST_TTL
 *       IP_MULTICAST_TTL} </th>
 *     <td> The <em>time-to-live</em> for Internet Protocol (IP) multicast
 *       datagrams </td>
 *   </tr>
 *   <tr>
 *     <th scope="row"> {@link java.net.StandardSocketOptions#IP_MULTICAST_LOOP
 *       IP_MULTICAST_LOOP} </th>
 *     <td> Loopback for Internet Protocol (IP) multicast datagrams </td>
 *   </tr>
 * </tbody>
 * </table>
 * </blockquote>
 * Additional (implementation specific) options may also be supported.
 *
 * @author Pavani Diwanji
 * @since 1.1
 */
public class MulticastSocket extends DatagramSocket {

    private final MulticastSocket multicastDelegate;

    private static DatagramSocket createMulticastSocket(SocketAddress bindaddr) throws SocketException {
        try {
            if (USE_PLAIN_DATAGRAM_SOCKET || DatagramSocket.factory != null) {
                return NetDatagramSocket.create(bindaddr, true);
            } else {
                return NioMulticastSocket.create(bindaddr);
            }
        } catch (IOException ioe) {
            throw DatagramSocket.toSocketException(ioe);
        }
    }

    /**
     * Create a multicast socket.
     *
     * <p>
     * If there is a security manager, its {@code checkListen} method is first
     * called with 0 as its argument to ensure the operation is allowed. This
     * could result in a SecurityException.
     * <p>
     * When the socket is created the
     * {@link DatagramSocket#setReuseAddress(boolean)} method is called to
     * enable the SO_REUSEADDR socket option.
     *
     * @throws    IOException if an I/O exception occurs while creating the
     * MulticastSocket
     * @throws    SecurityException if a security manager exists and its
     * {@code checkListen} method doesn't allow the operation.
     * @see SecurityManager#checkListen
     * @see java.net.DatagramSocket#setReuseAddress(boolean)
     * @see java.net.DatagramSocketImpl#setOption(SocketOption, Object)
     */
    public MulticastSocket() throws IOException {
        this(new InetSocketAddress(0));
    }

    /**
     * Create a multicast socket and bind it to a specific port.
     *
     * <p>If there is a security manager,
     * its {@code checkListen} method is first called
     * with the {@code port} argument
     * as its argument to ensure the operation is allowed.
     * This could result in a SecurityException.
     * <p>
     * When the socket is created the
     * {@link DatagramSocket#setReuseAddress(boolean)} method is
     * called to enable the SO_REUSEADDR socket option.
     *
     * @param     port port to use
     * @throws    IOException if an I/O exception occurs
     *            while creating the MulticastSocket
     * @throws    SecurityException  if a security manager exists and its
     *            {@code checkListen} method doesn't allow the operation.
     * @see       SecurityManager#checkListen
     * @see       java.net.DatagramSocket#setReuseAddress(boolean)
     */
    public MulticastSocket(int port) throws IOException {
        this(new InetSocketAddress(port));
    }

    /**
     * Create a MulticastSocket bound to the specified socket address.
     * <p>
     * Or, if the address is {@code null}, create an unbound socket.
     *
     * <p>If there is a security manager,
     * its {@code checkListen} method is first called
     * with the SocketAddress port as its argument to ensure the operation is allowed.
     * This could result in a SecurityException.
     * <p>
     * When the socket is created the
     * {@link DatagramSocket#setReuseAddress(boolean)} method is
     * called to enable the SO_REUSEADDR socket option.
     *
     * @param    bindaddr Socket address to bind to, or {@code null} for
     *           an unbound socket.
     * @throws   IOException if an I/O exception occurs
     *           while creating the MulticastSocket
     * @throws   SecurityException  if a security manager exists and its
     *           {@code checkListen} method doesn't allow the operation.
     * @see      SecurityManager#checkListen
     * @see      java.net.DatagramSocket#setReuseAddress(boolean)
     *
     * @since 1.4
     */
    public MulticastSocket(SocketAddress bindaddr) throws IOException {
        super(createMulticastSocket(bindaddr));
        multicastDelegate = ((MulticastSocket) socket());
        assert multicastDelegate != null;
    }

<<<<<<< HEAD
    // This constructor is used by NioMulticastSocket.
    // In this case the delegate is a plain DatagramSocket, and the
    // multicastDelegate is null, since the subclass doesn't delegate any
    // MulticastSocket calls.
    MulticastSocket(DatagramSocket socket)  {
        super(checkDatagramSocket(socket));
        this.multicastDelegate = null;
    }
=======
        // No further initialization when this is a DatagramChannel socket adaptor
        if (this instanceof sun.nio.ch.DatagramSocketAdaptor)
            return;

        // Enable SO_REUSEADDR before binding
        setReuseAddress(true);
>>>>>>> b21e04af

    static DatagramSocket checkDatagramSocket(DatagramSocket socket) {
        assert socket == null || socket != null
                && socket.getClass() != DatagramSocket.class
                && socket.getClass() != MulticastSocket.class;
        if (socket != null && socket.getClass().getModule() != Object.class.getModule()) {
            throw new InternalError("delegate not in java.base");
        }
        return socket;
    }

    private MulticastSocket multicastDelegate() {
        if (multicastDelegate == null) throw new InternalError("should not come here");
        return multicastDelegate;
    }

    /**
     * Set the default time-to-live for multicast packets sent out
     * on this {@code MulticastSocket} in order to control the
     * scope of the multicasts.
     *
     * <p>The ttl is an <b>unsigned</b> 8-bit quantity, and so <B>must</B> be
     * in the range {@code 0 <= ttl <= 0xFF }.
     *
     * @param      ttl the time-to-live
     * @throws     IOException if an I/O exception occurs
     *             while setting the default time-to-live value
     * @deprecated use the setTimeToLive method instead, which uses
     *             <b>int</b> instead of <b>byte</b> as the type for ttl.
     * @see #getTTL()
     */
    @Deprecated
    public void setTTL(byte ttl) throws IOException {
        multicastDelegate().setTTL(ttl);
    }

    /**
     * Set the default time-to-live for multicast packets sent out
     * on this {@code MulticastSocket} in order to control the
     * scope of the multicasts.
     *
     * <P> The ttl <B>must</B> be in the range {@code  0 <= ttl <=
     * 255} or an {@code IllegalArgumentException} will be thrown.
     * Multicast packets sent with a TTL of {@code 0} are not transmitted
     * on the network but may be delivered locally.
     *
     * @param  ttl
     *         the time-to-live
     *
     * @throws  IOException
     *          if an I/O exception occurs while setting the
     *          default time-to-live value
     *
     * @see #getTimeToLive()
     * @since 1.2
     */
    public void setTimeToLive(int ttl) throws IOException {
        multicastDelegate().setTimeToLive(ttl);
    }

    /**
     * Get the default time-to-live for multicast packets sent out on
     * the socket.
     *
     * @throws    IOException if an I/O exception occurs
     * while getting the default time-to-live value
     * @return the default time-to-live value
     * @deprecated use the getTimeToLive method instead, which returns
     * an <b>int</b> instead of a <b>byte</b>.
     * @see #setTTL(byte)
     */
    @Deprecated
    public byte getTTL() throws IOException {
        return multicastDelegate().getTTL();
    }

    /**
     * Get the default time-to-live for multicast packets sent out on
     * the socket.
     * @throws    IOException if an I/O exception occurs while
     * getting the default time-to-live value
     * @return the default time-to-live value
     * @see #setTimeToLive(int)
     * @since 1.2
     */
    public int getTimeToLive() throws IOException {
        return multicastDelegate().getTimeToLive();
    }

    /**
     * Joins a multicast group. Its behavior may be affected by
     * {@code setInterface} or {@code setNetworkInterface}.
     *
     * <p>If there is a security manager, this method first
     * calls its {@code checkMulticast} method with the
     * {@code mcastaddr} argument as its argument.
     *
     * @param      mcastaddr is the multicast address to join
     * @throws     IOException if there is an error joining,
     *             or when the address is not a multicast address,
     *             or the platform does not support multicasting
     * @throws     SecurityException if a security manager exists and its
     *             {@code checkMulticast} method doesn't allow the join.
     * @deprecated This method does not accept the network interface on
     *             which to join the multicast group. Use
     *             {@link #joinGroup(SocketAddress, NetworkInterface)} instead.
     * @see        SecurityManager#checkMulticast(InetAddress)
     */
    @Deprecated(since="14")
    public void joinGroup(InetAddress mcastaddr) throws IOException {
        multicastDelegate().joinGroup(mcastaddr);
    }

    /**
     * Leave a multicast group. Its behavior may be affected by
     * {@code setInterface} or {@code setNetworkInterface}.
     *
     * <p>If there is a security manager, this method first
     * calls its {@code checkMulticast} method with the
     * {@code mcastaddr} argument as its argument.
     *
     * @param      mcastaddr is the multicast address to leave
     * @throws     IOException if there is an error leaving
     *             or when the address is not a multicast address.
     * @throws     SecurityException if a security manager exists and its
     *             {@code checkMulticast} method doesn't allow the operation.
     * @deprecated This method does not accept the network interface on which
     *             to leave the multicast group. Use
     *             {@link #leaveGroup(SocketAddress, NetworkInterface)} instead.
     * @see        SecurityManager#checkMulticast(InetAddress)
     */
    @Deprecated(since="14")
    public void leaveGroup(InetAddress mcastaddr) throws IOException {
        multicastDelegate().leaveGroup(mcastaddr);
    }

    /**
     * Joins the specified multicast group at the specified interface.
     *
     * <p>If there is a security manager, this method first
     * calls its {@code checkMulticast} method
     * with the {@code mcastaddr} argument
     * as its argument.
     *
     * @param  mcastaddr is the multicast address to join
     * @param  netIf specifies the local interface to receive multicast
     *         datagram packets, or {@code null} to defer to the interface set by
     *         {@link MulticastSocket#setInterface(InetAddress)} or
     *         {@link MulticastSocket#setNetworkInterface(NetworkInterface)}.
     *         If {@code null}, and no interface has been set, the behaviour is
     *         unspecified: any interface may be selected or the operation may fail
     *         with a {@code SocketException}.
     * @throws IOException if there is an error joining, or when the address
     *         is not a multicast address, or the platform does not support
     *         multicasting
     * @throws SecurityException if a security manager exists and its
     *         {@code checkMulticast} method doesn't allow the join.
     * @throws IllegalArgumentException if mcastaddr is {@code null} or is a
     *         SocketAddress subclass not supported by this socket
     * @see    SecurityManager#checkMulticast(InetAddress)
     * @since  1.4
     */
    public void joinGroup(SocketAddress mcastaddr, NetworkInterface netIf)
        throws IOException {
        multicastDelegate().joinGroup(mcastaddr, netIf);
    }

    /**
     * Leave a multicast group on a specified local interface.
     *
     * <p>If there is a security manager, this method first
     * calls its {@code checkMulticast} method with the
     * {@code mcastaddr} argument as its argument.
     *
     * @param  mcastaddr is the multicast address to leave
     * @param  netIf specifies the local interface or {@code null} to defer
     *         to the interface set by
     *         {@link MulticastSocket#setInterface(InetAddress)} or
     *         {@link MulticastSocket#setNetworkInterface(NetworkInterface)}.
     *         If {@code null}, and no interface has been set, the behaviour
     *         is unspecified: any interface may be selected or the operation
     *         may fail with a {@code SocketException}.
     * @throws IOException if there is an error leaving or when the address
     *         is not a multicast address.
     * @throws SecurityException if a security manager exists and its
     *         {@code checkMulticast} method doesn't allow the operation.
     * @throws IllegalArgumentException if mcastaddr is {@code null} or is a
     *         SocketAddress subclass not supported by this socket.
     * @see    SecurityManager#checkMulticast(InetAddress)
     * @since  1.4
     */
    public void leaveGroup(SocketAddress mcastaddr, NetworkInterface netIf)
        throws IOException {
        multicastDelegate().leaveGroup(mcastaddr, netIf);
     }

    /**
     * Set the multicast network interface used by methods
     * whose behavior would be affected by the value of the
     * network interface. Useful for multihomed hosts.
     *
     * @param      inf the InetAddress
     * @throws     SocketException if there is an error in
     *             the underlying protocol, such as a TCP error.
     * @deprecated The InetAddress may not uniquely identify
     *             the network interface. Use
     *             {@link #setNetworkInterface(NetworkInterface)} instead.
     * @see        #getInterface()
     */
    @Deprecated(since="14")
    public void setInterface(InetAddress inf) throws SocketException {
        multicastDelegate().setInterface(inf);
    }

    /**
     * Retrieve the address of the network interface used for
     * multicast packets.
     *
     * @return     An {@code InetAddress} representing the address
     *             of the network interface used for multicast packets,
     *             or if no interface has been set, an {@code InetAddress}
     *             representing any local address.
     * @throws     SocketException if there is an error in the
     *             underlying protocol, such as a TCP error.
     * @deprecated The network interface may not be uniquely identified by
     *             the InetAddress returned.
     *             Use {@link #getNetworkInterface()} instead.
     * @see        #setInterface(java.net.InetAddress)
     */
    @Deprecated(since="14")
    public InetAddress getInterface() throws SocketException {
        return multicastDelegate().getInterface();
    }

    /**
     * Specify the network interface for outgoing multicast datagrams
     * sent on this socket.
     *
     * @param netIf the interface
     * @throws    SocketException if there is an error in
     * the underlying protocol, such as a TCP error.
     * @see #getNetworkInterface()
     * @since 1.4
     */
    public void setNetworkInterface(NetworkInterface netIf)
        throws SocketException {
        multicastDelegate().setNetworkInterface(netIf);
    }

    /**
     * Get the multicast network interface set.
     *
     * @throws SocketException if there is an error in
     *         the underlying protocol, such as a TCP error.
     * @return The multicast {@code NetworkInterface} currently set. A placeholder
     *         NetworkInterface is returned when there is no interface set; it has
     *         a single InetAddress to represent any local address.
     * @see    #setNetworkInterface(NetworkInterface)
     * @since  1.4
     */
    public NetworkInterface getNetworkInterface() throws SocketException {
        return multicastDelegate().getNetworkInterface();
    }

    /**
     * Disable/Enable local loopback of multicast datagrams
     * The option is used by the platform's networking code as a hint
     * for setting whether multicast data will be looped back to
     * the local socket.
     *
     * <p>Because this option is a hint, applications that want to
     * verify what loopback mode is set to should call
     * {@link #getLoopbackMode()}
     * @param      disable {@code true} to disable the LoopbackMode
     * @throws     SocketException if an error occurs while setting the value
     * @since      1.4
     * @deprecated Use {@link #setOption(SocketOption, Object)} with
     *             {@link java.net.StandardSocketOptions#IP_MULTICAST_LOOP}
     *             instead. The loopback mode is enabled by default,
     *             {@code MulticastSocket.setOption(StandardSocketOptions.IP_MULTICAST_LOOP, false)}
     *             disables it.
     * @see        #getLoopbackMode
     */
    @Deprecated(since="14")
    public void setLoopbackMode(boolean disable) throws SocketException {
        multicastDelegate().setLoopbackMode(disable);
    }

    /**
     * Get the setting for local loopback of multicast datagrams.
     *
     * @throws     SocketException if an error occurs while getting the value
     * @return     true if the LoopbackMode has been disabled
     * @since      1.4
     * @deprecated Use {@link #getOption(SocketOption)} with
     *             {@link java.net.StandardSocketOptions#IP_MULTICAST_LOOP}
     *             instead.
     * @see        #setLoopbackMode
     */
    @Deprecated(since="14")
    public boolean getLoopbackMode() throws SocketException {
        return multicastDelegate().getLoopbackMode();
    }

    /**
     * Sends a datagram packet to the destination, with a TTL (time-
     * to-live) other than the default for the socket.  This method
     * need only be used in instances where a particular TTL is desired;
     * otherwise it is preferable to set a TTL once on the socket, and
     * use that default TTL for all packets.  This method does <B>not
     * </B> alter the default TTL for the socket. Its behavior may be
     * affected by {@code setInterface}.
     *
     * <p>If there is a security manager, this method first performs some
     * security checks. First, if {@code p.getAddress().isMulticastAddress()}
     * is true, this method calls the
     * security manager's {@code checkMulticast} method
     * with {@code p.getAddress()} and {@code ttl} as its arguments.
     * If the evaluation of that expression is false,
     * this method instead calls the security manager's
     * {@code checkConnect} method with arguments
     * {@code p.getAddress().getHostAddress()} and
     * {@code p.getPort()}. Each call to a security manager method
     * could result in a SecurityException if the operation is not allowed.
     *
     * @param p is the packet to be sent. The packet should contain
     * the destination multicast ip address and the data to be sent.
     * One does not need to be the member of the group to send
     * packets to a destination multicast address.
     * @param ttl optional time to live for multicast packet.
     * default ttl is 1.
     *
     * @throws     IOException is raised if an error occurs i.e
     *             error while setting ttl.
     * @throws     SecurityException  if a security manager exists and its
     *             {@code checkMulticast} or {@code checkConnect}
     *             method doesn't allow the send.
     * @throws     PortUnreachableException may be thrown if the socket is connected
     *             to a currently unreachable destination. Note, there is no
     *             guarantee that the exception will be thrown.
     * @throws     IllegalArgumentException if the socket is connected,
     *             and connected address and packet address differ, or
     *             if the socket is not connected and the packet address
     *             is not set or if its port is out of range.
     *
     *
     * @deprecated Use the following code or its equivalent instead:
     *  ......
     *  int ttl = mcastSocket.getTimeToLive();
     *  mcastSocket.setTimeToLive(newttl);
     *  mcastSocket.send(p);
     *  mcastSocket.setTimeToLive(ttl);
     *  ......
     *
     * @see DatagramSocket#send
     * @see DatagramSocket#receive
     * @see SecurityManager#checkMulticast(java.net.InetAddress, byte)
     * @see SecurityManager#checkConnect
     */
    @Deprecated
    public void send(DatagramPacket p, byte ttl)
        throws IOException {
<<<<<<< HEAD
        multicastDelegate().send(p, ttl);
=======
            if (isClosed())
                throw new SocketException("Socket is closed");
            synchronized(ttlLock) {
                synchronized(p) {
                    InetAddress packetAddress = p.getAddress();
                    int packetPort = p.getPort();
                    checkAddress(packetAddress, "send");
                    if (connectState == ST_NOT_CONNECTED) {
                        if (packetAddress == null) {
                            throw new IllegalArgumentException("Address not set");
                        }
                        if (packetPort < 0 || packetPort > 0xFFFF)
                            throw new IllegalArgumentException("port out of range:" + packetPort);
                        // Security manager makes sure that the multicast address
                        // is allowed one and that the ttl used is less
                        // than the allowed maxttl.
                        SecurityManager security = System.getSecurityManager();
                        if (security != null) {
                            if (packetAddress.isMulticastAddress()) {
                                security.checkMulticast(packetAddress, ttl);
                            } else {
                                security.checkConnect(packetAddress.getHostAddress(),
                                        packetPort);
                            }
                        }
                    } else {
                        // we're connected
                        if (packetAddress == null) {
                            p.setAddress(connectedAddress);
                            p.setPort(connectedPort);
                        } else if ((!packetAddress.equals(connectedAddress)) ||
                                packetPort != connectedPort) {
                            throw new IllegalArgumentException("connected address and packet address" +
                                                        " differ");
                        }
                    }
                    byte dttl = getTTL();
                    try {
                        if (ttl != dttl) {
                            // set the ttl
                            getImpl().setTTL(ttl);
                        }
                        // call the datagram method to send
                        getImpl().send(p);
                    } finally {
                        // set it back to default
                        if (ttl != dttl) {
                            getImpl().setTTL(dttl);
                        }
                    }
                } // synch p
            }  //synch ttl
    } //method

    private static Set<SocketOption<?>> options;
    private static boolean optionsSet = false;

    @Override
    public Set<SocketOption<?>> supportedOptions() {
        synchronized (MulticastSocket.class) {
            if (optionsSet) {
                return options;
            }
            try {
                DatagramSocketImpl impl = getImpl();
                options = Collections.unmodifiableSet(impl.supportedOptions());
            } catch (SocketException ex) {
                options = Collections.emptySet();
            }
            optionsSet = true;
            return options;
        }
>>>>>>> b21e04af
    }
}<|MERGE_RESOLUTION|>--- conflicted
+++ resolved
@@ -26,13 +26,6 @@
 package java.net;
 
 import java.io.IOException;
-<<<<<<< HEAD
-=======
-import java.util.Collections;
-import java.util.Enumeration;
-import java.util.Set;
-
->>>>>>> b21e04af
 /**
  * The multicast datagram socket class is useful for sending
  * and receiving IP multicast packets. A MulticastSocket is
@@ -223,7 +216,6 @@
         assert multicastDelegate != null;
     }
 
-<<<<<<< HEAD
     // This constructor is used by NioMulticastSocket.
     // In this case the delegate is a plain DatagramSocket, and the
     // multicastDelegate is null, since the subclass doesn't delegate any
@@ -232,14 +224,6 @@
         super(checkDatagramSocket(socket));
         this.multicastDelegate = null;
     }
-=======
-        // No further initialization when this is a DatagramChannel socket adaptor
-        if (this instanceof sun.nio.ch.DatagramSocketAdaptor)
-            return;
-
-        // Enable SO_REUSEADDR before binding
-        setReuseAddress(true);
->>>>>>> b21e04af
 
     static DatagramSocket checkDatagramSocket(DatagramSocket socket) {
         assert socket == null || socket != null
@@ -602,81 +586,6 @@
     @Deprecated
     public void send(DatagramPacket p, byte ttl)
         throws IOException {
-<<<<<<< HEAD
         multicastDelegate().send(p, ttl);
-=======
-            if (isClosed())
-                throw new SocketException("Socket is closed");
-            synchronized(ttlLock) {
-                synchronized(p) {
-                    InetAddress packetAddress = p.getAddress();
-                    int packetPort = p.getPort();
-                    checkAddress(packetAddress, "send");
-                    if (connectState == ST_NOT_CONNECTED) {
-                        if (packetAddress == null) {
-                            throw new IllegalArgumentException("Address not set");
-                        }
-                        if (packetPort < 0 || packetPort > 0xFFFF)
-                            throw new IllegalArgumentException("port out of range:" + packetPort);
-                        // Security manager makes sure that the multicast address
-                        // is allowed one and that the ttl used is less
-                        // than the allowed maxttl.
-                        SecurityManager security = System.getSecurityManager();
-                        if (security != null) {
-                            if (packetAddress.isMulticastAddress()) {
-                                security.checkMulticast(packetAddress, ttl);
-                            } else {
-                                security.checkConnect(packetAddress.getHostAddress(),
-                                        packetPort);
-                            }
-                        }
-                    } else {
-                        // we're connected
-                        if (packetAddress == null) {
-                            p.setAddress(connectedAddress);
-                            p.setPort(connectedPort);
-                        } else if ((!packetAddress.equals(connectedAddress)) ||
-                                packetPort != connectedPort) {
-                            throw new IllegalArgumentException("connected address and packet address" +
-                                                        " differ");
-                        }
-                    }
-                    byte dttl = getTTL();
-                    try {
-                        if (ttl != dttl) {
-                            // set the ttl
-                            getImpl().setTTL(ttl);
-                        }
-                        // call the datagram method to send
-                        getImpl().send(p);
-                    } finally {
-                        // set it back to default
-                        if (ttl != dttl) {
-                            getImpl().setTTL(dttl);
-                        }
-                    }
-                } // synch p
-            }  //synch ttl
-    } //method
-
-    private static Set<SocketOption<?>> options;
-    private static boolean optionsSet = false;
-
-    @Override
-    public Set<SocketOption<?>> supportedOptions() {
-        synchronized (MulticastSocket.class) {
-            if (optionsSet) {
-                return options;
-            }
-            try {
-                DatagramSocketImpl impl = getImpl();
-                options = Collections.unmodifiableSet(impl.supportedOptions());
-            } catch (SocketException ex) {
-                options = Collections.emptySet();
-            }
-            optionsSet = true;
-            return options;
-        }
->>>>>>> b21e04af
     }
 }