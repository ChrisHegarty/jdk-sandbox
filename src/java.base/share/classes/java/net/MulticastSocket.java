/*
 * Copyright (c) 1995, 2020, Oracle and/or its affiliates. All rights reserved.
 * DO NOT ALTER OR REMOVE COPYRIGHT NOTICES OR THIS FILE HEADER.
 *
 * This code is free software; you can redistribute it and/or modify it
 * under the terms of the GNU General Public License version 2 only, as
 * published by the Free Software Foundation.  Oracle designates this
 * particular file as subject to the "Classpath" exception as provided
 * by Oracle in the LICENSE file that accompanied this code.
 *
 * This code is distributed in the hope that it will be useful, but WITHOUT
 * ANY WARRANTY; without even the implied warranty of MERCHANTABILITY or
 * FITNESS FOR A PARTICULAR PURPOSE.  See the GNU General Public License
 * version 2 for more details (a copy is included in the LICENSE file that
 * accompanied this code).
 *
 * You should have received a copy of the GNU General Public License version
 * 2 along with this work; if not, write to the Free Software Foundation,
 * Inc., 51 Franklin St, Fifth Floor, Boston, MA 02110-1301 USA.
 *
 * Please contact Oracle, 500 Oracle Parkway, Redwood Shores, CA 94065 USA
 * or visit www.oracle.com if you need additional information or have any
 * questions.
 */

package java.net;

import java.io.IOException;
<<<<<<< HEAD
=======
import java.nio.channels.DatagramChannel;
import java.nio.channels.MulticastChannel;
import java.util.Collections;
import java.util.Enumeration;
import java.util.Set;

>>>>>>> b940e17c
/**
 * The multicast datagram socket class is useful for sending
 * and receiving IP multicast packets. A MulticastSocket is
 * a (UDP) DatagramSocket, with additional capabilities for
 * joining "groups" of other multicast hosts on the internet.
 * <P>
 * A multicast group is specified by a class D IP address
 * and by a standard UDP port number. Class D IP addresses
 * are in the range {@code 224.0.0.0} to {@code 239.255.255.255},
 * inclusive. The address 224.0.0.0 is reserved and should not be used.
 * <P>
 * One would join a multicast group by first creating a MulticastSocket
 * with the desired port, then invoking the
 * <CODE>joinGroup(InetAddress groupAddr)</CODE>
 * method:
 * <PRE>
 * // join a Multicast group and send the group salutations
 * ...
 * String msg = "Hello";
 * InetAddress mcastaddr = InetAddress.getByName("228.5.6.7");
 * InetSocketAddress group = new InetSocketAddress(mcastaddr, port);
 * NetworkInterface netIf = NetworkInterface.getByName("bge0");
 * MulticastSocket s = new MulticastSocket(6789);
 *
 * s.joinGroup(group, netIf);
 * byte[] msgBytes = msg.getBytes(StandardCharsets.UTF_8);
 * DatagramPacket hi = new DatagramPacket(msgBytes, msgBytes.length,
 *                                        group, 6789);
 * s.send(hi);
 * // get their responses!
 * byte[] buf = new byte[1000];
 * DatagramPacket recv = new DatagramPacket(buf, buf.length);
 * s.receive(recv);
 * ...
 * // OK, I'm done talking - leave the group...
 * s.leaveGroup(group, netIf);
 * </PRE>
 *
 * When one sends a message to a multicast group, <B>all</B> subscribing
 * recipients to that host and port receive the message (within the
 * time-to-live range of the packet, see below). The socket needn't
 * be a member of the multicast group to send messages to it.
 * <P>
 * When a socket subscribes to a multicast group/port, it receives
 * datagrams sent by other hosts to the group/port, as do all other
 * members of the group and port.  A socket relinquishes membership
 * in a group by the leaveGroup(SocketAddress mcastaddr, NetworkInterface netIf)
 * method.
 * <B>Multiple MulticastSockets</B> may subscribe to a multicast group
 * and port concurrently, and they will all receive group datagrams.
 *
 * <p> The {@code DatagramSocket} and {@code MulticastSocket}
 * classes define convenience methods to set and get several
 * socket options. Like {@code DatagramSocket} this class also
 * supports the {@link #setOption(SocketOption, Object) setOption}
 * and {@link #getOption(SocketOption) getOption} methods to set
 * and query socket options.
 * In addition to the socket options supported by
 * <a href="DatagramSocket.html#SocketOptions">{@code DatagramSocket}</a>, a
 * {@code MulticastSocket} supports the following socket options:
 * <blockquote>
 * <a id="MulticastOptions"></a>
 * <table class="striped">
 * <caption style="display:none">Socket options</caption>
 * <thead>
 *   <tr>
 *     <th scope="col">Option Name</th>
 *     <th scope="col">Description</th>
 *   </tr>
 * </thead>
 * <tbody>
 *   <tr>
 *     <th scope="row"> {@link java.net.StandardSocketOptions#IP_MULTICAST_IF IP_MULTICAST_IF} </th>
 *     <td> The network interface for Internet Protocol (IP) multicast datagrams </td>
 *   </tr>
 *   <tr>
 *     <th scope="row"> {@link java.net.StandardSocketOptions#IP_MULTICAST_TTL
 *       IP_MULTICAST_TTL} </th>
 *     <td> The <em>time-to-live</em> for Internet Protocol (IP) multicast
 *       datagrams </td>
 *   </tr>
 *   <tr>
 *     <th scope="row"> {@link java.net.StandardSocketOptions#IP_MULTICAST_LOOP
 *       IP_MULTICAST_LOOP} </th>
 *     <td> Loopback for Internet Protocol (IP) multicast datagrams </td>
 *   </tr>
 * </tbody>
 * </table>
 * </blockquote>
 * Additional (implementation specific) options may also be supported.
 *
 * @apiNote {@link DatagramChannel} implements the {@link MulticastChannel} interface
 *          and provides an alternative API for sending and receiving multicast datagrams.
 *          The {@link MulticastChannel} API supports both {@linkplain
 *          MulticastChannel#join(InetAddress, NetworkInterface) any-source} and
 *          {@linkplain MulticastChannel#join(InetAddress, NetworkInterface, InetAddress)
 *          source-specific} multicast.
 *
 * @author Pavani Diwanji
 * @since 1.1
 */
public class MulticastSocket extends DatagramSocket {

    private static MulticastSocket createMulticastSocket(SocketAddress bindaddr)
            throws SocketException {
        return DatagramSocket.createDelegate(bindaddr, true);
    }

    /**
     * Create a multicast socket.
     *
     * <p>
     * If there is a security manager, its {@code checkListen} method is first
     * called with 0 as its argument to ensure the operation is allowed. This
     * could result in a SecurityException.
     * <p>
     * When the socket is created the
     * {@link DatagramSocket#setReuseAddress(boolean)} method is called to
     * enable the SO_REUSEADDR socket option.
     *
     * @throws    IOException if an I/O exception occurs while creating the
     * MulticastSocket
     * @throws    SecurityException if a security manager exists and its
     * {@code checkListen} method doesn't allow the operation.
     * @see SecurityManager#checkListen
     * @see java.net.DatagramSocket#setReuseAddress(boolean)
     * @see java.net.DatagramSocketImpl#setOption(SocketOption, Object)
     */
    public MulticastSocket() throws IOException {
        this(new InetSocketAddress(0));
    }

    /**
     * Create a multicast socket and bind it to a specific port.
     *
     * <p>If there is a security manager,
     * its {@code checkListen} method is first called
     * with the {@code port} argument
     * as its argument to ensure the operation is allowed.
     * This could result in a SecurityException.
     * <p>
     * When the socket is created the
     * {@link DatagramSocket#setReuseAddress(boolean)} method is
     * called to enable the SO_REUSEADDR socket option.
     *
     * @param     port port to use
     * @throws    IOException if an I/O exception occurs
     *            while creating the MulticastSocket
     * @throws    SecurityException  if a security manager exists and its
     *            {@code checkListen} method doesn't allow the operation.
     * @see       SecurityManager#checkListen
     * @see       java.net.DatagramSocket#setReuseAddress(boolean)
     */
    public MulticastSocket(int port) throws IOException {
        this(new InetSocketAddress(port));
    }

    /**
     * Create a MulticastSocket bound to the specified socket address.
     * <p>
     * Or, if the address is {@code null}, create an unbound socket.
     *
     * <p>If there is a security manager,
     * its {@code checkListen} method is first called
     * with the SocketAddress port as its argument to ensure the operation is allowed.
     * This could result in a SecurityException.
     * <p>
     * When the socket is created the
     * {@link DatagramSocket#setReuseAddress(boolean)} method is
     * called to enable the SO_REUSEADDR socket option.
     *
     * @param    bindaddr Socket address to bind to, or {@code null} for
     *           an unbound socket.
     * @throws   IOException if an I/O exception occurs
     *           while creating the MulticastSocket
     * @throws   SecurityException  if a security manager exists and its
     *           {@code checkListen} method doesn't allow the operation.
     * @see      SecurityManager#checkListen
     * @see      java.net.DatagramSocket#setReuseAddress(boolean)
     *
     * @since 1.4
     */
    public MulticastSocket(SocketAddress bindaddr) throws IOException {
        this(createMulticastSocket(bindaddr));
    }

    // This constructor is used by NetDatagramSocket.
    // In this case the delegate null, since the subclass doesn't
    // delegate any MulticastSocket calls.
    MulticastSocket(MulticastSocket socket)  {
        super(socket);
    }


    /**
     * Set the default time-to-live for multicast packets sent out
     * on this {@code MulticastSocket} in order to control the
     * scope of the multicasts.
     *
     * <p>The ttl is an <b>unsigned</b> 8-bit quantity, and so <B>must</B> be
     * in the range {@code 0 <= ttl <= 0xFF }.
     *
     * @param      ttl the time-to-live
     * @throws     IOException if an I/O exception occurs
     *             while setting the default time-to-live value
     * @deprecated use the setTimeToLive method instead, which uses
     *             <b>int</b> instead of <b>byte</b> as the type for ttl.
     * @see #getTTL()
     */
    @Deprecated
    public void setTTL(byte ttl) throws IOException {
        delegate().setTTL(ttl);
    }

    /**
     * Set the default time-to-live for multicast packets sent out
     * on this {@code MulticastSocket} in order to control the
     * scope of the multicasts.
     *
     * <P> The ttl <B>must</B> be in the range {@code  0 <= ttl <=
     * 255} or an {@code IllegalArgumentException} will be thrown.
     * Multicast packets sent with a TTL of {@code 0} are not transmitted
     * on the network but may be delivered locally.
     *
     * @param  ttl
     *         the time-to-live
     *
     * @throws  IOException
     *          if an I/O exception occurs while setting the
     *          default time-to-live value
     *
     * @see #getTimeToLive()
     * @since 1.2
     */
    public void setTimeToLive(int ttl) throws IOException {
        delegate().setTimeToLive(ttl);
    }

    /**
     * Get the default time-to-live for multicast packets sent out on
     * the socket.
     *
     * @throws    IOException if an I/O exception occurs
     * while getting the default time-to-live value
     * @return the default time-to-live value
     * @deprecated use the getTimeToLive method instead, which returns
     * an <b>int</b> instead of a <b>byte</b>.
     * @see #setTTL(byte)
     */
    @Deprecated
    public byte getTTL() throws IOException {
        return delegate().getTTL();
    }

    /**
     * Get the default time-to-live for multicast packets sent out on
     * the socket.
     * @throws    IOException if an I/O exception occurs while
     * getting the default time-to-live value
     * @return the default time-to-live value
     * @see #setTimeToLive(int)
     * @since 1.2
     */
    public int getTimeToLive() throws IOException {
        return delegate().getTimeToLive();
    }

    /**
     * Joins a multicast group. Its behavior may be affected by
     * {@code setInterface} or {@code setNetworkInterface}.
     *
     * <p>If there is a security manager, this method first
     * calls its {@code checkMulticast} method with the
     * {@code mcastaddr} argument as its argument.
     *
     * @param      mcastaddr is the multicast address to join
     * @throws     IOException if there is an error joining,
     *             or when the address is not a multicast address,
     *             or the platform does not support multicasting
     * @throws     SecurityException if a security manager exists and its
     *             {@code checkMulticast} method doesn't allow the join.
     * @deprecated This method does not accept the network interface on
     *             which to join the multicast group. Use
     *             {@link #joinGroup(SocketAddress, NetworkInterface)} instead.
     * @see        SecurityManager#checkMulticast(InetAddress)
     */
    @Deprecated(since="14")
    public void joinGroup(InetAddress mcastaddr) throws IOException {
        delegate().joinGroup(mcastaddr);
    }

    /**
     * Leave a multicast group. Its behavior may be affected by
     * {@code setInterface} or {@code setNetworkInterface}.
     *
     * <p>If there is a security manager, this method first
     * calls its {@code checkMulticast} method with the
     * {@code mcastaddr} argument as its argument.
     *
     * @param      mcastaddr is the multicast address to leave
     * @throws     IOException if there is an error leaving
     *             or when the address is not a multicast address.
     * @throws     SecurityException if a security manager exists and its
     *             {@code checkMulticast} method doesn't allow the operation.
     * @deprecated This method does not accept the network interface on which
     *             to leave the multicast group. Use
     *             {@link #leaveGroup(SocketAddress, NetworkInterface)} instead.
     * @see        SecurityManager#checkMulticast(InetAddress)
     */
    @Deprecated(since="14")
    public void leaveGroup(InetAddress mcastaddr) throws IOException {
        delegate().leaveGroup(mcastaddr);
    }

    /**
     * Joins the specified multicast group at the specified interface.
     *
     * <p>If there is a security manager, this method first
     * calls its {@code checkMulticast} method
     * with the {@code mcastaddr} argument
     * as its argument.
     *
     * @param  mcastaddr is the multicast address to join
     * @param  netIf specifies the local interface to receive multicast
     *         datagram packets, or {@code null} to defer to the interface set by
     *         {@link MulticastSocket#setInterface(InetAddress)} or
     *         {@link MulticastSocket#setNetworkInterface(NetworkInterface)}.
     *         If {@code null}, and no interface has been set, the behaviour is
     *         unspecified: any interface may be selected or the operation may fail
     *         with a {@code SocketException}.
     * @throws IOException if there is an error joining, or when the address
     *         is not a multicast address, or the platform does not support
     *         multicasting
     * @throws SecurityException if a security manager exists and its
     *         {@code checkMulticast} method doesn't allow the join.
     * @throws IllegalArgumentException if mcastaddr is {@code null} or is a
     *         SocketAddress subclass not supported by this socket
     * @see    SecurityManager#checkMulticast(InetAddress)
     * @see    DatagramChannel#join(InetAddress, NetworkInterface)
     * @since  1.4
     */
    public void joinGroup(SocketAddress mcastaddr, NetworkInterface netIf)
        throws IOException {
        delegate().joinGroup(mcastaddr, netIf);
    }

    /**
     * Leave a multicast group on a specified local interface.
     *
     * <p>If there is a security manager, this method first
     * calls its {@code checkMulticast} method with the
     * {@code mcastaddr} argument as its argument.
     *
     * @param  mcastaddr is the multicast address to leave
     * @param  netIf specifies the local interface or {@code null} to defer
     *         to the interface set by
     *         {@link MulticastSocket#setInterface(InetAddress)} or
     *         {@link MulticastSocket#setNetworkInterface(NetworkInterface)}.
     *         If {@code null}, and no interface has been set, the behaviour
     *         is unspecified: any interface may be selected or the operation
     *         may fail with a {@code SocketException}.
     * @throws IOException if there is an error leaving or when the address
     *         is not a multicast address.
     * @throws SecurityException if a security manager exists and its
     *         {@code checkMulticast} method doesn't allow the operation.
     * @throws IllegalArgumentException if mcastaddr is {@code null} or is a
     *         SocketAddress subclass not supported by this socket.
     * @see    SecurityManager#checkMulticast(InetAddress)
     * @since  1.4
     */
    public void leaveGroup(SocketAddress mcastaddr, NetworkInterface netIf)
        throws IOException {
        delegate().leaveGroup(mcastaddr, netIf);
     }

    /**
     * Set the multicast network interface used by methods
     * whose behavior would be affected by the value of the
     * network interface. Useful for multihomed hosts.
     *
     * @param      inf the InetAddress
     * @throws     SocketException if there is an error in
     *             the underlying protocol, such as a TCP error.
     * @deprecated The InetAddress may not uniquely identify
     *             the network interface. Use
     *             {@link #setNetworkInterface(NetworkInterface)} instead.
     * @see        #getInterface()
     */
    @Deprecated(since="14")
    public void setInterface(InetAddress inf) throws SocketException {
        delegate().setInterface(inf);
    }

    /**
     * Retrieve the address of the network interface used for
     * multicast packets.
     *
     * @return     An {@code InetAddress} representing the address
     *             of the network interface used for multicast packets,
     *             or if no interface has been set, an {@code InetAddress}
     *             representing any local address.
     * @throws     SocketException if there is an error in the
     *             underlying protocol, such as a TCP error.
     * @deprecated The network interface may not be uniquely identified by
     *             the InetAddress returned.
     *             Use {@link #getNetworkInterface()} instead.
     * @see        #setInterface(java.net.InetAddress)
     */
    @Deprecated(since="14")
    public InetAddress getInterface() throws SocketException {
        return delegate().getInterface();
    }

    /**
     * Specify the network interface for outgoing multicast datagrams
     * sent on this socket.
     *
     * @param netIf the interface
     * @throws    SocketException if there is an error in
     * the underlying protocol, such as a TCP error.
     * @see #getNetworkInterface()
     * @since 1.4
     */
    public void setNetworkInterface(NetworkInterface netIf)
        throws SocketException {
        delegate().setNetworkInterface(netIf);
    }

    /**
     * Get the multicast network interface set.
     *
     * @throws SocketException if there is an error in
     *         the underlying protocol, such as a TCP error.
     * @return The multicast {@code NetworkInterface} currently set. A placeholder
     *         NetworkInterface is returned when there is no interface set; it has
     *         a single InetAddress to represent any local address.
     * @see    #setNetworkInterface(NetworkInterface)
     * @since  1.4
     */
    public NetworkInterface getNetworkInterface() throws SocketException {
        return delegate().getNetworkInterface();
    }

    /**
     * Disable/Enable local loopback of multicast datagrams
     * The option is used by the platform's networking code as a hint
     * for setting whether multicast data will be looped back to
     * the local socket.
     *
     * <p>Because this option is a hint, applications that want to
     * verify what loopback mode is set to should call
     * {@link #getLoopbackMode()}
     * @param      disable {@code true} to disable the LoopbackMode
     * @throws     SocketException if an error occurs while setting the value
     * @since      1.4
     * @deprecated Use {@link #setOption(SocketOption, Object)} with
     *             {@link java.net.StandardSocketOptions#IP_MULTICAST_LOOP}
     *             instead. The loopback mode is enabled by default,
     *             {@code MulticastSocket.setOption(StandardSocketOptions.IP_MULTICAST_LOOP, false)}
     *             disables it.
     * @see        #getLoopbackMode
     */
    @Deprecated(since="14")
    public void setLoopbackMode(boolean disable) throws SocketException {
        delegate().setLoopbackMode(disable);
    }

    /**
     * Get the setting for local loopback of multicast datagrams.
     *
     * @throws     SocketException if an error occurs while getting the value
     * @return     true if the LoopbackMode has been disabled
     * @since      1.4
     * @deprecated Use {@link #getOption(SocketOption)} with
     *             {@link java.net.StandardSocketOptions#IP_MULTICAST_LOOP}
     *             instead.
     * @see        #setLoopbackMode
     */
    @Deprecated(since="14")
    public boolean getLoopbackMode() throws SocketException {
        return delegate().getLoopbackMode();
    }

    /**
     * Sends a datagram packet to the destination, with a TTL (time-
     * to-live) other than the default for the socket.  This method
     * need only be used in instances where a particular TTL is desired;
     * otherwise it is preferable to set a TTL once on the socket, and
     * use that default TTL for all packets.  This method does <B>not
     * </B> alter the default TTL for the socket. Its behavior may be
     * affected by {@code setInterface}.
     *
     * <p>If there is a security manager, this method first performs some
     * security checks. First, if {@code p.getAddress().isMulticastAddress()}
     * is true, this method calls the
     * security manager's {@code checkMulticast} method
     * with {@code p.getAddress()} and {@code ttl} as its arguments.
     * If the evaluation of that expression is false,
     * this method instead calls the security manager's
     * {@code checkConnect} method with arguments
     * {@code p.getAddress().getHostAddress()} and
     * {@code p.getPort()}. Each call to a security manager method
     * could result in a SecurityException if the operation is not allowed.
     *
     * @param p is the packet to be sent. The packet should contain
     * the destination multicast ip address and the data to be sent.
     * One does not need to be the member of the group to send
     * packets to a destination multicast address.
     * @param ttl optional time to live for multicast packet.
     * default ttl is 1.
     *
     * @throws     IOException is raised if an error occurs i.e
     *             error while setting ttl.
     * @throws     SecurityException  if a security manager exists and its
     *             {@code checkMulticast} or {@code checkConnect}
     *             method doesn't allow the send.
     * @throws     PortUnreachableException may be thrown if the socket is connected
     *             to a currently unreachable destination. Note, there is no
     *             guarantee that the exception will be thrown.
     * @throws     IllegalArgumentException if the socket is connected,
     *             and connected address and packet address differ, or
     *             if the socket is not connected and the packet address
     *             is not set or if its port is out of range.
     *
     *
     * @deprecated Use the following code or its equivalent instead:
     *  ......
     *  int ttl = mcastSocket.getTimeToLive();
     *  mcastSocket.setTimeToLive(newttl);
     *  mcastSocket.send(p);
     *  mcastSocket.setTimeToLive(ttl);
     *  ......
     *
     * @see DatagramSocket#send
     * @see DatagramSocket#receive
     * @see SecurityManager#checkMulticast(java.net.InetAddress, byte)
     * @see SecurityManager#checkConnect
     */
    @Deprecated
    public void send(DatagramPacket p, byte ttl)
        throws IOException {
        delegate().send(p, ttl);
    }
}<|MERGE_RESOLUTION|>--- conflicted
+++ resolved
@@ -26,15 +26,6 @@
 package java.net;
 
 import java.io.IOException;
-<<<<<<< HEAD
-=======
-import java.nio.channels.DatagramChannel;
-import java.nio.channels.MulticastChannel;
-import java.util.Collections;
-import java.util.Enumeration;
-import java.util.Set;
-
->>>>>>> b940e17c
 /**
  * The multicast datagram socket class is useful for sending
  * and receiving IP multicast packets. A MulticastSocket is
