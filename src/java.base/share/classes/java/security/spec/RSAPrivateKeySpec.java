/*
 * Copyright (c) 1998, 2018, Oracle and/or its affiliates. All rights reserved.
 * DO NOT ALTER OR REMOVE COPYRIGHT NOTICES OR THIS FILE HEADER.
 *
 * This code is free software; you can redistribute it and/or modify it
 * under the terms of the GNU General Public License version 2 only, as
 * published by the Free Software Foundation.  Oracle designates this
 * particular file as subject to the "Classpath" exception as provided
 * by Oracle in the LICENSE file that accompanied this code.
 *
 * This code is distributed in the hope that it will be useful, but WITHOUT
 * ANY WARRANTY; without even the implied warranty of MERCHANTABILITY or
 * FITNESS FOR A PARTICULAR PURPOSE.  See the GNU General Public License
 * version 2 for more details (a copy is included in the LICENSE file that
 * accompanied this code).
 *
 * You should have received a copy of the GNU General Public License version
 * 2 along with this work; if not, write to the Free Software Foundation,
 * Inc., 51 Franklin St, Fifth Floor, Boston, MA 02110-1301 USA.
 *
 * Please contact Oracle, 500 Oracle Parkway, Redwood Shores, CA 94065 USA
 * or visit www.oracle.com if you need additional information or have any
 * questions.
 */

package java.security.spec;

import java.math.BigInteger;

/**
 * This class specifies an RSA private key.
 *
 * @author Jan Luehe
 * @since 1.2
 *
 *
 * @see java.security.Key
 * @see java.security.KeyFactory
 * @see KeySpec
 * @see PKCS8EncodedKeySpec
 * @see RSAPublicKeySpec
 * @see RSAPrivateCrtKeySpec
 */

public class RSAPrivateKeySpec implements KeySpec {

    private final BigInteger modulus;
    private final BigInteger privateExponent;
    private final AlgorithmParameterSpec params;

    /**
     * Creates a new RSAPrivateKeySpec.
     *
     * @param modulus the modulus
     * @param privateExponent the private exponent
     */
    public RSAPrivateKeySpec(BigInteger modulus, BigInteger privateExponent) {
        this(modulus, privateExponent, null);
    }

    /**
<<<<<<< HEAD
     * Creates a new RSAPrivateKeySpec with additional key parameters. 
=======
     * Creates a new RSAPrivateKeySpec with additional key parameters.
>>>>>>> 7a898e3e
     *
     * @param modulus the modulus
     * @param privateExponent the private exponent
     * @param params the parameters associated with this key, may be null
     * @since 11
     */
    public RSAPrivateKeySpec(BigInteger modulus, BigInteger privateExponent,
            AlgorithmParameterSpec params) {
        this.modulus = modulus;
        this.privateExponent = privateExponent;
        this.params = params;
    }

    /**
     * Returns the modulus.
     *
     * @return the modulus
     */
    public BigInteger getModulus() {
        return this.modulus;
    }

    /**
     * Returns the private exponent.
     *
     * @return the private exponent
     */
    public BigInteger getPrivateExponent() {
        return this.privateExponent;
    }

    /**
     * Returns the parameters associated with this key, may be null if not
     * present.
     *
     * @return the parameters associated with this key
     * @since 11
     */
    public AlgorithmParameterSpec getParams() {
        return this.params;
    }
}<|MERGE_RESOLUTION|>--- conflicted
+++ resolved
@@ -59,11 +59,7 @@
     }
 
     /**
-<<<<<<< HEAD
-     * Creates a new RSAPrivateKeySpec with additional key parameters. 
-=======
      * Creates a new RSAPrivateKeySpec with additional key parameters.
->>>>>>> 7a898e3e
      *
      * @param modulus the modulus
      * @param privateExponent the private exponent
