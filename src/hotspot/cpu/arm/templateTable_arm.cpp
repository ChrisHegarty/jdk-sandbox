/*
 * Copyright (c) 2008, 2018, Oracle and/or its affiliates. All rights reserved.
 * DO NOT ALTER OR REMOVE COPYRIGHT NOTICES OR THIS FILE HEADER.
 *
 * This code is free software; you can redistribute it and/or modify it
 * under the terms of the GNU General Public License version 2 only, as
 * published by the Free Software Foundation.
 *
 * This code is distributed in the hope that it will be useful, but WITHOUT
 * ANY WARRANTY; without even the implied warranty of MERCHANTABILITY or
 * FITNESS FOR A PARTICULAR PURPOSE.  See the GNU General Public License
 * version 2 for more details (a copy is included in the LICENSE file that
 * accompanied this code).
 *
 * You should have received a copy of the GNU General Public License version
 * 2 along with this work; if not, write to the Free Software Foundation,
 * Inc., 51 Franklin St, Fifth Floor, Boston, MA 02110-1301 USA.
 *
 * Please contact Oracle, 500 Oracle Parkway, Redwood Shores, CA 94065 USA
 * or visit www.oracle.com if you need additional information or have any
 * questions.
 *
 */

#include "precompiled.hpp"
#include "asm/macroAssembler.hpp"
#include "gc/shared/barrierSetAssembler.hpp"
#include "interpreter/interp_masm.hpp"
#include "interpreter/interpreter.hpp"
#include "interpreter/interpreterRuntime.hpp"
#include "interpreter/templateTable.hpp"
#include "memory/universe.hpp"
#include "oops/cpCache.hpp"
#include "oops/methodData.hpp"
#include "oops/objArrayKlass.hpp"
#include "oops/oop.inline.hpp"
#include "prims/methodHandles.hpp"
#include "runtime/frame.inline.hpp"
#include "runtime/sharedRuntime.hpp"
#include "runtime/stubRoutines.hpp"
#include "runtime/synchronizer.hpp"

#define __ _masm->

//----------------------------------------------------------------------------------------------------
// Platform-dependent initialization

void TemplateTable::pd_initialize() {
  // No arm specific initialization
}

//----------------------------------------------------------------------------------------------------
// Address computation

// local variables
static inline Address iaddress(int n)            {
  return Address(Rlocals, Interpreter::local_offset_in_bytes(n));
}

static inline Address laddress(int n)            { return iaddress(n + 1); }
#ifndef AARCH64
static inline Address haddress(int n)            { return iaddress(n + 0); }
#endif // !AARCH64

static inline Address faddress(int n)            { return iaddress(n); }
static inline Address daddress(int n)            { return laddress(n); }
static inline Address aaddress(int n)            { return iaddress(n); }


void TemplateTable::get_local_base_addr(Register r, Register index) {
  __ sub(r, Rlocals, AsmOperand(index, lsl, Interpreter::logStackElementSize));
}

Address TemplateTable::load_iaddress(Register index, Register scratch) {
#ifdef AARCH64
  get_local_base_addr(scratch, index);
  return Address(scratch);
#else
  return Address(Rlocals, index, lsl, Interpreter::logStackElementSize, basic_offset, sub_offset);
#endif // AARCH64
}

Address TemplateTable::load_aaddress(Register index, Register scratch) {
  return load_iaddress(index, scratch);
}

Address TemplateTable::load_faddress(Register index, Register scratch) {
#ifdef __SOFTFP__
  return load_iaddress(index, scratch);
#else
  get_local_base_addr(scratch, index);
  return Address(scratch);
#endif // __SOFTFP__
}

Address TemplateTable::load_daddress(Register index, Register scratch) {
  get_local_base_addr(scratch, index);
  return Address(scratch, Interpreter::local_offset_in_bytes(1));
}

// At top of Java expression stack which may be different than SP.
// It isn't for category 1 objects.
static inline Address at_tos() {
  return Address(Rstack_top, Interpreter::expr_offset_in_bytes(0));
}

static inline Address at_tos_p1() {
  return Address(Rstack_top, Interpreter::expr_offset_in_bytes(1));
}

static inline Address at_tos_p2() {
  return Address(Rstack_top, Interpreter::expr_offset_in_bytes(2));
}


// 32-bit ARM:
// Loads double/long local into R0_tos_lo/R1_tos_hi with two
// separate ldr instructions (supports nonadjacent values).
// Used for longs in all modes, and for doubles in SOFTFP mode.
//
// AArch64: loads long local into R0_tos.
//
void TemplateTable::load_category2_local(Register Rlocal_index, Register tmp) {
  const Register Rlocal_base = tmp;
  assert_different_registers(Rlocal_index, tmp);

  get_local_base_addr(Rlocal_base, Rlocal_index);
#ifdef AARCH64
  __ ldr(R0_tos, Address(Rlocal_base, Interpreter::local_offset_in_bytes(1)));
#else
  __ ldr(R0_tos_lo, Address(Rlocal_base, Interpreter::local_offset_in_bytes(1)));
  __ ldr(R1_tos_hi, Address(Rlocal_base, Interpreter::local_offset_in_bytes(0)));
#endif // AARCH64
}


// 32-bit ARM:
// Stores R0_tos_lo/R1_tos_hi to double/long local with two
// separate str instructions (supports nonadjacent values).
// Used for longs in all modes, and for doubles in SOFTFP mode
//
// AArch64: stores R0_tos to long local.
//
void TemplateTable::store_category2_local(Register Rlocal_index, Register tmp) {
  const Register Rlocal_base = tmp;
  assert_different_registers(Rlocal_index, tmp);

  get_local_base_addr(Rlocal_base, Rlocal_index);
#ifdef AARCH64
  __ str(R0_tos, Address(Rlocal_base, Interpreter::local_offset_in_bytes(1)));
#else
  __ str(R0_tos_lo, Address(Rlocal_base, Interpreter::local_offset_in_bytes(1)));
  __ str(R1_tos_hi, Address(Rlocal_base, Interpreter::local_offset_in_bytes(0)));
#endif // AARCH64
}

// Returns address of Java array element using temp register as address base.
Address TemplateTable::get_array_elem_addr(BasicType elemType, Register array, Register index, Register temp) {
  int logElemSize = exact_log2(type2aelembytes(elemType));
  __ add_ptr_scaled_int32(temp, array, index, logElemSize);
  return Address(temp, arrayOopDesc::base_offset_in_bytes(elemType));
}

//----------------------------------------------------------------------------------------------------
// Condition conversion
AsmCondition convNegCond(TemplateTable::Condition cc) {
  switch (cc) {
    case TemplateTable::equal        : return ne;
    case TemplateTable::not_equal    : return eq;
    case TemplateTable::less         : return ge;
    case TemplateTable::less_equal   : return gt;
    case TemplateTable::greater      : return le;
    case TemplateTable::greater_equal: return lt;
  }
  ShouldNotReachHere();
  return nv;
}

//----------------------------------------------------------------------------------------------------
// Miscelaneous helper routines

// Store an oop (or NULL) at the address described by obj.
// Blows all volatile registers (R0-R3 on 32-bit ARM, R0-R18 on AArch64, Rtemp, LR).
// Also destroys new_val and obj.base().
static void do_oop_store(InterpreterMacroAssembler* _masm,
                         Address obj,
                         Register new_val,
                         Register tmp1,
                         Register tmp2,
                         Register tmp3,
                         bool is_null,
                         DecoratorSet decorators = 0) {

  assert_different_registers(obj.base(), new_val, tmp1, tmp2, tmp3, noreg);
<<<<<<< HEAD
  switch (barrier) {
#if INCLUDE_ALL_GCS
    case BarrierSet::G1BarrierSet:
      {
        // flatten object address if needed
        assert (obj.mode() == basic_offset, "pre- or post-indexing is not supported here");

        const Register store_addr = obj.base();
        if (obj.index() != noreg) {
          assert (obj.disp() == 0, "index or displacement, not both");
#ifdef AARCH64
          __ add(store_addr, obj.base(), obj.index(), obj.extend(), obj.shift_imm());
#else
          assert(obj.offset_op() == add_offset, "addition is expected");
          __ add(store_addr, obj.base(), AsmOperand(obj.index(), obj.shift(), obj.shift_imm()));
#endif // AARCH64
        } else if (obj.disp() != 0) {
          __ add(store_addr, obj.base(), obj.disp());
        }

        __ g1_write_barrier_pre(store_addr, new_val, tmp1, tmp2, tmp3);
        if (is_null) {
          __ store_heap_oop_null(new_val, Address(store_addr));
        } else {
          // G1 barrier needs uncompressed oop for region cross check.
          Register val_to_store = new_val;
          if (UseCompressedOops) {
            val_to_store = tmp1;
            __ mov(val_to_store, new_val);
          }
          __ store_heap_oop(val_to_store, Address(store_addr)); // blows val_to_store:
          val_to_store = noreg;
          __ g1_write_barrier_post(store_addr, new_val, tmp1, tmp2, tmp3);
        }
      }
      break;
    case BarrierSet::Epsilon:
      {
        if (is_null) {
          __ store_heap_oop_null(new_val, obj);
        } else {
          __ store_heap_oop(new_val, obj); // blows new_val:
          new_val = noreg;
        }
      }
      break;
#endif // INCLUDE_ALL_GCS
    case BarrierSet::CardTableBarrierSet:
      {
        if (is_null) {
          __ store_heap_oop_null(new_val, obj);
        } else {
          assert (!precise || (obj.index() == noreg && obj.disp() == 0),
                  "store check address should be calculated beforehand");

          __ store_check_part1(tmp1);
          __ store_heap_oop(new_val, obj); // blows new_val:
          new_val = noreg;
          __ store_check_part2(obj.base(), tmp1, tmp2);
        }
      }
      break;
    case BarrierSet::ModRef:
      ShouldNotReachHere();
      break;
    default:
      ShouldNotReachHere();
      break;
=======
  if (is_null) {
    __ store_heap_oop_null(obj, new_val, tmp1, tmp2, tmp3, decorators);
  } else {
    __ store_heap_oop(obj, new_val, tmp1, tmp2, tmp3, decorators);
>>>>>>> d2c3ef2f
  }
}

static void do_oop_load(InterpreterMacroAssembler* _masm,
                        Register dst,
                        Address obj,
                        DecoratorSet decorators = 0) {
  __ load_heap_oop(dst, obj, noreg, noreg, noreg, decorators);
}

Address TemplateTable::at_bcp(int offset) {
  assert(_desc->uses_bcp(), "inconsistent uses_bcp information");
  return Address(Rbcp, offset);
}


// Blows volatile registers (R0-R3 on 32-bit ARM, R0-R18 on AArch64), Rtemp, LR.
void TemplateTable::patch_bytecode(Bytecodes::Code bc, Register bc_reg,
                                   Register temp_reg, bool load_bc_into_bc_reg/*=true*/,
                                   int byte_no) {
  assert_different_registers(bc_reg, temp_reg);
  if (!RewriteBytecodes)  return;
  Label L_patch_done;

  switch (bc) {
  case Bytecodes::_fast_aputfield:
  case Bytecodes::_fast_bputfield:
  case Bytecodes::_fast_zputfield:
  case Bytecodes::_fast_cputfield:
  case Bytecodes::_fast_dputfield:
  case Bytecodes::_fast_fputfield:
  case Bytecodes::_fast_iputfield:
  case Bytecodes::_fast_lputfield:
  case Bytecodes::_fast_sputfield:
    {
      // We skip bytecode quickening for putfield instructions when
      // the put_code written to the constant pool cache is zero.
      // This is required so that every execution of this instruction
      // calls out to InterpreterRuntime::resolve_get_put to do
      // additional, required work.
      assert(byte_no == f1_byte || byte_no == f2_byte, "byte_no out of range");
      assert(load_bc_into_bc_reg, "we use bc_reg as temp");
      __ get_cache_and_index_and_bytecode_at_bcp(bc_reg, temp_reg, temp_reg, byte_no, 1, sizeof(u2));
      __ mov(bc_reg, bc);
      __ cbz(temp_reg, L_patch_done);  // test if bytecode is zero
    }
    break;
  default:
    assert(byte_no == -1, "sanity");
    // the pair bytecodes have already done the load.
    if (load_bc_into_bc_reg) {
      __ mov(bc_reg, bc);
    }
  }

  if (__ can_post_breakpoint()) {
    Label L_fast_patch;
    // if a breakpoint is present we can't rewrite the stream directly
    __ ldrb(temp_reg, at_bcp(0));
    __ cmp(temp_reg, Bytecodes::_breakpoint);
    __ b(L_fast_patch, ne);
    if (bc_reg != R3) {
      __ mov(R3, bc_reg);
    }
    __ mov(R1, Rmethod);
    __ mov(R2, Rbcp);
    // Let breakpoint table handling rewrite to quicker bytecode
    __ call_VM(noreg, CAST_FROM_FN_PTR(address, InterpreterRuntime::set_original_bytecode_at), R1, R2, R3);
    __ b(L_patch_done);
    __ bind(L_fast_patch);
  }

#ifdef ASSERT
  Label L_okay;
  __ ldrb(temp_reg, at_bcp(0));
  __ cmp(temp_reg, (int)Bytecodes::java_code(bc));
  __ b(L_okay, eq);
  __ cmp(temp_reg, bc_reg);
  __ b(L_okay, eq);
  __ stop("patching the wrong bytecode");
  __ bind(L_okay);
#endif

  // patch bytecode
  __ strb(bc_reg, at_bcp(0));
  __ bind(L_patch_done);
}

//----------------------------------------------------------------------------------------------------
// Individual instructions

void TemplateTable::nop() {
  transition(vtos, vtos);
  // nothing to do
}

void TemplateTable::shouldnotreachhere() {
  transition(vtos, vtos);
  __ stop("shouldnotreachhere bytecode");
}



void TemplateTable::aconst_null() {
  transition(vtos, atos);
  __ mov(R0_tos, 0);
}


void TemplateTable::iconst(int value) {
  transition(vtos, itos);
  __ mov_slow(R0_tos, value);
}


void TemplateTable::lconst(int value) {
  transition(vtos, ltos);
  assert((value == 0) || (value == 1), "unexpected long constant");
  __ mov(R0_tos, value);
#ifndef AARCH64
  __ mov(R1_tos_hi, 0);
#endif // !AARCH64
}


void TemplateTable::fconst(int value) {
  transition(vtos, ftos);
#ifdef AARCH64
  switch(value) {
  case 0:   __ fmov_sw(S0_tos, ZR);    break;
  case 1:   __ fmov_s (S0_tos, 0x70);  break;
  case 2:   __ fmov_s (S0_tos, 0x00);  break;
  default:  ShouldNotReachHere();      break;
  }
#else
  const int zero = 0;         // 0.0f
  const int one = 0x3f800000; // 1.0f
  const int two = 0x40000000; // 2.0f

  switch(value) {
  case 0:   __ mov(R0_tos, zero);   break;
  case 1:   __ mov(R0_tos, one);    break;
  case 2:   __ mov(R0_tos, two);    break;
  default:  ShouldNotReachHere();   break;
  }

#ifndef __SOFTFP__
  __ fmsr(S0_tos, R0_tos);
#endif // !__SOFTFP__
#endif // AARCH64
}


void TemplateTable::dconst(int value) {
  transition(vtos, dtos);
#ifdef AARCH64
  switch(value) {
  case 0:   __ fmov_dx(D0_tos, ZR);    break;
  case 1:   __ fmov_d (D0_tos, 0x70);  break;
  default:  ShouldNotReachHere();      break;
  }
#else
  const int one_lo = 0;            // low part of 1.0
  const int one_hi = 0x3ff00000;   // high part of 1.0

  if (value == 0) {
#ifdef __SOFTFP__
    __ mov(R0_tos_lo, 0);
    __ mov(R1_tos_hi, 0);
#else
    __ mov(R0_tmp, 0);
    __ fmdrr(D0_tos, R0_tmp, R0_tmp);
#endif // __SOFTFP__
  } else if (value == 1) {
    __ mov(R0_tos_lo, one_lo);
    __ mov_slow(R1_tos_hi, one_hi);
#ifndef __SOFTFP__
    __ fmdrr(D0_tos, R0_tos_lo, R1_tos_hi);
#endif // !__SOFTFP__
  } else {
    ShouldNotReachHere();
  }
#endif // AARCH64
}


void TemplateTable::bipush() {
  transition(vtos, itos);
  __ ldrsb(R0_tos, at_bcp(1));
}


void TemplateTable::sipush() {
  transition(vtos, itos);
  __ ldrsb(R0_tmp, at_bcp(1));
  __ ldrb(R1_tmp, at_bcp(2));
  __ orr(R0_tos, R1_tmp, AsmOperand(R0_tmp, lsl, BitsPerByte));
}


void TemplateTable::ldc(bool wide) {
  transition(vtos, vtos);
  Label fastCase, Done;

  const Register Rindex = R1_tmp;
  const Register Rcpool = R2_tmp;
  const Register Rtags  = R3_tmp;
  const Register RtagType = R3_tmp;

  if (wide) {
    __ get_unsigned_2_byte_index_at_bcp(Rindex, 1);
  } else {
    __ ldrb(Rindex, at_bcp(1));
  }
  __ get_cpool_and_tags(Rcpool, Rtags);

  const int base_offset = ConstantPool::header_size() * wordSize;
  const int tags_offset = Array<u1>::base_offset_in_bytes();

  // get const type
  __ add(Rtemp, Rtags, tags_offset);
#ifdef AARCH64
  __ add(Rtemp, Rtemp, Rindex);
  __ ldarb(RtagType, Rtemp);  // TODO-AARCH64 figure out if barrier is needed here, or control dependency is enough
#else
  __ ldrb(RtagType, Address(Rtemp, Rindex));
  volatile_barrier(MacroAssembler::LoadLoad, Rtemp);
#endif // AARCH64

  // unresolved class - get the resolved class
  __ cmp(RtagType, JVM_CONSTANT_UnresolvedClass);

  // unresolved class in error (resolution failed) - call into runtime
  // so that the same error from first resolution attempt is thrown.
#ifdef AARCH64
  __ mov(Rtemp, JVM_CONSTANT_UnresolvedClassInError); // this constant does not fit into 5-bit immediate constraint
  __ cond_cmp(RtagType, Rtemp, ne);
#else
  __ cond_cmp(RtagType, JVM_CONSTANT_UnresolvedClassInError, ne);
#endif // AARCH64

  // resolved class - need to call vm to get java mirror of the class
  __ cond_cmp(RtagType, JVM_CONSTANT_Class, ne);

  __ b(fastCase, ne);

  // slow case - call runtime
  __ mov(R1, wide);
  call_VM(R0_tos, CAST_FROM_FN_PTR(address, InterpreterRuntime::ldc), R1);
  __ push(atos);
  __ b(Done);

  // int, float, String
  __ bind(fastCase);
#ifdef ASSERT
  { Label L;
    __ cmp(RtagType, JVM_CONSTANT_Integer);
    __ cond_cmp(RtagType, JVM_CONSTANT_Float, ne);
    __ b(L, eq);
    __ stop("unexpected tag type in ldc");
    __ bind(L);
  }
#endif // ASSERT
  // itos, ftos
  __ add(Rtemp, Rcpool, AsmOperand(Rindex, lsl, LogBytesPerWord));
  __ ldr_u32(R0_tos, Address(Rtemp, base_offset));

  // floats and ints are placed on stack in the same way, so
  // we can use push(itos) to transfer float value without VFP
  __ push(itos);
  __ bind(Done);
}

// Fast path for caching oop constants.
void TemplateTable::fast_aldc(bool wide) {
  transition(vtos, atos);
  int index_size = wide ? sizeof(u2) : sizeof(u1);
  Label resolved;

  // We are resolved if the resolved reference cache entry contains a
  // non-null object (CallSite, etc.)
  assert_different_registers(R0_tos, R2_tmp);
  __ get_index_at_bcp(R2_tmp, 1, R0_tos, index_size);
  __ load_resolved_reference_at_index(R0_tos, R2_tmp);
  __ cbnz(R0_tos, resolved);

  address entry = CAST_FROM_FN_PTR(address, InterpreterRuntime::resolve_ldc);

  // first time invocation - must resolve first
  __ mov(R1, (int)bytecode());
  __ call_VM(R0_tos, entry, R1);
  __ bind(resolved);

  if (VerifyOops) {
    __ verify_oop(R0_tos);
  }
}

void TemplateTable::ldc2_w() {
  transition(vtos, vtos);
  const Register Rtags  = R2_tmp;
  const Register Rindex = R3_tmp;
  const Register Rcpool = R4_tmp;
  const Register Rbase  = R5_tmp;

  __ get_unsigned_2_byte_index_at_bcp(Rindex, 1);

  __ get_cpool_and_tags(Rcpool, Rtags);
  const int base_offset = ConstantPool::header_size() * wordSize;
  const int tags_offset = Array<u1>::base_offset_in_bytes();

  __ add(Rbase, Rcpool, AsmOperand(Rindex, lsl, LogBytesPerWord));

#ifdef __ABI_HARD__
  Label Long, exit;
  // get type from tags
  __ add(Rtemp, Rtags, tags_offset);
  __ ldrb(Rtemp, Address(Rtemp, Rindex));
  __ cmp(Rtemp, JVM_CONSTANT_Double);
  __ b(Long, ne);
  __ ldr_double(D0_tos, Address(Rbase, base_offset));

  __ push(dtos);
  __ b(exit);
  __ bind(Long);
#endif

#ifdef AARCH64
  __ ldr(R0_tos, Address(Rbase, base_offset));
#else
  __ ldr(R0_tos_lo, Address(Rbase, base_offset + 0 * wordSize));
  __ ldr(R1_tos_hi, Address(Rbase, base_offset + 1 * wordSize));
#endif // AARCH64
  __ push(ltos);

#ifdef __ABI_HARD__
  __ bind(exit);
#endif
}


void TemplateTable::locals_index(Register reg, int offset) {
  __ ldrb(reg, at_bcp(offset));
}

void TemplateTable::iload() {
  iload_internal();
}

void TemplateTable::nofast_iload() {
  iload_internal(may_not_rewrite);
}

void TemplateTable::iload_internal(RewriteControl rc) {
  transition(vtos, itos);

  if ((rc == may_rewrite) && __ rewrite_frequent_pairs()) {
    Label rewrite, done;
    const Register next_bytecode = R1_tmp;
    const Register target_bytecode = R2_tmp;

    // get next byte
    __ ldrb(next_bytecode, at_bcp(Bytecodes::length_for(Bytecodes::_iload)));
    // if _iload, wait to rewrite to iload2.  We only want to rewrite the
    // last two iloads in a pair.  Comparing against fast_iload means that
    // the next bytecode is neither an iload or a caload, and therefore
    // an iload pair.
    __ cmp(next_bytecode, Bytecodes::_iload);
    __ b(done, eq);

    __ cmp(next_bytecode, Bytecodes::_fast_iload);
    __ mov(target_bytecode, Bytecodes::_fast_iload2);
    __ b(rewrite, eq);

    // if _caload, rewrite to fast_icaload
    __ cmp(next_bytecode, Bytecodes::_caload);
    __ mov(target_bytecode, Bytecodes::_fast_icaload);
    __ b(rewrite, eq);

    // rewrite so iload doesn't check again.
    __ mov(target_bytecode, Bytecodes::_fast_iload);

    // rewrite
    // R2: fast bytecode
    __ bind(rewrite);
    patch_bytecode(Bytecodes::_iload, target_bytecode, Rtemp, false);
    __ bind(done);
  }

  // Get the local value into tos
  const Register Rlocal_index = R1_tmp;
  locals_index(Rlocal_index);
  Address local = load_iaddress(Rlocal_index, Rtemp);
  __ ldr_s32(R0_tos, local);
}


void TemplateTable::fast_iload2() {
  transition(vtos, itos);
  const Register Rlocal_index = R1_tmp;

  locals_index(Rlocal_index);
  Address local = load_iaddress(Rlocal_index, Rtemp);
  __ ldr_s32(R0_tos, local);
  __ push(itos);

  locals_index(Rlocal_index, 3);
  local = load_iaddress(Rlocal_index, Rtemp);
  __ ldr_s32(R0_tos, local);
}

void TemplateTable::fast_iload() {
  transition(vtos, itos);
  const Register Rlocal_index = R1_tmp;

  locals_index(Rlocal_index);
  Address local = load_iaddress(Rlocal_index, Rtemp);
  __ ldr_s32(R0_tos, local);
}


void TemplateTable::lload() {
  transition(vtos, ltos);
  const Register Rlocal_index = R2_tmp;

  locals_index(Rlocal_index);
  load_category2_local(Rlocal_index, R3_tmp);
}


void TemplateTable::fload() {
  transition(vtos, ftos);
  const Register Rlocal_index = R2_tmp;

  // Get the local value into tos
  locals_index(Rlocal_index);
  Address local = load_faddress(Rlocal_index, Rtemp);
#ifdef __SOFTFP__
  __ ldr(R0_tos, local);
#else
  __ ldr_float(S0_tos, local);
#endif // __SOFTFP__
}


void TemplateTable::dload() {
  transition(vtos, dtos);
  const Register Rlocal_index = R2_tmp;

  locals_index(Rlocal_index);

#ifdef __SOFTFP__
  load_category2_local(Rlocal_index, R3_tmp);
#else
  __ ldr_double(D0_tos, load_daddress(Rlocal_index, Rtemp));
#endif // __SOFTFP__
}


void TemplateTable::aload() {
  transition(vtos, atos);
  const Register Rlocal_index = R1_tmp;

  locals_index(Rlocal_index);
  Address local = load_aaddress(Rlocal_index, Rtemp);
  __ ldr(R0_tos, local);
}


void TemplateTable::locals_index_wide(Register reg) {
  assert_different_registers(reg, Rtemp);
  __ ldrb(Rtemp, at_bcp(2));
  __ ldrb(reg, at_bcp(3));
  __ orr(reg, reg, AsmOperand(Rtemp, lsl, 8));
}


void TemplateTable::wide_iload() {
  transition(vtos, itos);
  const Register Rlocal_index = R2_tmp;

  locals_index_wide(Rlocal_index);
  Address local = load_iaddress(Rlocal_index, Rtemp);
  __ ldr_s32(R0_tos, local);
}


void TemplateTable::wide_lload() {
  transition(vtos, ltos);
  const Register Rlocal_index = R2_tmp;
  const Register Rlocal_base = R3_tmp;

  locals_index_wide(Rlocal_index);
  load_category2_local(Rlocal_index, R3_tmp);
}


void TemplateTable::wide_fload() {
  transition(vtos, ftos);
  const Register Rlocal_index = R2_tmp;

  locals_index_wide(Rlocal_index);
  Address local = load_faddress(Rlocal_index, Rtemp);
#ifdef __SOFTFP__
  __ ldr(R0_tos, local);
#else
  __ ldr_float(S0_tos, local);
#endif // __SOFTFP__
}


void TemplateTable::wide_dload() {
  transition(vtos, dtos);
  const Register Rlocal_index = R2_tmp;

  locals_index_wide(Rlocal_index);
#ifdef __SOFTFP__
  load_category2_local(Rlocal_index, R3_tmp);
#else
  __ ldr_double(D0_tos, load_daddress(Rlocal_index, Rtemp));
#endif // __SOFTFP__
}


void TemplateTable::wide_aload() {
  transition(vtos, atos);
  const Register Rlocal_index = R2_tmp;

  locals_index_wide(Rlocal_index);
  Address local = load_aaddress(Rlocal_index, Rtemp);
  __ ldr(R0_tos, local);
}

void TemplateTable::index_check(Register array, Register index) {
  // Pop ptr into array
  __ pop_ptr(array);
  index_check_without_pop(array, index);
}

void TemplateTable::index_check_without_pop(Register array, Register index) {
  assert_different_registers(array, index, Rtemp);
  // check array
  __ null_check(array, Rtemp, arrayOopDesc::length_offset_in_bytes());
  // check index
  __ ldr_s32(Rtemp, Address(array, arrayOopDesc::length_offset_in_bytes()));
  __ cmp_32(index, Rtemp);
  if (index != R4_ArrayIndexOutOfBounds_index) {
    // convention with generate_ArrayIndexOutOfBounds_handler()
    __ mov(R4_ArrayIndexOutOfBounds_index, index, hs);
  }
  __ b(Interpreter::_throw_ArrayIndexOutOfBoundsException_entry, hs);
}


void TemplateTable::iaload() {
  transition(itos, itos);
  const Register Rarray = R1_tmp;
  const Register Rindex = R0_tos;

  index_check(Rarray, Rindex);
  __ ldr_s32(R0_tos, get_array_elem_addr(T_INT, Rarray, Rindex, Rtemp));
}


void TemplateTable::laload() {
  transition(itos, ltos);
  const Register Rarray = R1_tmp;
  const Register Rindex = R0_tos;

  index_check(Rarray, Rindex);

#ifdef AARCH64
  __ ldr(R0_tos, get_array_elem_addr(T_LONG, Rarray, Rindex, Rtemp));
#else
  __ add(Rtemp, Rarray, AsmOperand(Rindex, lsl, LogBytesPerLong));
  __ add(Rtemp, Rtemp, arrayOopDesc::base_offset_in_bytes(T_LONG));
  __ ldmia(Rtemp, RegisterSet(R0_tos_lo, R1_tos_hi));
#endif // AARCH64
}


void TemplateTable::faload() {
  transition(itos, ftos);
  const Register Rarray = R1_tmp;
  const Register Rindex = R0_tos;

  index_check(Rarray, Rindex);

  Address addr = get_array_elem_addr(T_FLOAT, Rarray, Rindex, Rtemp);
#ifdef __SOFTFP__
  __ ldr(R0_tos, addr);
#else
  __ ldr_float(S0_tos, addr);
#endif // __SOFTFP__
}


void TemplateTable::daload() {
  transition(itos, dtos);
  const Register Rarray = R1_tmp;
  const Register Rindex = R0_tos;

  index_check(Rarray, Rindex);

#ifdef __SOFTFP__
  __ add(Rtemp, Rarray, AsmOperand(Rindex, lsl, LogBytesPerLong));
  __ add(Rtemp, Rtemp, arrayOopDesc::base_offset_in_bytes(T_DOUBLE));
  __ ldmia(Rtemp, RegisterSet(R0_tos_lo, R1_tos_hi));
#else
  __ ldr_double(D0_tos, get_array_elem_addr(T_DOUBLE, Rarray, Rindex, Rtemp));
#endif // __SOFTFP__
}


void TemplateTable::aaload() {
  transition(itos, atos);
  const Register Rarray = R1_tmp;
  const Register Rindex = R0_tos;

  index_check(Rarray, Rindex);
  do_oop_load(_masm, R0_tos, get_array_elem_addr(T_OBJECT, Rarray, Rindex, Rtemp), IN_HEAP_ARRAY);
}


void TemplateTable::baload() {
  transition(itos, itos);
  const Register Rarray = R1_tmp;
  const Register Rindex = R0_tos;

  index_check(Rarray, Rindex);
  __ ldrsb(R0_tos, get_array_elem_addr(T_BYTE, Rarray, Rindex, Rtemp));
}


void TemplateTable::caload() {
  transition(itos, itos);
  const Register Rarray = R1_tmp;
  const Register Rindex = R0_tos;

  index_check(Rarray, Rindex);
  __ ldrh(R0_tos, get_array_elem_addr(T_CHAR, Rarray, Rindex, Rtemp));
}


// iload followed by caload frequent pair
void TemplateTable::fast_icaload() {
  transition(vtos, itos);
  const Register Rlocal_index = R1_tmp;
  const Register Rarray = R1_tmp;
  const Register Rindex = R4_tmp; // index_check prefers index on R4
  assert_different_registers(Rlocal_index, Rindex);
  assert_different_registers(Rarray, Rindex);

  // load index out of locals
  locals_index(Rlocal_index);
  Address local = load_iaddress(Rlocal_index, Rtemp);
  __ ldr_s32(Rindex, local);

  // get array element
  index_check(Rarray, Rindex);
  __ ldrh(R0_tos, get_array_elem_addr(T_CHAR, Rarray, Rindex, Rtemp));
}


void TemplateTable::saload() {
  transition(itos, itos);
  const Register Rarray = R1_tmp;
  const Register Rindex = R0_tos;

  index_check(Rarray, Rindex);
  __ ldrsh(R0_tos, get_array_elem_addr(T_SHORT, Rarray, Rindex, Rtemp));
}


void TemplateTable::iload(int n) {
  transition(vtos, itos);
  __ ldr_s32(R0_tos, iaddress(n));
}


void TemplateTable::lload(int n) {
  transition(vtos, ltos);
#ifdef AARCH64
  __ ldr(R0_tos, laddress(n));
#else
  __ ldr(R0_tos_lo, laddress(n));
  __ ldr(R1_tos_hi, haddress(n));
#endif // AARCH64
}


void TemplateTable::fload(int n) {
  transition(vtos, ftos);
#ifdef __SOFTFP__
  __ ldr(R0_tos, faddress(n));
#else
  __ ldr_float(S0_tos, faddress(n));
#endif // __SOFTFP__
}


void TemplateTable::dload(int n) {
  transition(vtos, dtos);
#ifdef __SOFTFP__
  __ ldr(R0_tos_lo, laddress(n));
  __ ldr(R1_tos_hi, haddress(n));
#else
  __ ldr_double(D0_tos, daddress(n));
#endif // __SOFTFP__
}


void TemplateTable::aload(int n) {
  transition(vtos, atos);
  __ ldr(R0_tos, aaddress(n));
}

void TemplateTable::aload_0() {
  aload_0_internal();
}

void TemplateTable::nofast_aload_0() {
  aload_0_internal(may_not_rewrite);
}

void TemplateTable::aload_0_internal(RewriteControl rc) {
  transition(vtos, atos);
  // According to bytecode histograms, the pairs:
  //
  // _aload_0, _fast_igetfield
  // _aload_0, _fast_agetfield
  // _aload_0, _fast_fgetfield
  //
  // occur frequently. If RewriteFrequentPairs is set, the (slow) _aload_0
  // bytecode checks if the next bytecode is either _fast_igetfield,
  // _fast_agetfield or _fast_fgetfield and then rewrites the
  // current bytecode into a pair bytecode; otherwise it rewrites the current
  // bytecode into _fast_aload_0 that doesn't do the pair check anymore.
  //
  // Note: If the next bytecode is _getfield, the rewrite must be delayed,
  //       otherwise we may miss an opportunity for a pair.
  //
  // Also rewrite frequent pairs
  //   aload_0, aload_1
  //   aload_0, iload_1
  // These bytecodes with a small amount of code are most profitable to rewrite
  if ((rc == may_rewrite) && __ rewrite_frequent_pairs()) {
    Label rewrite, done;
    const Register next_bytecode = R1_tmp;
    const Register target_bytecode = R2_tmp;

    // get next byte
    __ ldrb(next_bytecode, at_bcp(Bytecodes::length_for(Bytecodes::_aload_0)));

    // if _getfield then wait with rewrite
    __ cmp(next_bytecode, Bytecodes::_getfield);
    __ b(done, eq);

    // if _igetfield then rewrite to _fast_iaccess_0
    assert(Bytecodes::java_code(Bytecodes::_fast_iaccess_0) == Bytecodes::_aload_0, "fix bytecode definition");
    __ cmp(next_bytecode, Bytecodes::_fast_igetfield);
    __ mov(target_bytecode, Bytecodes::_fast_iaccess_0);
    __ b(rewrite, eq);

    // if _agetfield then rewrite to _fast_aaccess_0
    assert(Bytecodes::java_code(Bytecodes::_fast_aaccess_0) == Bytecodes::_aload_0, "fix bytecode definition");
    __ cmp(next_bytecode, Bytecodes::_fast_agetfield);
    __ mov(target_bytecode, Bytecodes::_fast_aaccess_0);
    __ b(rewrite, eq);

    // if _fgetfield then rewrite to _fast_faccess_0, else rewrite to _fast_aload0
    assert(Bytecodes::java_code(Bytecodes::_fast_faccess_0) == Bytecodes::_aload_0, "fix bytecode definition");
    assert(Bytecodes::java_code(Bytecodes::_fast_aload_0) == Bytecodes::_aload_0, "fix bytecode definition");

    __ cmp(next_bytecode, Bytecodes::_fast_fgetfield);
#ifdef AARCH64
    __ mov(Rtemp, Bytecodes::_fast_faccess_0);
    __ mov(target_bytecode, Bytecodes::_fast_aload_0);
    __ mov(target_bytecode, Rtemp, eq);
#else
    __ mov(target_bytecode, Bytecodes::_fast_faccess_0, eq);
    __ mov(target_bytecode, Bytecodes::_fast_aload_0, ne);
#endif // AARCH64

    // rewrite
    __ bind(rewrite);
    patch_bytecode(Bytecodes::_aload_0, target_bytecode, Rtemp, false);

    __ bind(done);
  }

  aload(0);
}

void TemplateTable::istore() {
  transition(itos, vtos);
  const Register Rlocal_index = R2_tmp;

  locals_index(Rlocal_index);
  Address local = load_iaddress(Rlocal_index, Rtemp);
  __ str_32(R0_tos, local);
}


void TemplateTable::lstore() {
  transition(ltos, vtos);
  const Register Rlocal_index = R2_tmp;

  locals_index(Rlocal_index);
  store_category2_local(Rlocal_index, R3_tmp);
}


void TemplateTable::fstore() {
  transition(ftos, vtos);
  const Register Rlocal_index = R2_tmp;

  locals_index(Rlocal_index);
  Address local = load_faddress(Rlocal_index, Rtemp);
#ifdef __SOFTFP__
  __ str(R0_tos, local);
#else
  __ str_float(S0_tos, local);
#endif // __SOFTFP__
}


void TemplateTable::dstore() {
  transition(dtos, vtos);
  const Register Rlocal_index = R2_tmp;

  locals_index(Rlocal_index);

#ifdef __SOFTFP__
  store_category2_local(Rlocal_index, R3_tmp);
#else
  __ str_double(D0_tos, load_daddress(Rlocal_index, Rtemp));
#endif // __SOFTFP__
}


void TemplateTable::astore() {
  transition(vtos, vtos);
  const Register Rlocal_index = R1_tmp;

  __ pop_ptr(R0_tos);
  locals_index(Rlocal_index);
  Address local = load_aaddress(Rlocal_index, Rtemp);
  __ str(R0_tos, local);
}


void TemplateTable::wide_istore() {
  transition(vtos, vtos);
  const Register Rlocal_index = R2_tmp;

  __ pop_i(R0_tos);
  locals_index_wide(Rlocal_index);
  Address local = load_iaddress(Rlocal_index, Rtemp);
  __ str_32(R0_tos, local);
}


void TemplateTable::wide_lstore() {
  transition(vtos, vtos);
  const Register Rlocal_index = R2_tmp;
  const Register Rlocal_base = R3_tmp;

#ifdef AARCH64
  __ pop_l(R0_tos);
#else
  __ pop_l(R0_tos_lo, R1_tos_hi);
#endif // AARCH64

  locals_index_wide(Rlocal_index);
  store_category2_local(Rlocal_index, R3_tmp);
}


void TemplateTable::wide_fstore() {
  wide_istore();
}


void TemplateTable::wide_dstore() {
  wide_lstore();
}


void TemplateTable::wide_astore() {
  transition(vtos, vtos);
  const Register Rlocal_index = R2_tmp;

  __ pop_ptr(R0_tos);
  locals_index_wide(Rlocal_index);
  Address local = load_aaddress(Rlocal_index, Rtemp);
  __ str(R0_tos, local);
}


void TemplateTable::iastore() {
  transition(itos, vtos);
  const Register Rindex = R4_tmp; // index_check prefers index in R4
  const Register Rarray = R3_tmp;
  // R0_tos: value

  __ pop_i(Rindex);
  index_check(Rarray, Rindex);
  __ str_32(R0_tos, get_array_elem_addr(T_INT, Rarray, Rindex, Rtemp));
}


void TemplateTable::lastore() {
  transition(ltos, vtos);
  const Register Rindex = R4_tmp; // index_check prefers index in R4
  const Register Rarray = R3_tmp;
  // R0_tos_lo:R1_tos_hi: value

  __ pop_i(Rindex);
  index_check(Rarray, Rindex);

#ifdef AARCH64
  __ str(R0_tos, get_array_elem_addr(T_LONG, Rarray, Rindex, Rtemp));
#else
  __ add(Rtemp, Rarray, AsmOperand(Rindex, lsl, LogBytesPerLong));
  __ add(Rtemp, Rtemp, arrayOopDesc::base_offset_in_bytes(T_LONG));
  __ stmia(Rtemp, RegisterSet(R0_tos_lo, R1_tos_hi));
#endif // AARCH64
}


void TemplateTable::fastore() {
  transition(ftos, vtos);
  const Register Rindex = R4_tmp; // index_check prefers index in R4
  const Register Rarray = R3_tmp;
  // S0_tos/R0_tos: value

  __ pop_i(Rindex);
  index_check(Rarray, Rindex);
  Address addr = get_array_elem_addr(T_FLOAT, Rarray, Rindex, Rtemp);

#ifdef __SOFTFP__
  __ str(R0_tos, addr);
#else
  __ str_float(S0_tos, addr);
#endif // __SOFTFP__
}


void TemplateTable::dastore() {
  transition(dtos, vtos);
  const Register Rindex = R4_tmp; // index_check prefers index in R4
  const Register Rarray = R3_tmp;
  // D0_tos / R0_tos_lo:R1_to_hi: value

  __ pop_i(Rindex);
  index_check(Rarray, Rindex);

#ifdef __SOFTFP__
  __ add(Rtemp, Rarray, AsmOperand(Rindex, lsl, LogBytesPerLong));
  __ add(Rtemp, Rtemp, arrayOopDesc::base_offset_in_bytes(T_DOUBLE));
  __ stmia(Rtemp, RegisterSet(R0_tos_lo, R1_tos_hi));
#else
  __ str_double(D0_tos, get_array_elem_addr(T_DOUBLE, Rarray, Rindex, Rtemp));
#endif // __SOFTFP__
}


void TemplateTable::aastore() {
  transition(vtos, vtos);
  Label is_null, throw_array_store, done;

  const Register Raddr_1   = R1_tmp;
  const Register Rvalue_2  = R2_tmp;
  const Register Rarray_3  = R3_tmp;
  const Register Rindex_4  = R4_tmp;   // preferred by index_check_without_pop()
  const Register Rsub_5    = R5_tmp;
  const Register Rsuper_LR = LR_tmp;

  // stack: ..., array, index, value
  __ ldr(Rvalue_2, at_tos());     // Value
  __ ldr_s32(Rindex_4, at_tos_p1());  // Index
  __ ldr(Rarray_3, at_tos_p2());  // Array

  index_check_without_pop(Rarray_3, Rindex_4);

  // Compute the array base
  __ add(Raddr_1, Rarray_3, arrayOopDesc::base_offset_in_bytes(T_OBJECT));

  // do array store check - check for NULL value first
  __ cbz(Rvalue_2, is_null);

  // Load subklass
  __ load_klass(Rsub_5, Rvalue_2);
  // Load superklass
  __ load_klass(Rtemp, Rarray_3);
  __ ldr(Rsuper_LR, Address(Rtemp, ObjArrayKlass::element_klass_offset()));

  __ gen_subtype_check(Rsub_5, Rsuper_LR, throw_array_store, R0_tmp, R3_tmp);
  // Come here on success

  // Store value
  __ add(Raddr_1, Raddr_1, AsmOperand(Rindex_4, lsl, LogBytesPerHeapOop));

  // Now store using the appropriate barrier
  do_oop_store(_masm, Raddr_1, Rvalue_2, Rtemp, R0_tmp, R3_tmp, false, IN_HEAP_ARRAY);
  __ b(done);

  __ bind(throw_array_store);

  // Come here on failure of subtype check
  __ profile_typecheck_failed(R0_tmp);

  // object is at TOS
  __ b(Interpreter::_throw_ArrayStoreException_entry);

  // Have a NULL in Rvalue_2, store NULL at array[index].
  __ bind(is_null);
  __ profile_null_seen(R0_tmp);

  // Store a NULL
  do_oop_store(_masm, Address::indexed_oop(Raddr_1, Rindex_4), Rvalue_2, Rtemp, R0_tmp, R3_tmp, true, IN_HEAP_ARRAY);

  // Pop stack arguments
  __ bind(done);
  __ add(Rstack_top, Rstack_top, 3 * Interpreter::stackElementSize);
}


void TemplateTable::bastore() {
  transition(itos, vtos);
  const Register Rindex = R4_tmp; // index_check prefers index in R4
  const Register Rarray = R3_tmp;
  // R0_tos: value

  __ pop_i(Rindex);
  index_check(Rarray, Rindex);

  // Need to check whether array is boolean or byte
  // since both types share the bastore bytecode.
  __ load_klass(Rtemp, Rarray);
  __ ldr_u32(Rtemp, Address(Rtemp, Klass::layout_helper_offset()));
  Label L_skip;
  __ tst(Rtemp, Klass::layout_helper_boolean_diffbit());
  __ b(L_skip, eq);
  __ and_32(R0_tos, R0_tos, 1); // if it is a T_BOOLEAN array, mask the stored value to 0/1
  __ bind(L_skip);
  __ strb(R0_tos, get_array_elem_addr(T_BYTE, Rarray, Rindex, Rtemp));
}


void TemplateTable::castore() {
  transition(itos, vtos);
  const Register Rindex = R4_tmp; // index_check prefers index in R4
  const Register Rarray = R3_tmp;
  // R0_tos: value

  __ pop_i(Rindex);
  index_check(Rarray, Rindex);

  __ strh(R0_tos, get_array_elem_addr(T_CHAR, Rarray, Rindex, Rtemp));
}


void TemplateTable::sastore() {
  assert(arrayOopDesc::base_offset_in_bytes(T_CHAR) ==
           arrayOopDesc::base_offset_in_bytes(T_SHORT),
         "base offsets for char and short should be equal");
  castore();
}


void TemplateTable::istore(int n) {
  transition(itos, vtos);
  __ str_32(R0_tos, iaddress(n));
}


void TemplateTable::lstore(int n) {
  transition(ltos, vtos);
#ifdef AARCH64
  __ str(R0_tos, laddress(n));
#else
  __ str(R0_tos_lo, laddress(n));
  __ str(R1_tos_hi, haddress(n));
#endif // AARCH64
}


void TemplateTable::fstore(int n) {
  transition(ftos, vtos);
#ifdef __SOFTFP__
  __ str(R0_tos, faddress(n));
#else
  __ str_float(S0_tos, faddress(n));
#endif // __SOFTFP__
}


void TemplateTable::dstore(int n) {
  transition(dtos, vtos);
#ifdef __SOFTFP__
  __ str(R0_tos_lo, laddress(n));
  __ str(R1_tos_hi, haddress(n));
#else
  __ str_double(D0_tos, daddress(n));
#endif // __SOFTFP__
}


void TemplateTable::astore(int n) {
  transition(vtos, vtos);
  __ pop_ptr(R0_tos);
  __ str(R0_tos, aaddress(n));
}


void TemplateTable::pop() {
  transition(vtos, vtos);
  __ add(Rstack_top, Rstack_top, Interpreter::stackElementSize);
}


void TemplateTable::pop2() {
  transition(vtos, vtos);
  __ add(Rstack_top, Rstack_top, 2*Interpreter::stackElementSize);
}


void TemplateTable::dup() {
  transition(vtos, vtos);
  // stack: ..., a
  __ load_ptr(0, R0_tmp);
  __ push_ptr(R0_tmp);
  // stack: ..., a, a
}


void TemplateTable::dup_x1() {
  transition(vtos, vtos);
  // stack: ..., a, b
  __ load_ptr(0, R0_tmp);  // load b
  __ load_ptr(1, R2_tmp);  // load a
  __ store_ptr(1, R0_tmp); // store b
  __ store_ptr(0, R2_tmp); // store a
  __ push_ptr(R0_tmp);     // push b
  // stack: ..., b, a, b
}


void TemplateTable::dup_x2() {
  transition(vtos, vtos);
  // stack: ..., a, b, c
  __ load_ptr(0, R0_tmp);   // load c
  __ load_ptr(1, R2_tmp);   // load b
  __ load_ptr(2, R4_tmp);   // load a

  __ push_ptr(R0_tmp);      // push c

  // stack: ..., a, b, c, c
  __ store_ptr(1, R2_tmp);  // store b
  __ store_ptr(2, R4_tmp);  // store a
  __ store_ptr(3, R0_tmp);  // store c
  // stack: ..., c, a, b, c
}


void TemplateTable::dup2() {
  transition(vtos, vtos);
  // stack: ..., a, b
  __ load_ptr(1, R0_tmp);  // load a
  __ push_ptr(R0_tmp);     // push a
  __ load_ptr(1, R0_tmp);  // load b
  __ push_ptr(R0_tmp);     // push b
  // stack: ..., a, b, a, b
}


void TemplateTable::dup2_x1() {
  transition(vtos, vtos);

  // stack: ..., a, b, c
  __ load_ptr(0, R4_tmp);  // load c
  __ load_ptr(1, R2_tmp);  // load b
  __ load_ptr(2, R0_tmp);  // load a

  __ push_ptr(R2_tmp);     // push b
  __ push_ptr(R4_tmp);     // push c

  // stack: ..., a, b, c, b, c

  __ store_ptr(2, R0_tmp);  // store a
  __ store_ptr(3, R4_tmp);  // store c
  __ store_ptr(4, R2_tmp);  // store b

  // stack: ..., b, c, a, b, c
}


void TemplateTable::dup2_x2() {
  transition(vtos, vtos);
  // stack: ..., a, b, c, d
  __ load_ptr(0, R0_tmp);  // load d
  __ load_ptr(1, R2_tmp);  // load c
  __ push_ptr(R2_tmp);     // push c
  __ push_ptr(R0_tmp);     // push d
  // stack: ..., a, b, c, d, c, d
  __ load_ptr(4, R4_tmp);  // load b
  __ store_ptr(4, R0_tmp); // store d in b
  __ store_ptr(2, R4_tmp); // store b in d
  // stack: ..., a, d, c, b, c, d
  __ load_ptr(5, R4_tmp);  // load a
  __ store_ptr(5, R2_tmp); // store c in a
  __ store_ptr(3, R4_tmp); // store a in c
  // stack: ..., c, d, a, b, c, d
}


void TemplateTable::swap() {
  transition(vtos, vtos);
  // stack: ..., a, b
  __ load_ptr(1, R0_tmp);  // load a
  __ load_ptr(0, R2_tmp);  // load b
  __ store_ptr(0, R0_tmp); // store a in b
  __ store_ptr(1, R2_tmp); // store b in a
  // stack: ..., b, a
}


void TemplateTable::iop2(Operation op) {
  transition(itos, itos);
  const Register arg1 = R1_tmp;
  const Register arg2 = R0_tos;

  __ pop_i(arg1);
  switch (op) {
    case add  : __ add_32 (R0_tos, arg1, arg2); break;
    case sub  : __ sub_32 (R0_tos, arg1, arg2); break;
    case mul  : __ mul_32 (R0_tos, arg1, arg2); break;
    case _and : __ and_32 (R0_tos, arg1, arg2); break;
    case _or  : __ orr_32 (R0_tos, arg1, arg2); break;
    case _xor : __ eor_32 (R0_tos, arg1, arg2); break;
#ifdef AARCH64
    case shl  : __ lslv_w (R0_tos, arg1, arg2); break;
    case shr  : __ asrv_w (R0_tos, arg1, arg2); break;
    case ushr : __ lsrv_w (R0_tos, arg1, arg2); break;
#else
    case shl  : __ andr(arg2, arg2, 0x1f); __ mov (R0_tos, AsmOperand(arg1, lsl, arg2)); break;
    case shr  : __ andr(arg2, arg2, 0x1f); __ mov (R0_tos, AsmOperand(arg1, asr, arg2)); break;
    case ushr : __ andr(arg2, arg2, 0x1f); __ mov (R0_tos, AsmOperand(arg1, lsr, arg2)); break;
#endif // AARCH64
    default   : ShouldNotReachHere();
  }
}


void TemplateTable::lop2(Operation op) {
  transition(ltos, ltos);
#ifdef AARCH64
  const Register arg1 = R1_tmp;
  const Register arg2 = R0_tos;

  __ pop_l(arg1);
  switch (op) {
    case add  : __ add (R0_tos, arg1, arg2); break;
    case sub  : __ sub (R0_tos, arg1, arg2); break;
    case _and : __ andr(R0_tos, arg1, arg2); break;
    case _or  : __ orr (R0_tos, arg1, arg2); break;
    case _xor : __ eor (R0_tos, arg1, arg2); break;
    default   : ShouldNotReachHere();
  }
#else
  const Register arg1_lo = R2_tmp;
  const Register arg1_hi = R3_tmp;
  const Register arg2_lo = R0_tos_lo;
  const Register arg2_hi = R1_tos_hi;

  __ pop_l(arg1_lo, arg1_hi);
  switch (op) {
    case add : __ adds(R0_tos_lo, arg1_lo, arg2_lo); __ adc (R1_tos_hi, arg1_hi, arg2_hi); break;
    case sub : __ subs(R0_tos_lo, arg1_lo, arg2_lo); __ sbc (R1_tos_hi, arg1_hi, arg2_hi); break;
    case _and: __ andr(R0_tos_lo, arg1_lo, arg2_lo); __ andr(R1_tos_hi, arg1_hi, arg2_hi); break;
    case _or : __ orr (R0_tos_lo, arg1_lo, arg2_lo); __ orr (R1_tos_hi, arg1_hi, arg2_hi); break;
    case _xor: __ eor (R0_tos_lo, arg1_lo, arg2_lo); __ eor (R1_tos_hi, arg1_hi, arg2_hi); break;
    default : ShouldNotReachHere();
  }
#endif // AARCH64
}


void TemplateTable::idiv() {
  transition(itos, itos);
#ifdef AARCH64
  const Register divisor = R0_tos;
  const Register dividend = R1_tmp;

  __ cbz_w(divisor, Interpreter::_throw_ArithmeticException_entry);
  __ pop_i(dividend);
  __ sdiv_w(R0_tos, dividend, divisor);
#else
  __ mov(R2, R0_tos);
  __ pop_i(R0);
  // R0 - dividend
  // R2 - divisor
  __ call(StubRoutines::Arm::idiv_irem_entry(), relocInfo::none);
  // R1 - result
  __ mov(R0_tos, R1);
#endif // AARCH64
}


void TemplateTable::irem() {
  transition(itos, itos);
#ifdef AARCH64
  const Register divisor = R0_tos;
  const Register dividend = R1_tmp;
  const Register quotient = R2_tmp;

  __ cbz_w(divisor, Interpreter::_throw_ArithmeticException_entry);
  __ pop_i(dividend);
  __ sdiv_w(quotient, dividend, divisor);
  __ msub_w(R0_tos, divisor, quotient, dividend);
#else
  __ mov(R2, R0_tos);
  __ pop_i(R0);
  // R0 - dividend
  // R2 - divisor
  __ call(StubRoutines::Arm::idiv_irem_entry(), relocInfo::none);
  // R0 - remainder
#endif // AARCH64
}


void TemplateTable::lmul() {
  transition(ltos, ltos);
#ifdef AARCH64
  const Register arg1 = R0_tos;
  const Register arg2 = R1_tmp;

  __ pop_l(arg2);
  __ mul(R0_tos, arg1, arg2);
#else
  const Register arg1_lo = R0_tos_lo;
  const Register arg1_hi = R1_tos_hi;
  const Register arg2_lo = R2_tmp;
  const Register arg2_hi = R3_tmp;

  __ pop_l(arg2_lo, arg2_hi);

  __ call_VM_leaf(CAST_FROM_FN_PTR(address, SharedRuntime::lmul), arg1_lo, arg1_hi, arg2_lo, arg2_hi);
#endif // AARCH64
}


void TemplateTable::ldiv() {
  transition(ltos, ltos);
#ifdef AARCH64
  const Register divisor = R0_tos;
  const Register dividend = R1_tmp;

  __ cbz(divisor, Interpreter::_throw_ArithmeticException_entry);
  __ pop_l(dividend);
  __ sdiv(R0_tos, dividend, divisor);
#else
  const Register x_lo = R2_tmp;
  const Register x_hi = R3_tmp;
  const Register y_lo = R0_tos_lo;
  const Register y_hi = R1_tos_hi;

  __ pop_l(x_lo, x_hi);

  // check if y = 0
  __ orrs(Rtemp, y_lo, y_hi);
  __ call(Interpreter::_throw_ArithmeticException_entry, relocInfo::none, eq);
  __ call_VM_leaf(CAST_FROM_FN_PTR(address, SharedRuntime::ldiv), y_lo, y_hi, x_lo, x_hi);
#endif // AARCH64
}


void TemplateTable::lrem() {
  transition(ltos, ltos);
#ifdef AARCH64
  const Register divisor = R0_tos;
  const Register dividend = R1_tmp;
  const Register quotient = R2_tmp;

  __ cbz(divisor, Interpreter::_throw_ArithmeticException_entry);
  __ pop_l(dividend);
  __ sdiv(quotient, dividend, divisor);
  __ msub(R0_tos, divisor, quotient, dividend);
#else
  const Register x_lo = R2_tmp;
  const Register x_hi = R3_tmp;
  const Register y_lo = R0_tos_lo;
  const Register y_hi = R1_tos_hi;

  __ pop_l(x_lo, x_hi);

  // check if y = 0
  __ orrs(Rtemp, y_lo, y_hi);
  __ call(Interpreter::_throw_ArithmeticException_entry, relocInfo::none, eq);
  __ call_VM_leaf(CAST_FROM_FN_PTR(address, SharedRuntime::lrem), y_lo, y_hi, x_lo, x_hi);
#endif // AARCH64
}


void TemplateTable::lshl() {
  transition(itos, ltos);
#ifdef AARCH64
  const Register val = R1_tmp;
  const Register shift_cnt = R0_tos;
  __ pop_l(val);
  __ lslv(R0_tos, val, shift_cnt);
#else
  const Register shift_cnt = R4_tmp;
  const Register val_lo = R2_tmp;
  const Register val_hi = R3_tmp;

  __ pop_l(val_lo, val_hi);
  __ andr(shift_cnt, R0_tos, 63);
  __ long_shift(R0_tos_lo, R1_tos_hi, val_lo, val_hi, lsl, shift_cnt);
#endif // AARCH64
}


void TemplateTable::lshr() {
  transition(itos, ltos);
#ifdef AARCH64
  const Register val = R1_tmp;
  const Register shift_cnt = R0_tos;
  __ pop_l(val);
  __ asrv(R0_tos, val, shift_cnt);
#else
  const Register shift_cnt = R4_tmp;
  const Register val_lo = R2_tmp;
  const Register val_hi = R3_tmp;

  __ pop_l(val_lo, val_hi);
  __ andr(shift_cnt, R0_tos, 63);
  __ long_shift(R0_tos_lo, R1_tos_hi, val_lo, val_hi, asr, shift_cnt);
#endif // AARCH64
}


void TemplateTable::lushr() {
  transition(itos, ltos);
#ifdef AARCH64
  const Register val = R1_tmp;
  const Register shift_cnt = R0_tos;
  __ pop_l(val);
  __ lsrv(R0_tos, val, shift_cnt);
#else
  const Register shift_cnt = R4_tmp;
  const Register val_lo = R2_tmp;
  const Register val_hi = R3_tmp;

  __ pop_l(val_lo, val_hi);
  __ andr(shift_cnt, R0_tos, 63);
  __ long_shift(R0_tos_lo, R1_tos_hi, val_lo, val_hi, lsr, shift_cnt);
#endif // AARCH64
}


void TemplateTable::fop2(Operation op) {
  transition(ftos, ftos);
#ifdef __SOFTFP__
  __ mov(R1, R0_tos);
  __ pop_i(R0);
  switch (op) {
    case add: __ call_VM_leaf(CAST_FROM_FN_PTR(address, __aeabi_fadd_glibc), R0, R1); break;
    case sub: __ call_VM_leaf(CAST_FROM_FN_PTR(address, __aeabi_fsub_glibc), R0, R1); break;
    case mul: __ call_VM_leaf(CAST_FROM_FN_PTR(address, __aeabi_fmul), R0, R1); break;
    case div: __ call_VM_leaf(CAST_FROM_FN_PTR(address, __aeabi_fdiv), R0, R1); break;
    case rem: __ call_VM_leaf(CAST_FROM_FN_PTR(address, SharedRuntime::frem), R0, R1); break;
    default : ShouldNotReachHere();
  }
#else
  const FloatRegister arg1 = S1_tmp;
  const FloatRegister arg2 = S0_tos;

  switch (op) {
    case add: __ pop_f(arg1); __ add_float(S0_tos, arg1, arg2); break;
    case sub: __ pop_f(arg1); __ sub_float(S0_tos, arg1, arg2); break;
    case mul: __ pop_f(arg1); __ mul_float(S0_tos, arg1, arg2); break;
    case div: __ pop_f(arg1); __ div_float(S0_tos, arg1, arg2); break;
    case rem:
#ifndef __ABI_HARD__
      __ pop_f(arg1);
      __ fmrs(R0, arg1);
      __ fmrs(R1, arg2);
      __ call_VM_leaf(CAST_FROM_FN_PTR(address, SharedRuntime::frem), R0, R1);
      __ fmsr(S0_tos, R0);
#else
      __ mov_float(S1_reg, arg2);
      __ pop_f(S0);
      __ call_VM_leaf(CAST_FROM_FN_PTR(address, SharedRuntime::frem));
#endif // !__ABI_HARD__
      break;
    default : ShouldNotReachHere();
  }
#endif // __SOFTFP__
}


void TemplateTable::dop2(Operation op) {
  transition(dtos, dtos);
#ifdef __SOFTFP__
  __ mov(R2, R0_tos_lo);
  __ mov(R3, R1_tos_hi);
  __ pop_l(R0, R1);
  switch (op) {
    // __aeabi_XXXX_glibc: Imported code from glibc soft-fp bundle for calculation accuracy improvement. See CR 6757269.
    case add: __ call_VM_leaf(CAST_FROM_FN_PTR(address, __aeabi_dadd_glibc), R0, R1, R2, R3); break;
    case sub: __ call_VM_leaf(CAST_FROM_FN_PTR(address, __aeabi_dsub_glibc), R0, R1, R2, R3); break;
    case mul: __ call_VM_leaf(CAST_FROM_FN_PTR(address, __aeabi_dmul), R0, R1, R2, R3); break;
    case div: __ call_VM_leaf(CAST_FROM_FN_PTR(address, __aeabi_ddiv), R0, R1, R2, R3); break;
    case rem: __ call_VM_leaf(CAST_FROM_FN_PTR(address, SharedRuntime::drem), R0, R1, R2, R3); break;
    default : ShouldNotReachHere();
  }
#else
  const FloatRegister arg1 = D1_tmp;
  const FloatRegister arg2 = D0_tos;

  switch (op) {
    case add: __ pop_d(arg1); __ add_double(D0_tos, arg1, arg2); break;
    case sub: __ pop_d(arg1); __ sub_double(D0_tos, arg1, arg2); break;
    case mul: __ pop_d(arg1); __ mul_double(D0_tos, arg1, arg2); break;
    case div: __ pop_d(arg1); __ div_double(D0_tos, arg1, arg2); break;
    case rem:
#ifndef __ABI_HARD__
      __ pop_d(arg1);
      __ fmrrd(R0, R1, arg1);
      __ fmrrd(R2, R3, arg2);
      __ call_VM_leaf(CAST_FROM_FN_PTR(address, SharedRuntime::drem), R0, R1, R2, R3);
      __ fmdrr(D0_tos, R0, R1);
#else
      __ mov_double(D1, arg2);
      __ pop_d(D0);
      __ call_VM_leaf(CAST_FROM_FN_PTR(address, SharedRuntime::drem));
#endif // !__ABI_HARD__
      break;
    default : ShouldNotReachHere();
  }
#endif // __SOFTFP__
}


void TemplateTable::ineg() {
  transition(itos, itos);
  __ neg_32(R0_tos, R0_tos);
}


void TemplateTable::lneg() {
  transition(ltos, ltos);
#ifdef AARCH64
  __ neg(R0_tos, R0_tos);
#else
  __ rsbs(R0_tos_lo, R0_tos_lo, 0);
  __ rsc (R1_tos_hi, R1_tos_hi, 0);
#endif // AARCH64
}


void TemplateTable::fneg() {
  transition(ftos, ftos);
#ifdef __SOFTFP__
  // Invert sign bit
  const int sign_mask = 0x80000000;
  __ eor(R0_tos, R0_tos, sign_mask);
#else
  __ neg_float(S0_tos, S0_tos);
#endif // __SOFTFP__
}


void TemplateTable::dneg() {
  transition(dtos, dtos);
#ifdef __SOFTFP__
  // Invert sign bit in the high part of the double
  const int sign_mask_hi = 0x80000000;
  __ eor(R1_tos_hi, R1_tos_hi, sign_mask_hi);
#else
  __ neg_double(D0_tos, D0_tos);
#endif // __SOFTFP__
}


void TemplateTable::iinc() {
  transition(vtos, vtos);
  const Register Rconst = R2_tmp;
  const Register Rlocal_index = R1_tmp;
  const Register Rval = R0_tmp;

  __ ldrsb(Rconst, at_bcp(2));
  locals_index(Rlocal_index);
  Address local = load_iaddress(Rlocal_index, Rtemp);
  __ ldr_s32(Rval, local);
  __ add(Rval, Rval, Rconst);
  __ str_32(Rval, local);
}


void TemplateTable::wide_iinc() {
  transition(vtos, vtos);
  const Register Rconst = R2_tmp;
  const Register Rlocal_index = R1_tmp;
  const Register Rval = R0_tmp;

  // get constant in Rconst
  __ ldrsb(R2_tmp, at_bcp(4));
  __ ldrb(R3_tmp, at_bcp(5));
  __ orr(Rconst, R3_tmp, AsmOperand(R2_tmp, lsl, 8));

  locals_index_wide(Rlocal_index);
  Address local = load_iaddress(Rlocal_index, Rtemp);
  __ ldr_s32(Rval, local);
  __ add(Rval, Rval, Rconst);
  __ str_32(Rval, local);
}


void TemplateTable::convert() {
  // Checking
#ifdef ASSERT
  { TosState tos_in  = ilgl;
    TosState tos_out = ilgl;
    switch (bytecode()) {
      case Bytecodes::_i2l: // fall through
      case Bytecodes::_i2f: // fall through
      case Bytecodes::_i2d: // fall through
      case Bytecodes::_i2b: // fall through
      case Bytecodes::_i2c: // fall through
      case Bytecodes::_i2s: tos_in = itos; break;
      case Bytecodes::_l2i: // fall through
      case Bytecodes::_l2f: // fall through
      case Bytecodes::_l2d: tos_in = ltos; break;
      case Bytecodes::_f2i: // fall through
      case Bytecodes::_f2l: // fall through
      case Bytecodes::_f2d: tos_in = ftos; break;
      case Bytecodes::_d2i: // fall through
      case Bytecodes::_d2l: // fall through
      case Bytecodes::_d2f: tos_in = dtos; break;
      default             : ShouldNotReachHere();
    }
    switch (bytecode()) {
      case Bytecodes::_l2i: // fall through
      case Bytecodes::_f2i: // fall through
      case Bytecodes::_d2i: // fall through
      case Bytecodes::_i2b: // fall through
      case Bytecodes::_i2c: // fall through
      case Bytecodes::_i2s: tos_out = itos; break;
      case Bytecodes::_i2l: // fall through
      case Bytecodes::_f2l: // fall through
      case Bytecodes::_d2l: tos_out = ltos; break;
      case Bytecodes::_i2f: // fall through
      case Bytecodes::_l2f: // fall through
      case Bytecodes::_d2f: tos_out = ftos; break;
      case Bytecodes::_i2d: // fall through
      case Bytecodes::_l2d: // fall through
      case Bytecodes::_f2d: tos_out = dtos; break;
      default             : ShouldNotReachHere();
    }
    transition(tos_in, tos_out);
  }
#endif // ASSERT

  // Conversion
  switch (bytecode()) {
    case Bytecodes::_i2l:
#ifdef AARCH64
      __ sign_extend(R0_tos, R0_tos, 32);
#else
      __ mov(R1_tos_hi, AsmOperand(R0_tos, asr, BitsPerWord-1));
#endif // AARCH64
      break;

    case Bytecodes::_i2f:
#ifdef AARCH64
      __ scvtf_sw(S0_tos, R0_tos);
#else
#ifdef __SOFTFP__
      __ call_VM_leaf(CAST_FROM_FN_PTR(address, __aeabi_i2f), R0_tos);
#else
      __ fmsr(S0_tmp, R0_tos);
      __ fsitos(S0_tos, S0_tmp);
#endif // __SOFTFP__
#endif // AARCH64
      break;

    case Bytecodes::_i2d:
#ifdef AARCH64
      __ scvtf_dw(D0_tos, R0_tos);
#else
#ifdef __SOFTFP__
      __ call_VM_leaf(CAST_FROM_FN_PTR(address, __aeabi_i2d), R0_tos);
#else
      __ fmsr(S0_tmp, R0_tos);
      __ fsitod(D0_tos, S0_tmp);
#endif // __SOFTFP__
#endif // AARCH64
      break;

    case Bytecodes::_i2b:
      __ sign_extend(R0_tos, R0_tos, 8);
      break;

    case Bytecodes::_i2c:
      __ zero_extend(R0_tos, R0_tos, 16);
      break;

    case Bytecodes::_i2s:
      __ sign_extend(R0_tos, R0_tos, 16);
      break;

    case Bytecodes::_l2i:
      /* nothing to do */
      break;

    case Bytecodes::_l2f:
#ifdef AARCH64
      __ scvtf_sx(S0_tos, R0_tos);
#else
      __ call_VM_leaf(CAST_FROM_FN_PTR(address, SharedRuntime::l2f), R0_tos_lo, R1_tos_hi);
#if !defined(__SOFTFP__) && !defined(__ABI_HARD__)
      __ fmsr(S0_tos, R0);
#endif // !__SOFTFP__ && !__ABI_HARD__
#endif // AARCH64
      break;

    case Bytecodes::_l2d:
#ifdef AARCH64
      __ scvtf_dx(D0_tos, R0_tos);
#else
      __ call_VM_leaf(CAST_FROM_FN_PTR(address, SharedRuntime::l2d), R0_tos_lo, R1_tos_hi);
#if !defined(__SOFTFP__) && !defined(__ABI_HARD__)
      __ fmdrr(D0_tos, R0, R1);
#endif // !__SOFTFP__ && !__ABI_HARD__
#endif // AARCH64
      break;

    case Bytecodes::_f2i:
#ifdef AARCH64
      __ fcvtzs_ws(R0_tos, S0_tos);
#else
#ifndef __SOFTFP__
      __ ftosizs(S0_tos, S0_tos);
      __ fmrs(R0_tos, S0_tos);
#else
      __ call_VM_leaf(CAST_FROM_FN_PTR(address, SharedRuntime::f2i), R0_tos);
#endif // !__SOFTFP__
#endif // AARCH64
      break;

    case Bytecodes::_f2l:
#ifdef AARCH64
      __ fcvtzs_xs(R0_tos, S0_tos);
#else
#ifndef __SOFTFP__
      __ fmrs(R0_tos, S0_tos);
#endif // !__SOFTFP__
      __ call_VM_leaf(CAST_FROM_FN_PTR(address, SharedRuntime::f2l), R0_tos);
#endif // AARCH64
      break;

    case Bytecodes::_f2d:
#ifdef __SOFTFP__
      __ call_VM_leaf(CAST_FROM_FN_PTR(address, __aeabi_f2d), R0_tos);
#else
      __ convert_f2d(D0_tos, S0_tos);
#endif // __SOFTFP__
      break;

    case Bytecodes::_d2i:
#ifdef AARCH64
      __ fcvtzs_wd(R0_tos, D0_tos);
#else
#ifndef __SOFTFP__
      __ ftosizd(Stemp, D0);
      __ fmrs(R0, Stemp);
#else
      __ call_VM_leaf(CAST_FROM_FN_PTR(address, SharedRuntime::d2i), R0_tos_lo, R1_tos_hi);
#endif // !__SOFTFP__
#endif // AARCH64
      break;

    case Bytecodes::_d2l:
#ifdef AARCH64
      __ fcvtzs_xd(R0_tos, D0_tos);
#else
#ifndef __SOFTFP__
      __ fmrrd(R0_tos_lo, R1_tos_hi, D0_tos);
#endif // !__SOFTFP__
      __ call_VM_leaf(CAST_FROM_FN_PTR(address, SharedRuntime::d2l), R0_tos_lo, R1_tos_hi);
#endif // AARCH64
      break;

    case Bytecodes::_d2f:
#ifdef __SOFTFP__
      __ call_VM_leaf(CAST_FROM_FN_PTR(address, __aeabi_d2f), R0_tos_lo, R1_tos_hi);
#else
      __ convert_d2f(S0_tos, D0_tos);
#endif // __SOFTFP__
      break;

    default:
      ShouldNotReachHere();
  }
}


void TemplateTable::lcmp() {
  transition(ltos, itos);
#ifdef AARCH64
  const Register arg1 = R1_tmp;
  const Register arg2 = R0_tos;

  __ pop_l(arg1);

  __ cmp(arg1, arg2);
  __ cset(R0_tos, gt);               // 1 if '>', else 0
  __ csinv(R0_tos, R0_tos, ZR, ge);  // previous value if '>=', else -1
#else
  const Register arg1_lo = R2_tmp;
  const Register arg1_hi = R3_tmp;
  const Register arg2_lo = R0_tos_lo;
  const Register arg2_hi = R1_tos_hi;
  const Register res = R4_tmp;

  __ pop_l(arg1_lo, arg1_hi);

  // long compare arg1 with arg2
  // result is -1/0/+1 if '<'/'='/'>'
  Label done;

  __ mov (res, 0);
  __ cmp (arg1_hi, arg2_hi);
  __ mvn (res, 0, lt);
  __ mov (res, 1, gt);
  __ b(done, ne);
  __ cmp (arg1_lo, arg2_lo);
  __ mvn (res, 0, lo);
  __ mov (res, 1, hi);
  __ bind(done);
  __ mov (R0_tos, res);
#endif // AARCH64
}


void TemplateTable::float_cmp(bool is_float, int unordered_result) {
  assert((unordered_result == 1) || (unordered_result == -1), "invalid unordered result");

#ifdef AARCH64
  if (is_float) {
    transition(ftos, itos);
    __ pop_f(S1_tmp);
    __ fcmp_s(S1_tmp, S0_tos);
  } else {
    transition(dtos, itos);
    __ pop_d(D1_tmp);
    __ fcmp_d(D1_tmp, D0_tos);
  }

  if (unordered_result < 0) {
    __ cset(R0_tos, gt);               // 1 if '>', else 0
    __ csinv(R0_tos, R0_tos, ZR, ge);  // previous value if '>=', else -1
  } else {
    __ cset(R0_tos, hi);               // 1 if '>' or unordered, else 0
    __ csinv(R0_tos, R0_tos, ZR, pl);  // previous value if '>=' or unordered, else -1
  }

#else

#ifdef __SOFTFP__

  if (is_float) {
    transition(ftos, itos);
    const Register Rx = R0;
    const Register Ry = R1;

    __ mov(Ry, R0_tos);
    __ pop_i(Rx);

    if (unordered_result == 1) {
      __ call_VM_leaf(CAST_FROM_FN_PTR(address, SharedRuntime::fcmpg), Rx, Ry);
    } else {
      __ call_VM_leaf(CAST_FROM_FN_PTR(address, SharedRuntime::fcmpl), Rx, Ry);
    }

  } else {

    transition(dtos, itos);
    const Register Rx_lo = R0;
    const Register Rx_hi = R1;
    const Register Ry_lo = R2;
    const Register Ry_hi = R3;

    __ mov(Ry_lo, R0_tos_lo);
    __ mov(Ry_hi, R1_tos_hi);
    __ pop_l(Rx_lo, Rx_hi);

    if (unordered_result == 1) {
      __ call_VM_leaf(CAST_FROM_FN_PTR(address, SharedRuntime::dcmpg), Rx_lo, Rx_hi, Ry_lo, Ry_hi);
    } else {
      __ call_VM_leaf(CAST_FROM_FN_PTR(address, SharedRuntime::dcmpl), Rx_lo, Rx_hi, Ry_lo, Ry_hi);
    }
  }

#else

  if (is_float) {
    transition(ftos, itos);
    __ pop_f(S1_tmp);
    __ fcmps(S1_tmp, S0_tos);
  } else {
    transition(dtos, itos);
    __ pop_d(D1_tmp);
    __ fcmpd(D1_tmp, D0_tos);
  }

  __ fmstat();

  // comparison result | flag N | flag Z | flag C | flag V
  // "<"               |   1    |   0    |   0    |   0
  // "=="              |   0    |   1    |   1    |   0
  // ">"               |   0    |   0    |   1    |   0
  // unordered         |   0    |   0    |   1    |   1

  if (unordered_result < 0) {
    __ mov(R0_tos, 1);           // result ==  1 if greater
    __ mvn(R0_tos, 0, lt);       // result == -1 if less or unordered (N!=V)
  } else {
    __ mov(R0_tos, 1);           // result ==  1 if greater or unordered
    __ mvn(R0_tos, 0, mi);       // result == -1 if less (N=1)
  }
  __ mov(R0_tos, 0, eq);         // result ==  0 if equ (Z=1)
#endif // __SOFTFP__
#endif // AARCH64
}


void TemplateTable::branch(bool is_jsr, bool is_wide) {

  const Register Rdisp = R0_tmp;
  const Register Rbumped_taken_count = R5_tmp;

  __ profile_taken_branch(R0_tmp, Rbumped_taken_count); // R0 holds updated MDP, Rbumped_taken_count holds bumped taken count

  const ByteSize be_offset = MethodCounters::backedge_counter_offset() +
                             InvocationCounter::counter_offset();
  const ByteSize inv_offset = MethodCounters::invocation_counter_offset() +
                              InvocationCounter::counter_offset();
  const int method_offset = frame::interpreter_frame_method_offset * wordSize;

  // Load up R0 with the branch displacement
  if (is_wide) {
    __ ldrsb(R0_tmp, at_bcp(1));
    __ ldrb(R1_tmp, at_bcp(2));
    __ ldrb(R2_tmp, at_bcp(3));
    __ ldrb(R3_tmp, at_bcp(4));
    __ orr(R0_tmp, R1_tmp, AsmOperand(R0_tmp, lsl, BitsPerByte));
    __ orr(R0_tmp, R2_tmp, AsmOperand(R0_tmp, lsl, BitsPerByte));
    __ orr(Rdisp, R3_tmp, AsmOperand(R0_tmp, lsl, BitsPerByte));
  } else {
    __ ldrsb(R0_tmp, at_bcp(1));
    __ ldrb(R1_tmp, at_bcp(2));
    __ orr(Rdisp, R1_tmp, AsmOperand(R0_tmp, lsl, BitsPerByte));
  }

  // Handle all the JSR stuff here, then exit.
  // It's much shorter and cleaner than intermingling with the
  // non-JSR normal-branch stuff occuring below.
  if (is_jsr) {
    // compute return address as bci in R1
    const Register Rret_addr = R1_tmp;
    assert_different_registers(Rdisp, Rret_addr, Rtemp);

    __ ldr(Rtemp, Address(Rmethod, Method::const_offset()));
    __ sub(Rret_addr, Rbcp, - (is_wide ? 5 : 3) + in_bytes(ConstMethod::codes_offset()));
    __ sub(Rret_addr, Rret_addr, Rtemp);

    // Load the next target bytecode into R3_bytecode and advance Rbcp
#ifdef AARCH64
    __ add(Rbcp, Rbcp, Rdisp);
    __ ldrb(R3_bytecode, Address(Rbcp));
#else
    __ ldrb(R3_bytecode, Address(Rbcp, Rdisp, lsl, 0, pre_indexed));
#endif // AARCH64

    // Push return address
    __ push_i(Rret_addr);
    // jsr returns vtos
    __ dispatch_only_noverify(vtos);
    return;
  }

  // Normal (non-jsr) branch handling

  // Adjust the bcp by the displacement in Rdisp and load next bytecode.
#ifdef AARCH64
  __ add(Rbcp, Rbcp, Rdisp);
  __ ldrb(R3_bytecode, Address(Rbcp));
#else
  __ ldrb(R3_bytecode, Address(Rbcp, Rdisp, lsl, 0, pre_indexed));
#endif // AARCH64

  assert(UseLoopCounter || !UseOnStackReplacement, "on-stack-replacement requires loop counters");
  Label backedge_counter_overflow;
  Label profile_method;
  Label dispatch;

  if (UseLoopCounter) {
    // increment backedge counter for backward branches
    // Rdisp (R0): target offset

    const Register Rcnt = R2_tmp;
    const Register Rcounters = R1_tmp;

    // count only if backward branch
#ifdef AARCH64
    __ tbz(Rdisp, (BitsPerWord - 1), dispatch); // TODO-AARCH64: check performance of this variant on 32-bit ARM
#else
    __ tst(Rdisp, Rdisp);
    __ b(dispatch, pl);
#endif // AARCH64

    if (TieredCompilation) {
      Label no_mdo;
      int increment = InvocationCounter::count_increment;
      if (ProfileInterpreter) {
        // Are we profiling?
        __ ldr(Rtemp, Address(Rmethod, Method::method_data_offset()));
        __ cbz(Rtemp, no_mdo);
        // Increment the MDO backedge counter
        const Address mdo_backedge_counter(Rtemp, in_bytes(MethodData::backedge_counter_offset()) +
                                                  in_bytes(InvocationCounter::counter_offset()));
        const Address mask(Rtemp, in_bytes(MethodData::backedge_mask_offset()));
        __ increment_mask_and_jump(mdo_backedge_counter, increment, mask,
                                   Rcnt, R4_tmp, eq, &backedge_counter_overflow);
        __ b(dispatch);
      }
      __ bind(no_mdo);
      // Increment backedge counter in MethodCounters*
      // Note Rbumped_taken_count is a callee saved registers for ARM32, but caller saved for ARM64
      __ get_method_counters(Rmethod, Rcounters, dispatch, true /*saveRegs*/,
                             Rdisp, R3_bytecode,
                             AARCH64_ONLY(Rbumped_taken_count) NOT_AARCH64(noreg));
      const Address mask(Rcounters, in_bytes(MethodCounters::backedge_mask_offset()));
      __ increment_mask_and_jump(Address(Rcounters, be_offset), increment, mask,
                                 Rcnt, R4_tmp, eq, &backedge_counter_overflow);
    } else {
      // Increment backedge counter in MethodCounters*
      __ get_method_counters(Rmethod, Rcounters, dispatch, true /*saveRegs*/,
                             Rdisp, R3_bytecode,
                             AARCH64_ONLY(Rbumped_taken_count) NOT_AARCH64(noreg));
      __ ldr_u32(Rtemp, Address(Rcounters, be_offset));           // load backedge counter
      __ add(Rtemp, Rtemp, InvocationCounter::count_increment);   // increment counter
      __ str_32(Rtemp, Address(Rcounters, be_offset));            // store counter

      __ ldr_u32(Rcnt, Address(Rcounters, inv_offset));           // load invocation counter
#ifdef AARCH64
      __ andr(Rcnt, Rcnt, (unsigned int)InvocationCounter::count_mask_value);  // and the status bits
#else
      __ bic(Rcnt, Rcnt, ~InvocationCounter::count_mask_value);  // and the status bits
#endif // AARCH64
      __ add(Rcnt, Rcnt, Rtemp);                                 // add both counters

      if (ProfileInterpreter) {
        // Test to see if we should create a method data oop
        const Address profile_limit(Rcounters, in_bytes(MethodCounters::interpreter_profile_limit_offset()));
        __ ldr_s32(Rtemp, profile_limit);
        __ cmp_32(Rcnt, Rtemp);
        __ b(dispatch, lt);

        // if no method data exists, go to profile method
        __ test_method_data_pointer(R4_tmp, profile_method);

        if (UseOnStackReplacement) {
          // check for overflow against Rbumped_taken_count, which is the MDO taken count
          const Address backward_branch_limit(Rcounters, in_bytes(MethodCounters::interpreter_backward_branch_limit_offset()));
          __ ldr_s32(Rtemp, backward_branch_limit);
          __ cmp(Rbumped_taken_count, Rtemp);
          __ b(dispatch, lo);

          // When ProfileInterpreter is on, the backedge_count comes from the
          // MethodData*, which value does not get reset on the call to
          // frequency_counter_overflow().  To avoid excessive calls to the overflow
          // routine while the method is being compiled, add a second test to make
          // sure the overflow function is called only once every overflow_frequency.
          const int overflow_frequency = 1024;

#ifdef AARCH64
          __ tst(Rbumped_taken_count, (unsigned)(overflow_frequency-1));
#else
          // was '__ andrs(...,overflow_frequency-1)', testing if lowest 10 bits are 0
          assert(overflow_frequency == (1 << 10),"shift by 22 not correct for expected frequency");
          __ movs(Rbumped_taken_count, AsmOperand(Rbumped_taken_count, lsl, 22));
#endif // AARCH64

          __ b(backedge_counter_overflow, eq);
        }
      } else {
        if (UseOnStackReplacement) {
          // check for overflow against Rcnt, which is the sum of the counters
          const Address backward_branch_limit(Rcounters, in_bytes(MethodCounters::interpreter_backward_branch_limit_offset()));
          __ ldr_s32(Rtemp, backward_branch_limit);
          __ cmp_32(Rcnt, Rtemp);
          __ b(backedge_counter_overflow, hs);

        }
      }
    }
    __ bind(dispatch);
  }

  if (!UseOnStackReplacement) {
    __ bind(backedge_counter_overflow);
  }

  // continue with the bytecode @ target
  __ dispatch_only(vtos);

  if (UseLoopCounter) {
    if (ProfileInterpreter) {
      // Out-of-line code to allocate method data oop.
      __ bind(profile_method);

      __ call_VM(noreg, CAST_FROM_FN_PTR(address, InterpreterRuntime::profile_method));
      __ set_method_data_pointer_for_bcp();
      // reload next bytecode
      __ ldrb(R3_bytecode, Address(Rbcp));
      __ b(dispatch);
    }

    if (UseOnStackReplacement) {
      // invocation counter overflow
      __ bind(backedge_counter_overflow);

      __ sub(R1, Rbcp, Rdisp);                   // branch bcp
      call_VM(noreg, CAST_FROM_FN_PTR(address, InterpreterRuntime::frequency_counter_overflow), R1);

      // R0: osr nmethod (osr ok) or NULL (osr not possible)
      const Register Rnmethod = R0;

      __ ldrb(R3_bytecode, Address(Rbcp));       // reload next bytecode

      __ cbz(Rnmethod, dispatch);                // test result, no osr if null

      // nmethod may have been invalidated (VM may block upon call_VM return)
      __ ldrb(R1_tmp, Address(Rnmethod, nmethod::state_offset()));
      __ cmp(R1_tmp, nmethod::in_use);
      __ b(dispatch, ne);

      // We have the address of an on stack replacement routine in Rnmethod,
      // We need to prepare to execute the OSR method. First we must
      // migrate the locals and monitors off of the stack.

      __ mov(Rtmp_save0, Rnmethod);                      // save the nmethod

      call_VM(noreg, CAST_FROM_FN_PTR(address, SharedRuntime::OSR_migration_begin));

      // R0 is OSR buffer

      __ ldr(R1_tmp, Address(Rtmp_save0, nmethod::osr_entry_point_offset()));
      __ ldr(Rtemp, Address(FP, frame::interpreter_frame_sender_sp_offset * wordSize));

#ifdef AARCH64
      __ ldp(FP, LR, Address(FP));
      __ mov(SP, Rtemp);
#else
      __ ldmia(FP, RegisterSet(FP) | RegisterSet(LR));
      __ bic(SP, Rtemp, StackAlignmentInBytes - 1);     // Remove frame and align stack
#endif // AARCH64

      __ jump(R1_tmp);
    }
  }
}


void TemplateTable::if_0cmp(Condition cc) {
  transition(itos, vtos);
  // assume branch is more often taken than not (loops use backward branches)
  Label not_taken;
#ifdef AARCH64
  if (cc == equal) {
    __ cbnz_w(R0_tos, not_taken);
  } else if (cc == not_equal) {
    __ cbz_w(R0_tos, not_taken);
  } else {
    __ cmp_32(R0_tos, 0);
    __ b(not_taken, convNegCond(cc));
  }
#else
  __ cmp_32(R0_tos, 0);
  __ b(not_taken, convNegCond(cc));
#endif // AARCH64
  branch(false, false);
  __ bind(not_taken);
  __ profile_not_taken_branch(R0_tmp);
}


void TemplateTable::if_icmp(Condition cc) {
  transition(itos, vtos);
  // assume branch is more often taken than not (loops use backward branches)
  Label not_taken;
  __ pop_i(R1_tmp);
  __ cmp_32(R1_tmp, R0_tos);
  __ b(not_taken, convNegCond(cc));
  branch(false, false);
  __ bind(not_taken);
  __ profile_not_taken_branch(R0_tmp);
}


void TemplateTable::if_nullcmp(Condition cc) {
  transition(atos, vtos);
  assert(cc == equal || cc == not_equal, "invalid condition");

  // assume branch is more often taken than not (loops use backward branches)
  Label not_taken;
  if (cc == equal) {
    __ cbnz(R0_tos, not_taken);
  } else {
    __ cbz(R0_tos, not_taken);
  }
  branch(false, false);
  __ bind(not_taken);
  __ profile_not_taken_branch(R0_tmp);
}


void TemplateTable::if_acmp(Condition cc) {
  transition(atos, vtos);
  // assume branch is more often taken than not (loops use backward branches)
  Label not_taken;
  __ pop_ptr(R1_tmp);
  __ cmp(R1_tmp, R0_tos);
  __ b(not_taken, convNegCond(cc));
  branch(false, false);
  __ bind(not_taken);
  __ profile_not_taken_branch(R0_tmp);
}


void TemplateTable::ret() {
  transition(vtos, vtos);
  const Register Rlocal_index = R1_tmp;
  const Register Rret_bci = Rtmp_save0; // R4/R19

  locals_index(Rlocal_index);
  Address local = load_iaddress(Rlocal_index, Rtemp);
  __ ldr_s32(Rret_bci, local);          // get return bci, compute return bcp
  __ profile_ret(Rtmp_save1, Rret_bci);
  __ ldr(Rtemp, Address(Rmethod, Method::const_offset()));
  __ add(Rtemp, Rtemp, in_bytes(ConstMethod::codes_offset()));
  __ add(Rbcp, Rtemp, Rret_bci);
  __ dispatch_next(vtos);
}


void TemplateTable::wide_ret() {
  transition(vtos, vtos);
  const Register Rlocal_index = R1_tmp;
  const Register Rret_bci = Rtmp_save0; // R4/R19

  locals_index_wide(Rlocal_index);
  Address local = load_iaddress(Rlocal_index, Rtemp);
  __ ldr_s32(Rret_bci, local);               // get return bci, compute return bcp
  __ profile_ret(Rtmp_save1, Rret_bci);
  __ ldr(Rtemp, Address(Rmethod, Method::const_offset()));
  __ add(Rtemp, Rtemp, in_bytes(ConstMethod::codes_offset()));
  __ add(Rbcp, Rtemp, Rret_bci);
  __ dispatch_next(vtos);
}


void TemplateTable::tableswitch() {
  transition(itos, vtos);

  const Register Rindex  = R0_tos;
#ifndef AARCH64
  const Register Rtemp2  = R1_tmp;
#endif // !AARCH64
  const Register Rabcp   = R2_tmp;  // aligned bcp
  const Register Rlow    = R3_tmp;
  const Register Rhigh   = R4_tmp;
  const Register Roffset = R5_tmp;

  // align bcp
  __ add(Rtemp, Rbcp, 1 + (2*BytesPerInt-1));
  __ align_reg(Rabcp, Rtemp, BytesPerInt);

  // load lo & hi
#ifdef AARCH64
  __ ldp_w(Rlow, Rhigh, Address(Rabcp, 2*BytesPerInt, post_indexed));
#else
  __ ldmia(Rabcp, RegisterSet(Rlow) | RegisterSet(Rhigh), writeback);
#endif // AARCH64
  __ byteswap_u32(Rlow, Rtemp, Rtemp2);
  __ byteswap_u32(Rhigh, Rtemp, Rtemp2);

  // compare index with high bound
  __ cmp_32(Rhigh, Rindex);

#ifdef AARCH64
  Label default_case, do_dispatch;
  __ ccmp_w(Rindex, Rlow, Assembler::flags_for_condition(lt), ge);
  __ b(default_case, lt);

  __ sub_w(Rindex, Rindex, Rlow);
  __ ldr_s32(Roffset, Address(Rabcp, Rindex, ex_sxtw, LogBytesPerInt));
  if(ProfileInterpreter) {
    __ sxtw(Rindex, Rindex);
    __ profile_switch_case(Rabcp, Rindex, Rtemp2, R0_tmp);
  }
  __ b(do_dispatch);

  __ bind(default_case);
  __ ldr_s32(Roffset, Address(Rabcp, -3 * BytesPerInt));
  if(ProfileInterpreter) {
    __ profile_switch_default(R0_tmp);
  }

  __ bind(do_dispatch);
#else

  // if Rindex <= Rhigh then calculate index in table (Rindex - Rlow)
  __ subs(Rindex, Rindex, Rlow, ge);

  // if Rindex <= Rhigh and (Rindex - Rlow) >= 0
  // ("ge" status accumulated from cmp and subs instructions) then load
  // offset from table, otherwise load offset for default case

  if(ProfileInterpreter) {
    Label default_case, continue_execution;

    __ b(default_case, lt);
    __ ldr(Roffset, Address(Rabcp, Rindex, lsl, LogBytesPerInt));
    __ profile_switch_case(Rabcp, Rindex, Rtemp2, R0_tmp);
    __ b(continue_execution);

    __ bind(default_case);
    __ profile_switch_default(R0_tmp);
    __ ldr(Roffset, Address(Rabcp, -3 * BytesPerInt));

    __ bind(continue_execution);
  } else {
    __ ldr(Roffset, Address(Rabcp, -3 * BytesPerInt), lt);
    __ ldr(Roffset, Address(Rabcp, Rindex, lsl, LogBytesPerInt), ge);
  }
#endif // AARCH64

  __ byteswap_u32(Roffset, Rtemp, Rtemp2);

  // load the next bytecode to R3_bytecode and advance Rbcp
#ifdef AARCH64
  __ add(Rbcp, Rbcp, Roffset, ex_sxtw);
  __ ldrb(R3_bytecode, Address(Rbcp));
#else
  __ ldrb(R3_bytecode, Address(Rbcp, Roffset, lsl, 0, pre_indexed));
#endif // AARCH64
  __ dispatch_only(vtos);

}


void TemplateTable::lookupswitch() {
  transition(itos, itos);
  __ stop("lookupswitch bytecode should have been rewritten");
}


void TemplateTable::fast_linearswitch() {
  transition(itos, vtos);
  Label loop, found, default_case, continue_execution;

  const Register Rkey     = R0_tos;
  const Register Rabcp    = R2_tmp;  // aligned bcp
  const Register Rdefault = R3_tmp;
  const Register Rcount   = R4_tmp;
  const Register Roffset  = R5_tmp;

  // bswap Rkey, so we can avoid bswapping the table entries
  __ byteswap_u32(Rkey, R1_tmp, Rtemp);

  // align bcp
  __ add(Rtemp, Rbcp, 1 + (BytesPerInt-1));
  __ align_reg(Rabcp, Rtemp, BytesPerInt);

  // load default & counter
#ifdef AARCH64
  __ ldp_w(Rdefault, Rcount, Address(Rabcp, 2*BytesPerInt, post_indexed));
#else
  __ ldmia(Rabcp, RegisterSet(Rdefault) | RegisterSet(Rcount), writeback);
#endif // AARCH64
  __ byteswap_u32(Rcount, R1_tmp, Rtemp);

#ifdef AARCH64
  __ cbz_w(Rcount, default_case);
#else
  __ cmp_32(Rcount, 0);
  __ ldr(Rtemp, Address(Rabcp, 2*BytesPerInt, post_indexed), ne);
  __ b(default_case, eq);
#endif // AARCH64

  // table search
  __ bind(loop);
#ifdef AARCH64
  __ ldr_s32(Rtemp, Address(Rabcp, 2*BytesPerInt, post_indexed));
#endif // AARCH64
  __ cmp_32(Rtemp, Rkey);
  __ b(found, eq);
  __ subs(Rcount, Rcount, 1);
#ifndef AARCH64
  __ ldr(Rtemp, Address(Rabcp, 2*BytesPerInt, post_indexed), ne);
#endif // !AARCH64
  __ b(loop, ne);

  // default case
  __ bind(default_case);
  __ profile_switch_default(R0_tmp);
  __ mov(Roffset, Rdefault);
  __ b(continue_execution);

  // entry found -> get offset
  __ bind(found);
  // Rabcp is already incremented and points to the next entry
  __ ldr_s32(Roffset, Address(Rabcp, -BytesPerInt));
  if (ProfileInterpreter) {
    // Calculate index of the selected case.
    assert_different_registers(Roffset, Rcount, Rtemp, R0_tmp, R1_tmp, R2_tmp);

    // align bcp
    __ add(Rtemp, Rbcp, 1 + (BytesPerInt-1));
    __ align_reg(R2_tmp, Rtemp, BytesPerInt);

    // load number of cases
    __ ldr_u32(R2_tmp, Address(R2_tmp, BytesPerInt));
    __ byteswap_u32(R2_tmp, R1_tmp, Rtemp);

    // Selected index = <number of cases> - <current loop count>
    __ sub(R1_tmp, R2_tmp, Rcount);
    __ profile_switch_case(R0_tmp, R1_tmp, Rtemp, R1_tmp);
  }

  // continue execution
  __ bind(continue_execution);
  __ byteswap_u32(Roffset, R1_tmp, Rtemp);

  // load the next bytecode to R3_bytecode and advance Rbcp
#ifdef AARCH64
  __ add(Rbcp, Rbcp, Roffset, ex_sxtw);
  __ ldrb(R3_bytecode, Address(Rbcp));
#else
  __ ldrb(R3_bytecode, Address(Rbcp, Roffset, lsl, 0, pre_indexed));
#endif // AARCH64
  __ dispatch_only(vtos);
}


void TemplateTable::fast_binaryswitch() {
  transition(itos, vtos);
  // Implementation using the following core algorithm:
  //
  // int binary_search(int key, LookupswitchPair* array, int n) {
  //   // Binary search according to "Methodik des Programmierens" by
  //   // Edsger W. Dijkstra and W.H.J. Feijen, Addison Wesley Germany 1985.
  //   int i = 0;
  //   int j = n;
  //   while (i+1 < j) {
  //     // invariant P: 0 <= i < j <= n and (a[i] <= key < a[j] or Q)
  //     // with      Q: for all i: 0 <= i < n: key < a[i]
  //     // where a stands for the array and assuming that the (inexisting)
  //     // element a[n] is infinitely big.
  //     int h = (i + j) >> 1;
  //     // i < h < j
  //     if (key < array[h].fast_match()) {
  //       j = h;
  //     } else {
  //       i = h;
  //     }
  //   }
  //   // R: a[i] <= key < a[i+1] or Q
  //   // (i.e., if key is within array, i is the correct index)
  //   return i;
  // }

  // register allocation
  const Register key    = R0_tos;                // already set (tosca)
  const Register array  = R1_tmp;
  const Register i      = R2_tmp;
  const Register j      = R3_tmp;
  const Register h      = R4_tmp;
  const Register val    = R5_tmp;
  const Register temp1  = Rtemp;
  const Register temp2  = LR_tmp;
  const Register offset = R3_tmp;

  // set 'array' = aligned bcp + 2 ints
  __ add(temp1, Rbcp, 1 + (BytesPerInt-1) + 2*BytesPerInt);
  __ align_reg(array, temp1, BytesPerInt);

  // initialize i & j
  __ mov(i, 0);                                  // i = 0;
  __ ldr_s32(j, Address(array, -BytesPerInt));   // j = length(array);
  // Convert j into native byteordering
  __ byteswap_u32(j, temp1, temp2);

  // and start
  Label entry;
  __ b(entry);

  // binary search loop
  { Label loop;
    __ bind(loop);
    // int h = (i + j) >> 1;
    __ add(h, i, j);                             // h = i + j;
    __ logical_shift_right(h, h, 1);             // h = (i + j) >> 1;
    // if (key < array[h].fast_match()) {
    //   j = h;
    // } else {
    //   i = h;
    // }
#ifdef AARCH64
    __ add(temp1, array, AsmOperand(h, lsl, 1+LogBytesPerInt));
    __ ldr_s32(val, Address(temp1));
#else
    __ ldr_s32(val, Address(array, h, lsl, 1+LogBytesPerInt));
#endif // AARCH64
    // Convert array[h].match to native byte-ordering before compare
    __ byteswap_u32(val, temp1, temp2);
    __ cmp_32(key, val);
    __ mov(j, h, lt);   // j = h if (key <  array[h].fast_match())
    __ mov(i, h, ge);   // i = h if (key >= array[h].fast_match())
    // while (i+1 < j)
    __ bind(entry);
    __ add(temp1, i, 1);                             // i+1
    __ cmp(temp1, j);                                // i+1 < j
    __ b(loop, lt);
  }

  // end of binary search, result index is i (must check again!)
  Label default_case;
  // Convert array[i].match to native byte-ordering before compare
#ifdef AARCH64
  __ add(temp1, array, AsmOperand(i, lsl, 1+LogBytesPerInt));
  __ ldr_s32(val, Address(temp1));
#else
  __ ldr_s32(val, Address(array, i, lsl, 1+LogBytesPerInt));
#endif // AARCH64
  __ byteswap_u32(val, temp1, temp2);
  __ cmp_32(key, val);
  __ b(default_case, ne);

  // entry found
  __ add(temp1, array, AsmOperand(i, lsl, 1+LogBytesPerInt));
  __ ldr_s32(offset, Address(temp1, 1*BytesPerInt));
  __ profile_switch_case(R0, i, R1, i);
  __ byteswap_u32(offset, temp1, temp2);
#ifdef AARCH64
  __ add(Rbcp, Rbcp, offset, ex_sxtw);
  __ ldrb(R3_bytecode, Address(Rbcp));
#else
  __ ldrb(R3_bytecode, Address(Rbcp, offset, lsl, 0, pre_indexed));
#endif // AARCH64
  __ dispatch_only(vtos);

  // default case
  __ bind(default_case);
  __ profile_switch_default(R0);
  __ ldr_s32(offset, Address(array, -2*BytesPerInt));
  __ byteswap_u32(offset, temp1, temp2);
#ifdef AARCH64
  __ add(Rbcp, Rbcp, offset, ex_sxtw);
  __ ldrb(R3_bytecode, Address(Rbcp));
#else
  __ ldrb(R3_bytecode, Address(Rbcp, offset, lsl, 0, pre_indexed));
#endif // AARCH64
  __ dispatch_only(vtos);
}


void TemplateTable::_return(TosState state) {
  transition(state, state);
  assert(_desc->calls_vm(), "inconsistent calls_vm information"); // call in remove_activation

  if (_desc->bytecode() == Bytecodes::_return_register_finalizer) {
    Label skip_register_finalizer;
    assert(state == vtos, "only valid state");
    __ ldr(R1, aaddress(0));
    __ load_klass(Rtemp, R1);
    __ ldr_u32(Rtemp, Address(Rtemp, Klass::access_flags_offset()));
    __ tbz(Rtemp, exact_log2(JVM_ACC_HAS_FINALIZER), skip_register_finalizer);

    __ call_VM(noreg, CAST_FROM_FN_PTR(address, InterpreterRuntime::register_finalizer), R1);

    __ bind(skip_register_finalizer);
  }

  // Narrow result if state is itos but result type is smaller.
  // Need to narrow in the return bytecode rather than in generate_return_entry
  // since compiled code callers expect the result to already be narrowed.
  if (state == itos) {
    __ narrow(R0_tos);
  }
  __ remove_activation(state, LR);

  __ interp_verify_oop(R0_tos, state, __FILE__, __LINE__);

#ifndef AARCH64
  // According to interpreter calling conventions, result is returned in R0/R1,
  // so ftos (S0) and dtos (D0) are moved to R0/R1.
  // This conversion should be done after remove_activation, as it uses
  // push(state) & pop(state) to preserve return value.
  __ convert_tos_to_retval(state);
#endif // !AARCH64

  __ ret();

  __ nop(); // to avoid filling CPU pipeline with invalid instructions
  __ nop();
}


// ----------------------------------------------------------------------------
// Volatile variables demand their effects be made known to all CPU's in
// order.  Store buffers on most chips allow reads & writes to reorder; the
// JMM's ReadAfterWrite.java test fails in -Xint mode without some kind of
// memory barrier (i.e., it's not sufficient that the interpreter does not
// reorder volatile references, the hardware also must not reorder them).
//
// According to the new Java Memory Model (JMM):
// (1) All volatiles are serialized wrt to each other.
// ALSO reads & writes act as aquire & release, so:
// (2) A read cannot let unrelated NON-volatile memory refs that happen after
// the read float up to before the read.  It's OK for non-volatile memory refs
// that happen before the volatile read to float down below it.
// (3) Similar a volatile write cannot let unrelated NON-volatile memory refs
// that happen BEFORE the write float down to after the write.  It's OK for
// non-volatile memory refs that happen after the volatile write to float up
// before it.
//
// We only put in barriers around volatile refs (they are expensive), not
// _between_ memory refs (that would require us to track the flavor of the
// previous memory refs).  Requirements (2) and (3) require some barriers
// before volatile stores and after volatile loads.  These nearly cover
// requirement (1) but miss the volatile-store-volatile-load case.  This final
// case is placed after volatile-stores although it could just as well go
// before volatile-loads.
// TODO-AARCH64: consider removing extra unused parameters
void TemplateTable::volatile_barrier(MacroAssembler::Membar_mask_bits order_constraint,
                                     Register tmp,
                                     bool preserve_flags,
                                     Register load_tgt) {
#ifdef AARCH64
  __ membar(order_constraint);
#else
  __ membar(order_constraint, tmp, preserve_flags, load_tgt);
#endif
}

// Blows all volatile registers: R0-R3 on 32-bit ARM, R0-R18 on AArch64, Rtemp, LR.
void TemplateTable::resolve_cache_and_index(int byte_no,
                                            Register Rcache,
                                            Register Rindex,
                                            size_t index_size) {
  assert_different_registers(Rcache, Rindex, Rtemp);

  Label resolved;
  Bytecodes::Code code = bytecode();
  switch (code) {
  case Bytecodes::_nofast_getfield: code = Bytecodes::_getfield; break;
  case Bytecodes::_nofast_putfield: code = Bytecodes::_putfield; break;
  }

  assert(byte_no == f1_byte || byte_no == f2_byte, "byte_no out of range");
  __ get_cache_and_index_and_bytecode_at_bcp(Rcache, Rindex, Rtemp, byte_no, 1, index_size);
  __ cmp(Rtemp, code);  // have we resolved this bytecode?
  __ b(resolved, eq);

  // resolve first time through
  address entry = CAST_FROM_FN_PTR(address, InterpreterRuntime::resolve_from_cache);
  __ mov(R1, code);
  __ call_VM(noreg, entry, R1);
  // Update registers with resolved info
  __ get_cache_and_index_at_bcp(Rcache, Rindex, 1, index_size);
  __ bind(resolved);
}


// The Rcache and Rindex registers must be set before call
void TemplateTable::load_field_cp_cache_entry(Register Rcache,
                                              Register Rindex,
                                              Register Roffset,
                                              Register Rflags,
                                              Register Robj,
                                              bool is_static = false) {

  assert_different_registers(Rcache, Rindex, Rtemp);
  assert_different_registers(Roffset, Rflags, Robj, Rtemp);

  ByteSize cp_base_offset = ConstantPoolCache::base_offset();

  __ add(Rtemp, Rcache, AsmOperand(Rindex, lsl, LogBytesPerWord));

  // Field offset
  __ ldr(Roffset, Address(Rtemp,
           cp_base_offset + ConstantPoolCacheEntry::f2_offset()));

  // Flags
  __ ldr_u32(Rflags, Address(Rtemp,
           cp_base_offset + ConstantPoolCacheEntry::flags_offset()));

  if (is_static) {
    __ ldr(Robj, Address(Rtemp,
             cp_base_offset + ConstantPoolCacheEntry::f1_offset()));
    const int mirror_offset = in_bytes(Klass::java_mirror_offset());
    __ ldr(Robj, Address(Robj, mirror_offset));
    __ resolve_oop_handle(Robj);
  }
}


// Blows all volatile registers: R0-R3 on 32-bit ARM, R0-R18 on AArch64, Rtemp, LR.
void TemplateTable::load_invoke_cp_cache_entry(int byte_no,
                                               Register method,
                                               Register itable_index,
                                               Register flags,
                                               bool is_invokevirtual,
                                               bool is_invokevfinal/*unused*/,
                                               bool is_invokedynamic) {
  // setup registers
  const Register cache = R2_tmp;
  const Register index = R3_tmp;
  const Register temp_reg = Rtemp;
  assert_different_registers(cache, index, temp_reg);
  assert_different_registers(method, itable_index, temp_reg);

  // determine constant pool cache field offsets
  assert(is_invokevirtual == (byte_no == f2_byte), "is_invokevirtual flag redundant");
  const int method_offset = in_bytes(
    ConstantPoolCache::base_offset() +
      ((byte_no == f2_byte)
       ? ConstantPoolCacheEntry::f2_offset()
       : ConstantPoolCacheEntry::f1_offset()
      )
    );
  const int flags_offset = in_bytes(ConstantPoolCache::base_offset() +
                                    ConstantPoolCacheEntry::flags_offset());
  // access constant pool cache fields
  const int index_offset = in_bytes(ConstantPoolCache::base_offset() +
                                    ConstantPoolCacheEntry::f2_offset());

  size_t index_size = (is_invokedynamic ? sizeof(u4) : sizeof(u2));
  resolve_cache_and_index(byte_no, cache, index, index_size);
    __ add(temp_reg, cache, AsmOperand(index, lsl, LogBytesPerWord));
    __ ldr(method, Address(temp_reg, method_offset));

  if (itable_index != noreg) {
    __ ldr(itable_index, Address(temp_reg, index_offset));
  }
  __ ldr_u32(flags, Address(temp_reg, flags_offset));
}


// The registers cache and index expected to be set before call, and should not be Rtemp.
// Blows volatile registers (R0-R3 on 32-bit ARM, R0-R18 on AArch64), Rtemp, LR,
// except cache and index registers which are preserved.
void TemplateTable::jvmti_post_field_access(Register Rcache,
                                            Register Rindex,
                                            bool is_static,
                                            bool has_tos) {
  assert_different_registers(Rcache, Rindex, Rtemp);

  if (__ can_post_field_access()) {
    // Check to see if a field access watch has been set before we take
    // the time to call into the VM.

    Label Lcontinue;

    __ ldr_global_s32(Rtemp, (address)JvmtiExport::get_field_access_count_addr());
    __ cbz(Rtemp, Lcontinue);

    // cache entry pointer
    __ add(R2, Rcache, AsmOperand(Rindex, lsl, LogBytesPerWord));
    __ add(R2, R2, in_bytes(ConstantPoolCache::base_offset()));
    if (is_static) {
      __ mov(R1, 0);        // NULL object reference
    } else {
      __ pop(atos);         // Get the object
      __ mov(R1, R0_tos);
      __ verify_oop(R1);
      __ push(atos);        // Restore stack state
    }
    // R1: object pointer or NULL
    // R2: cache entry pointer
    __ call_VM(noreg, CAST_FROM_FN_PTR(address, InterpreterRuntime::post_field_access),
               R1, R2);
    __ get_cache_and_index_at_bcp(Rcache, Rindex, 1);

    __ bind(Lcontinue);
  }
}


void TemplateTable::pop_and_check_object(Register r) {
  __ pop_ptr(r);
  __ null_check(r, Rtemp);  // for field access must check obj.
  __ verify_oop(r);
}


void TemplateTable::getfield_or_static(int byte_no, bool is_static, RewriteControl rc) {
  transition(vtos, vtos);

  const Register Roffset  = R2_tmp;
  const Register Robj     = R3_tmp;
  const Register Rcache   = R4_tmp;
  const Register Rflagsav = Rtmp_save0;  // R4/R19
  const Register Rindex   = R5_tmp;
  const Register Rflags   = R5_tmp;

  const bool gen_volatile_check = os::is_MP();

  resolve_cache_and_index(byte_no, Rcache, Rindex, sizeof(u2));
  jvmti_post_field_access(Rcache, Rindex, is_static, false);
  load_field_cp_cache_entry(Rcache, Rindex, Roffset, Rflags, Robj, is_static);

  if (gen_volatile_check) {
    __ mov(Rflagsav, Rflags);
  }

  if (!is_static) pop_and_check_object(Robj);

  Label Done, Lint, Ltable, shouldNotReachHere;
  Label Lbtos, Lztos, Lctos, Lstos, Litos, Lltos, Lftos, Ldtos, Latos;

  // compute type
  __ logical_shift_right(Rflags, Rflags, ConstantPoolCacheEntry::tos_state_shift);
  // Make sure we don't need to mask flags after the above shift
  ConstantPoolCacheEntry::verify_tos_state_shift();

  // There are actually two versions of implementation of getfield/getstatic:
  //
  // 32-bit ARM:
  // 1) Table switch using add(PC,...) instruction (fast_version)
  // 2) Table switch using ldr(PC,...) instruction
  //
  // AArch64:
  // 1) Table switch using adr/add/br instructions (fast_version)
  // 2) Table switch using adr/ldr/br instructions
  //
  // First version requires fixed size of code block for each case and
  // can not be used in RewriteBytecodes and VerifyOops
  // modes.

  // Size of fixed size code block for fast_version
  const int log_max_block_size = 2;
  const int max_block_size = 1 << log_max_block_size;

  // Decide if fast version is enabled
  bool fast_version = (is_static || !RewriteBytecodes) && !VerifyOops && !VerifyInterpreterStackTop;

  // On 32-bit ARM atos and itos cases can be merged only for fast version, because
  // atos requires additional processing in slow version.
  // On AArch64 atos and itos cannot be merged.
  bool atos_merged_with_itos = AARCH64_ONLY(false) NOT_AARCH64(fast_version);

  assert(number_of_states == 10, "number of tos states should be equal to 9");

  __ cmp(Rflags, itos);
#ifdef AARCH64
  __ b(Lint, eq);

  if(fast_version) {
    __ adr(Rtemp, Lbtos);
    __ add(Rtemp, Rtemp, AsmOperand(Rflags, lsl, log_max_block_size + Assembler::LogInstructionSize));
    __ br(Rtemp);
  } else {
    __ adr(Rtemp, Ltable);
    __ ldr(Rtemp, Address::indexed_ptr(Rtemp, Rflags));
    __ br(Rtemp);
  }
#else
  if(atos_merged_with_itos) {
    __ cmp(Rflags, atos, ne);
  }

  // table switch by type
  if(fast_version) {
    __ add(PC, PC, AsmOperand(Rflags, lsl, log_max_block_size + Assembler::LogInstructionSize), ne);
  } else {
    __ ldr(PC, Address(PC, Rflags, lsl, LogBytesPerWord), ne);
  }

  // jump to itos/atos case
  __ b(Lint);
#endif // AARCH64

  // table with addresses for slow version
  if (fast_version) {
    // nothing to do
  } else  {
    AARCH64_ONLY(__ align(wordSize));
    __ bind(Ltable);
    __ emit_address(Lbtos);
    __ emit_address(Lztos);
    __ emit_address(Lctos);
    __ emit_address(Lstos);
    __ emit_address(Litos);
    __ emit_address(Lltos);
    __ emit_address(Lftos);
    __ emit_address(Ldtos);
    __ emit_address(Latos);
  }

#ifdef ASSERT
  int seq = 0;
#endif
  // btos
  {
    assert(btos == seq++, "btos has unexpected value");
    FixedSizeCodeBlock btos_block(_masm, max_block_size, fast_version);
    __ bind(Lbtos);
    __ ldrsb(R0_tos, Address(Robj, Roffset));
    __ push(btos);
    // Rewrite bytecode to be faster
    if (!is_static && rc == may_rewrite) {
      patch_bytecode(Bytecodes::_fast_bgetfield, R0_tmp, Rtemp);
    }
    __ b(Done);
  }

  // ztos (same as btos for getfield)
  {
    assert(ztos == seq++, "btos has unexpected value");
    FixedSizeCodeBlock ztos_block(_masm, max_block_size, fast_version);
    __ bind(Lztos);
    __ ldrsb(R0_tos, Address(Robj, Roffset));
    __ push(ztos);
    // Rewrite bytecode to be faster (use btos fast getfield)
    if (!is_static && rc == may_rewrite) {
      patch_bytecode(Bytecodes::_fast_bgetfield, R0_tmp, Rtemp);
    }
    __ b(Done);
  }

  // ctos
  {
    assert(ctos == seq++, "ctos has unexpected value");
    FixedSizeCodeBlock ctos_block(_masm, max_block_size, fast_version);
    __ bind(Lctos);
    __ ldrh(R0_tos, Address(Robj, Roffset));
    __ push(ctos);
    if (!is_static && rc == may_rewrite) {
      patch_bytecode(Bytecodes::_fast_cgetfield, R0_tmp, Rtemp);
    }
    __ b(Done);
  }

  // stos
  {
    assert(stos == seq++, "stos has unexpected value");
    FixedSizeCodeBlock stos_block(_masm, max_block_size, fast_version);
    __ bind(Lstos);
    __ ldrsh(R0_tos, Address(Robj, Roffset));
    __ push(stos);
    if (!is_static && rc == may_rewrite) {
      patch_bytecode(Bytecodes::_fast_sgetfield, R0_tmp, Rtemp);
    }
    __ b(Done);
  }

  // itos
  {
    assert(itos == seq++, "itos has unexpected value");
    FixedSizeCodeBlock itos_block(_masm, max_block_size, fast_version);
    __ bind(Litos);
    __ b(shouldNotReachHere);
  }

  // ltos
  {
    assert(ltos == seq++, "ltos has unexpected value");
    FixedSizeCodeBlock ltos_block(_masm, max_block_size, fast_version);
    __ bind(Lltos);
#ifdef AARCH64
    __ ldr(R0_tos, Address(Robj, Roffset));
#else
    __ add(Roffset, Robj, Roffset);
    __ ldmia(Roffset, RegisterSet(R0_tos_lo, R1_tos_hi));
#endif // AARCH64
    __ push(ltos);
    if (!is_static && rc == may_rewrite) {
      patch_bytecode(Bytecodes::_fast_lgetfield, R0_tmp, Rtemp);
    }
    __ b(Done);
  }

  // ftos
  {
    assert(ftos == seq++, "ftos has unexpected value");
    FixedSizeCodeBlock ftos_block(_masm, max_block_size, fast_version);
    __ bind(Lftos);
    // floats and ints are placed on stack in same way, so
    // we can use push(itos) to transfer value without using VFP
    __ ldr_u32(R0_tos, Address(Robj, Roffset));
    __ push(itos);
    if (!is_static && rc == may_rewrite) {
      patch_bytecode(Bytecodes::_fast_fgetfield, R0_tmp, Rtemp);
    }
    __ b(Done);
  }

  // dtos
  {
    assert(dtos == seq++, "dtos has unexpected value");
    FixedSizeCodeBlock dtos_block(_masm, max_block_size, fast_version);
    __ bind(Ldtos);
    // doubles and longs are placed on stack in the same way, so
    // we can use push(ltos) to transfer value without using VFP
#ifdef AARCH64
    __ ldr(R0_tos, Address(Robj, Roffset));
#else
    __ add(Rtemp, Robj, Roffset);
    __ ldmia(Rtemp, RegisterSet(R0_tos_lo, R1_tos_hi));
#endif // AARCH64
    __ push(ltos);
    if (!is_static && rc == may_rewrite) {
      patch_bytecode(Bytecodes::_fast_dgetfield, R0_tmp, Rtemp);
    }
    __ b(Done);
  }

  // atos
  {
    assert(atos == seq++, "atos has unexpected value");

    // atos case for AArch64 and slow version on 32-bit ARM
    if(!atos_merged_with_itos) {
      __ bind(Latos);
      do_oop_load(_masm, R0_tos, Address(Robj, Roffset));
      __ push(atos);
      // Rewrite bytecode to be faster
      if (!is_static && rc == may_rewrite) {
        patch_bytecode(Bytecodes::_fast_agetfield, R0_tmp, Rtemp);
      }
      __ b(Done);
    }
  }

  assert(vtos == seq++, "vtos has unexpected value");

  __ bind(shouldNotReachHere);
  __ should_not_reach_here();

  // itos and atos cases are frequent so it makes sense to move them out of table switch
  // atos case can be merged with itos case (and thus moved out of table switch) on 32-bit ARM, fast version only

  __ bind(Lint);
  __ ldr_s32(R0_tos, Address(Robj, Roffset));
  __ push(itos);
  // Rewrite bytecode to be faster
  if (!is_static && rc == may_rewrite) {
    patch_bytecode(Bytecodes::_fast_igetfield, R0_tmp, Rtemp);
  }

  __ bind(Done);

  if (gen_volatile_check) {
    // Check for volatile field
    Label notVolatile;
    __ tbz(Rflagsav, ConstantPoolCacheEntry::is_volatile_shift, notVolatile);

    volatile_barrier(MacroAssembler::Membar_mask_bits(MacroAssembler::LoadLoad | MacroAssembler::LoadStore), Rtemp);

    __ bind(notVolatile);
  }

}

void TemplateTable::getfield(int byte_no) {
  getfield_or_static(byte_no, false);
}

void TemplateTable::nofast_getfield(int byte_no) {
  getfield_or_static(byte_no, false, may_not_rewrite);
}

void TemplateTable::getstatic(int byte_no) {
  getfield_or_static(byte_no, true);
}


// The registers cache and index expected to be set before call, and should not be R1 or Rtemp.
// Blows volatile registers (R0-R3 on 32-bit ARM, R0-R18 on AArch64), Rtemp, LR,
// except cache and index registers which are preserved.
void TemplateTable::jvmti_post_field_mod(Register Rcache, Register Rindex, bool is_static) {
  ByteSize cp_base_offset = ConstantPoolCache::base_offset();
  assert_different_registers(Rcache, Rindex, R1, Rtemp);

  if (__ can_post_field_modification()) {
    // Check to see if a field modification watch has been set before we take
    // the time to call into the VM.
    Label Lcontinue;

    __ ldr_global_s32(Rtemp, (address)JvmtiExport::get_field_modification_count_addr());
    __ cbz(Rtemp, Lcontinue);

    if (is_static) {
      // Life is simple.  Null out the object pointer.
      __ mov(R1, 0);
    } else {
      // Life is harder. The stack holds the value on top, followed by the object.
      // We don't know the size of the value, though; it could be one or two words
      // depending on its type. As a result, we must find the type to determine where
      // the object is.

      __ add(Rtemp, Rcache, AsmOperand(Rindex, lsl, LogBytesPerWord));
      __ ldr_u32(Rtemp, Address(Rtemp, cp_base_offset + ConstantPoolCacheEntry::flags_offset()));

      __ logical_shift_right(Rtemp, Rtemp, ConstantPoolCacheEntry::tos_state_shift);
      // Make sure we don't need to mask Rtemp after the above shift
      ConstantPoolCacheEntry::verify_tos_state_shift();

      __ cmp(Rtemp, ltos);
      __ cond_cmp(Rtemp, dtos, ne);
#ifdef AARCH64
      __ mov(Rtemp, Interpreter::expr_offset_in_bytes(2));
      __ mov(R1, Interpreter::expr_offset_in_bytes(1));
      __ mov(R1, Rtemp, eq);
      __ ldr(R1, Address(Rstack_top, R1));
#else
      // two word value (ltos/dtos)
      __ ldr(R1, Address(SP, Interpreter::expr_offset_in_bytes(2)), eq);

      // one word value (not ltos, dtos)
      __ ldr(R1, Address(SP, Interpreter::expr_offset_in_bytes(1)), ne);
#endif // AARCH64
    }

    // cache entry pointer
    __ add(R2, Rcache, AsmOperand(Rindex, lsl, LogBytesPerWord));
    __ add(R2, R2, in_bytes(cp_base_offset));

    // object (tos)
    __ mov(R3, Rstack_top);

    // R1: object pointer set up above (NULL if static)
    // R2: cache entry pointer
    // R3: value object on the stack
    __ call_VM(noreg, CAST_FROM_FN_PTR(address, InterpreterRuntime::post_field_modification),
               R1, R2, R3);
    __ get_cache_and_index_at_bcp(Rcache, Rindex, 1);

    __ bind(Lcontinue);
  }
}


void TemplateTable::putfield_or_static(int byte_no, bool is_static, RewriteControl rc) {
  transition(vtos, vtos);

  const Register Roffset  = R2_tmp;
  const Register Robj     = R3_tmp;
  const Register Rcache   = R4_tmp;
  const Register Rflagsav = Rtmp_save0;  // R4/R19
  const Register Rindex   = R5_tmp;
  const Register Rflags   = R5_tmp;

  const bool gen_volatile_check = os::is_MP();

  resolve_cache_and_index(byte_no, Rcache, Rindex, sizeof(u2));
  jvmti_post_field_mod(Rcache, Rindex, is_static);
  load_field_cp_cache_entry(Rcache, Rindex, Roffset, Rflags, Robj, is_static);

  if (gen_volatile_check) {
    // Check for volatile field
    Label notVolatile;
    __ mov(Rflagsav, Rflags);
    __ tbz(Rflagsav, ConstantPoolCacheEntry::is_volatile_shift, notVolatile);

    volatile_barrier(MacroAssembler::Membar_mask_bits(MacroAssembler::StoreStore | MacroAssembler::LoadStore), Rtemp);

    __ bind(notVolatile);
  }

  Label Done, Lint, shouldNotReachHere;
  Label Ltable, Lbtos, Lztos, Lctos, Lstos, Litos, Lltos, Lftos, Ldtos, Latos;

  // compute type
  __ logical_shift_right(Rflags, Rflags, ConstantPoolCacheEntry::tos_state_shift);
  // Make sure we don't need to mask flags after the above shift
  ConstantPoolCacheEntry::verify_tos_state_shift();

  // There are actually two versions of implementation of putfield/putstatic:
  //
  // 32-bit ARM:
  // 1) Table switch using add(PC,...) instruction (fast_version)
  // 2) Table switch using ldr(PC,...) instruction
  //
  // AArch64:
  // 1) Table switch using adr/add/br instructions (fast_version)
  // 2) Table switch using adr/ldr/br instructions
  //
  // First version requires fixed size of code block for each case and
  // can not be used in RewriteBytecodes and VerifyOops
  // modes.

  // Size of fixed size code block for fast_version (in instructions)
  const int log_max_block_size = AARCH64_ONLY(is_static ? 2 : 3) NOT_AARCH64(3);
  const int max_block_size = 1 << log_max_block_size;

  // Decide if fast version is enabled
  bool fast_version = (is_static || !RewriteBytecodes) && !VerifyOops && !ZapHighNonSignificantBits;

  assert(number_of_states == 10, "number of tos states should be equal to 9");

  // itos case is frequent and is moved outside table switch
  __ cmp(Rflags, itos);

#ifdef AARCH64
  __ b(Lint, eq);

  if (fast_version) {
    __ adr(Rtemp, Lbtos);
    __ add(Rtemp, Rtemp, AsmOperand(Rflags, lsl, log_max_block_size + Assembler::LogInstructionSize));
    __ br(Rtemp);
  } else {
    __ adr(Rtemp, Ltable);
    __ ldr(Rtemp, Address::indexed_ptr(Rtemp, Rflags));
    __ br(Rtemp);
  }
#else
  // table switch by type
  if (fast_version) {
    __ add(PC, PC, AsmOperand(Rflags, lsl, log_max_block_size + Assembler::LogInstructionSize), ne);
  } else  {
    __ ldr(PC, Address(PC, Rflags, lsl, LogBytesPerWord), ne);
  }

  // jump to itos case
  __ b(Lint);
#endif // AARCH64

  // table with addresses for slow version
  if (fast_version) {
    // nothing to do
  } else  {
    AARCH64_ONLY(__ align(wordSize));
    __ bind(Ltable);
    __ emit_address(Lbtos);
    __ emit_address(Lztos);
    __ emit_address(Lctos);
    __ emit_address(Lstos);
    __ emit_address(Litos);
    __ emit_address(Lltos);
    __ emit_address(Lftos);
    __ emit_address(Ldtos);
    __ emit_address(Latos);
  }

#ifdef ASSERT
  int seq = 0;
#endif
  // btos
  {
    assert(btos == seq++, "btos has unexpected value");
    FixedSizeCodeBlock btos_block(_masm, max_block_size, fast_version);
    __ bind(Lbtos);
    __ pop(btos);
    if (!is_static) pop_and_check_object(Robj);
    __ strb(R0_tos, Address(Robj, Roffset));
    if (!is_static && rc == may_rewrite) {
      patch_bytecode(Bytecodes::_fast_bputfield, R0_tmp, Rtemp, true, byte_no);
    }
    __ b(Done);
  }

  // ztos
  {
    assert(ztos == seq++, "ztos has unexpected value");
    FixedSizeCodeBlock ztos_block(_masm, max_block_size, fast_version);
    __ bind(Lztos);
    __ pop(ztos);
    if (!is_static) pop_and_check_object(Robj);
    __ and_32(R0_tos, R0_tos, 1);
    __ strb(R0_tos, Address(Robj, Roffset));
    if (!is_static && rc == may_rewrite) {
      patch_bytecode(Bytecodes::_fast_zputfield, R0_tmp, Rtemp, true, byte_no);
    }
    __ b(Done);
  }

  // ctos
  {
    assert(ctos == seq++, "ctos has unexpected value");
    FixedSizeCodeBlock ctos_block(_masm, max_block_size, fast_version);
    __ bind(Lctos);
    __ pop(ctos);
    if (!is_static) pop_and_check_object(Robj);
    __ strh(R0_tos, Address(Robj, Roffset));
    if (!is_static && rc == may_rewrite) {
      patch_bytecode(Bytecodes::_fast_cputfield, R0_tmp, Rtemp, true, byte_no);
    }
    __ b(Done);
  }

  // stos
  {
    assert(stos == seq++, "stos has unexpected value");
    FixedSizeCodeBlock stos_block(_masm, max_block_size, fast_version);
    __ bind(Lstos);
    __ pop(stos);
    if (!is_static) pop_and_check_object(Robj);
    __ strh(R0_tos, Address(Robj, Roffset));
    if (!is_static && rc == may_rewrite) {
      patch_bytecode(Bytecodes::_fast_sputfield, R0_tmp, Rtemp, true, byte_no);
    }
    __ b(Done);
  }

  // itos
  {
    assert(itos == seq++, "itos has unexpected value");
    FixedSizeCodeBlock itos_block(_masm, max_block_size, fast_version);
    __ bind(Litos);
    __ b(shouldNotReachHere);
  }

  // ltos
  {
    assert(ltos == seq++, "ltos has unexpected value");
    FixedSizeCodeBlock ltos_block(_masm, max_block_size, fast_version);
    __ bind(Lltos);
    __ pop(ltos);
    if (!is_static) pop_and_check_object(Robj);
#ifdef AARCH64
    __ str(R0_tos, Address(Robj, Roffset));
#else
    __ add(Roffset, Robj, Roffset);
    __ stmia(Roffset, RegisterSet(R0_tos_lo, R1_tos_hi));
#endif // AARCH64
    if (!is_static && rc == may_rewrite) {
      patch_bytecode(Bytecodes::_fast_lputfield, R0_tmp, Rtemp, true, byte_no);
    }
    __ b(Done);
  }

  // ftos
  {
    assert(ftos == seq++, "ftos has unexpected value");
    FixedSizeCodeBlock ftos_block(_masm, max_block_size, fast_version);
    __ bind(Lftos);
    // floats and ints are placed on stack in the same way, so
    // we can use pop(itos) to transfer value without using VFP
    __ pop(itos);
    if (!is_static) pop_and_check_object(Robj);
    __ str_32(R0_tos, Address(Robj, Roffset));
    if (!is_static && rc == may_rewrite) {
      patch_bytecode(Bytecodes::_fast_fputfield, R0_tmp, Rtemp, true, byte_no);
    }
    __ b(Done);
  }

  // dtos
  {
    assert(dtos == seq++, "dtos has unexpected value");
    FixedSizeCodeBlock dtos_block(_masm, max_block_size, fast_version);
    __ bind(Ldtos);
    // doubles and longs are placed on stack in the same way, so
    // we can use pop(ltos) to transfer value without using VFP
    __ pop(ltos);
    if (!is_static) pop_and_check_object(Robj);
#ifdef AARCH64
    __ str(R0_tos, Address(Robj, Roffset));
#else
    __ add(Rtemp, Robj, Roffset);
    __ stmia(Rtemp, RegisterSet(R0_tos_lo, R1_tos_hi));
#endif // AARCH64
    if (!is_static && rc == may_rewrite) {
      patch_bytecode(Bytecodes::_fast_dputfield, R0_tmp, Rtemp, true, byte_no);
    }
    __ b(Done);
  }

  // atos
  {
    assert(atos == seq++, "dtos has unexpected value");
    __ bind(Latos);
    __ pop(atos);
    if (!is_static) pop_and_check_object(Robj);
    // Store into the field
    do_oop_store(_masm, Address(Robj, Roffset), R0_tos, Rtemp, R1_tmp, R5_tmp, false);
    if (!is_static && rc == may_rewrite) {
      patch_bytecode(Bytecodes::_fast_aputfield, R0_tmp, Rtemp, true, byte_no);
    }
    __ b(Done);
  }

  __ bind(shouldNotReachHere);
  __ should_not_reach_here();

  // itos case is frequent and is moved outside table switch
  __ bind(Lint);
  __ pop(itos);
  if (!is_static) pop_and_check_object(Robj);
  __ str_32(R0_tos, Address(Robj, Roffset));
  if (!is_static && rc == may_rewrite) {
    patch_bytecode(Bytecodes::_fast_iputfield, R0_tmp, Rtemp, true, byte_no);
  }

  __ bind(Done);

  if (gen_volatile_check) {
    Label notVolatile;
    if (is_static) {
      // Just check for volatile. Memory barrier for static final field
      // is handled by class initialization.
      __ tbz(Rflagsav, ConstantPoolCacheEntry::is_volatile_shift, notVolatile);
      volatile_barrier(MacroAssembler::StoreLoad, Rtemp);
      __ bind(notVolatile);
    } else {
      // Check for volatile field and final field
      Label skipMembar;

      __ tst(Rflagsav, 1 << ConstantPoolCacheEntry::is_volatile_shift |
                       1 << ConstantPoolCacheEntry::is_final_shift);
      __ b(skipMembar, eq);

      __ tbz(Rflagsav, ConstantPoolCacheEntry::is_volatile_shift, notVolatile);

      // StoreLoad barrier after volatile field write
      volatile_barrier(MacroAssembler::StoreLoad, Rtemp);
      __ b(skipMembar);

      // StoreStore barrier after final field write
      __ bind(notVolatile);
      volatile_barrier(MacroAssembler::StoreStore, Rtemp);

      __ bind(skipMembar);
    }
  }

}

void TemplateTable::putfield(int byte_no) {
  putfield_or_static(byte_no, false);
}

void TemplateTable::nofast_putfield(int byte_no) {
  putfield_or_static(byte_no, false, may_not_rewrite);
}

void TemplateTable::putstatic(int byte_no) {
  putfield_or_static(byte_no, true);
}


void TemplateTable::jvmti_post_fast_field_mod() {
  // This version of jvmti_post_fast_field_mod() is not used on ARM
  Unimplemented();
}

// Blows volatile registers (R0-R3 on 32-bit ARM, R0-R18 on AArch64), Rtemp, LR,
// but preserves tosca with the given state.
void TemplateTable::jvmti_post_fast_field_mod(TosState state) {
  if (__ can_post_field_modification()) {
    // Check to see if a field modification watch has been set before we take
    // the time to call into the VM.
    Label done;

    __ ldr_global_s32(R2, (address)JvmtiExport::get_field_modification_count_addr());
    __ cbz(R2, done);

    __ pop_ptr(R3);               // copy the object pointer from tos
    __ verify_oop(R3);
    __ push_ptr(R3);              // put the object pointer back on tos

    __ push(state);               // save value on the stack

    // access constant pool cache entry
    __ get_cache_entry_pointer_at_bcp(R2, R1, 1);

    __ mov(R1, R3);
    assert(Interpreter::expr_offset_in_bytes(0) == 0, "adjust this code");
    __ mov(R3, Rstack_top); // put tos addr into R3

    // R1: object pointer copied above
    // R2: cache entry pointer
    // R3: jvalue object on the stack
    __ call_VM(noreg, CAST_FROM_FN_PTR(address, InterpreterRuntime::post_field_modification), R1, R2, R3);

    __ pop(state);                // restore value

    __ bind(done);
  }
}


void TemplateTable::fast_storefield(TosState state) {
  transition(state, vtos);

  ByteSize base = ConstantPoolCache::base_offset();

  jvmti_post_fast_field_mod(state);

  const Register Rcache  = R2_tmp;
  const Register Rindex  = R3_tmp;
  const Register Roffset = R3_tmp;
  const Register Rflags  = Rtmp_save0; // R4/R19
  const Register Robj    = R5_tmp;

  const bool gen_volatile_check = os::is_MP();

  // access constant pool cache
  __ get_cache_and_index_at_bcp(Rcache, Rindex, 1);

  __ add(Rcache, Rcache, AsmOperand(Rindex, lsl, LogBytesPerWord));

  if (gen_volatile_check) {
    // load flags to test volatile
    __ ldr_u32(Rflags, Address(Rcache, base + ConstantPoolCacheEntry::flags_offset()));
  }

  // replace index with field offset from cache entry
  __ ldr(Roffset, Address(Rcache, base + ConstantPoolCacheEntry::f2_offset()));

  if (gen_volatile_check) {
    // Check for volatile store
    Label notVolatile;
    __ tbz(Rflags, ConstantPoolCacheEntry::is_volatile_shift, notVolatile);

    // TODO-AARCH64 on AArch64, store-release instructions can be used to get rid of this explict barrier
    volatile_barrier(MacroAssembler::Membar_mask_bits(MacroAssembler::StoreStore | MacroAssembler::LoadStore), Rtemp);

    __ bind(notVolatile);
  }

  // Get object from stack
  pop_and_check_object(Robj);

  // access field
  switch (bytecode()) {
    case Bytecodes::_fast_zputfield: __ and_32(R0_tos, R0_tos, 1);
                                     // fall through
    case Bytecodes::_fast_bputfield: __ strb(R0_tos, Address(Robj, Roffset)); break;
    case Bytecodes::_fast_sputfield: // fall through
    case Bytecodes::_fast_cputfield: __ strh(R0_tos, Address(Robj, Roffset)); break;
    case Bytecodes::_fast_iputfield: __ str_32(R0_tos, Address(Robj, Roffset)); break;
#ifdef AARCH64
    case Bytecodes::_fast_lputfield: __ str  (R0_tos, Address(Robj, Roffset)); break;
    case Bytecodes::_fast_fputfield: __ str_s(S0_tos, Address(Robj, Roffset)); break;
    case Bytecodes::_fast_dputfield: __ str_d(D0_tos, Address(Robj, Roffset)); break;
#else
    case Bytecodes::_fast_lputfield: __ add(Robj, Robj, Roffset);
                                     __ stmia(Robj, RegisterSet(R0_tos_lo, R1_tos_hi)); break;

#ifdef __SOFTFP__
    case Bytecodes::_fast_fputfield: __ str(R0_tos, Address(Robj, Roffset));  break;
    case Bytecodes::_fast_dputfield: __ add(Robj, Robj, Roffset);
                                     __ stmia(Robj, RegisterSet(R0_tos_lo, R1_tos_hi)); break;
#else
    case Bytecodes::_fast_fputfield: __ add(Robj, Robj, Roffset);
                                     __ fsts(S0_tos, Address(Robj));          break;
    case Bytecodes::_fast_dputfield: __ add(Robj, Robj, Roffset);
                                     __ fstd(D0_tos, Address(Robj));          break;
#endif // __SOFTFP__
#endif // AARCH64

    case Bytecodes::_fast_aputfield:
      do_oop_store(_masm, Address(Robj, Roffset), R0_tos, Rtemp, R1_tmp, R2_tmp, false);
      break;

    default:
      ShouldNotReachHere();
  }

  if (gen_volatile_check) {
    Label notVolatile;
    Label skipMembar;
    __ tst(Rflags, 1 << ConstantPoolCacheEntry::is_volatile_shift |
                   1 << ConstantPoolCacheEntry::is_final_shift);
    __ b(skipMembar, eq);

    __ tbz(Rflags, ConstantPoolCacheEntry::is_volatile_shift, notVolatile);

    // StoreLoad barrier after volatile field write
    volatile_barrier(MacroAssembler::StoreLoad, Rtemp);
    __ b(skipMembar);

    // StoreStore barrier after final field write
    __ bind(notVolatile);
    volatile_barrier(MacroAssembler::StoreStore, Rtemp);

    __ bind(skipMembar);
  }
}


void TemplateTable::fast_accessfield(TosState state) {
  transition(atos, state);

  // do the JVMTI work here to avoid disturbing the register state below
  if (__ can_post_field_access()) {
    // Check to see if a field access watch has been set before we take
    // the time to call into the VM.
    Label done;
    __ ldr_global_s32(R2, (address) JvmtiExport::get_field_access_count_addr());
    __ cbz(R2, done);
    // access constant pool cache entry
    __ get_cache_entry_pointer_at_bcp(R2, R1, 1);
    __ push_ptr(R0_tos);  // save object pointer before call_VM() clobbers it
    __ verify_oop(R0_tos);
    __ mov(R1, R0_tos);
    // R1: object pointer copied above
    // R2: cache entry pointer
    __ call_VM(noreg, CAST_FROM_FN_PTR(address, InterpreterRuntime::post_field_access), R1, R2);
    __ pop_ptr(R0_tos);   // restore object pointer

    __ bind(done);
  }

  const Register Robj    = R0_tos;
  const Register Rcache  = R2_tmp;
  const Register Rflags  = R2_tmp;
  const Register Rindex  = R3_tmp;
  const Register Roffset = R3_tmp;

  const bool gen_volatile_check = os::is_MP();

  // access constant pool cache
  __ get_cache_and_index_at_bcp(Rcache, Rindex, 1);
  // replace index with field offset from cache entry
  __ add(Rtemp, Rcache, AsmOperand(Rindex, lsl, LogBytesPerWord));
  __ ldr(Roffset, Address(Rtemp, ConstantPoolCache::base_offset() + ConstantPoolCacheEntry::f2_offset()));

  if (gen_volatile_check) {
    // load flags to test volatile
    __ ldr_u32(Rflags, Address(Rtemp, ConstantPoolCache::base_offset() + ConstantPoolCacheEntry::flags_offset()));
  }

  __ verify_oop(Robj);
  __ null_check(Robj, Rtemp);

  // access field
  switch (bytecode()) {
    case Bytecodes::_fast_bgetfield: __ ldrsb(R0_tos, Address(Robj, Roffset)); break;
    case Bytecodes::_fast_sgetfield: __ ldrsh(R0_tos, Address(Robj, Roffset)); break;
    case Bytecodes::_fast_cgetfield: __ ldrh (R0_tos, Address(Robj, Roffset)); break;
    case Bytecodes::_fast_igetfield: __ ldr_s32(R0_tos, Address(Robj, Roffset)); break;
#ifdef AARCH64
    case Bytecodes::_fast_lgetfield: __ ldr  (R0_tos, Address(Robj, Roffset)); break;
    case Bytecodes::_fast_fgetfield: __ ldr_s(S0_tos, Address(Robj, Roffset)); break;
    case Bytecodes::_fast_dgetfield: __ ldr_d(D0_tos, Address(Robj, Roffset)); break;
#else
    case Bytecodes::_fast_lgetfield: __ add(Roffset, Robj, Roffset);
                                     __ ldmia(Roffset, RegisterSet(R0_tos_lo, R1_tos_hi)); break;
#ifdef __SOFTFP__
    case Bytecodes::_fast_fgetfield: __ ldr  (R0_tos, Address(Robj, Roffset)); break;
    case Bytecodes::_fast_dgetfield: __ add(Roffset, Robj, Roffset);
                                     __ ldmia(Roffset, RegisterSet(R0_tos_lo, R1_tos_hi)); break;
#else
    case Bytecodes::_fast_fgetfield: __ add(Roffset, Robj, Roffset); __ flds(S0_tos, Address(Roffset)); break;
    case Bytecodes::_fast_dgetfield: __ add(Roffset, Robj, Roffset); __ fldd(D0_tos, Address(Roffset)); break;
#endif // __SOFTFP__
#endif // AARCH64
    case Bytecodes::_fast_agetfield: do_oop_load(_masm, R0_tos, Address(Robj, Roffset)); __ verify_oop(R0_tos); break;
    default:
      ShouldNotReachHere();
  }

  if (gen_volatile_check) {
    // Check for volatile load
    Label notVolatile;
    __ tbz(Rflags, ConstantPoolCacheEntry::is_volatile_shift, notVolatile);

    // TODO-AARCH64 on AArch64, load-acquire instructions can be used to get rid of this explict barrier
    volatile_barrier(MacroAssembler::Membar_mask_bits(MacroAssembler::LoadLoad | MacroAssembler::LoadStore), Rtemp);

    __ bind(notVolatile);
  }
}


void TemplateTable::fast_xaccess(TosState state) {
  transition(vtos, state);

  const Register Robj = R1_tmp;
  const Register Rcache = R2_tmp;
  const Register Rindex = R3_tmp;
  const Register Roffset = R3_tmp;
  const Register Rflags = R4_tmp;
  Label done;

  // get receiver
  __ ldr(Robj, aaddress(0));

  // access constant pool cache
  __ get_cache_and_index_at_bcp(Rcache, Rindex, 2);
  __ add(Rtemp, Rcache, AsmOperand(Rindex, lsl, LogBytesPerWord));
  __ ldr(Roffset, Address(Rtemp, ConstantPoolCache::base_offset() + ConstantPoolCacheEntry::f2_offset()));

  const bool gen_volatile_check = os::is_MP();

  if (gen_volatile_check) {
    // load flags to test volatile
    __ ldr_u32(Rflags, Address(Rtemp, ConstantPoolCache::base_offset() + ConstantPoolCacheEntry::flags_offset()));
  }

  // make sure exception is reported in correct bcp range (getfield is next instruction)
  __ add(Rbcp, Rbcp, 1);
  __ null_check(Robj, Rtemp);
  __ sub(Rbcp, Rbcp, 1);

#ifdef AARCH64
  if (gen_volatile_check) {
    Label notVolatile;
    __ tbz(Rflags, ConstantPoolCacheEntry::is_volatile_shift, notVolatile);

    __ add(Rtemp, Robj, Roffset);

    if (state == itos) {
      __ ldar_w(R0_tos, Rtemp);
    } else if (state == atos) {
      if (UseCompressedOops) {
        __ ldar_w(R0_tos, Rtemp);
        __ decode_heap_oop(R0_tos);
      } else {
        __ ldar(R0_tos, Rtemp);
      }
      __ verify_oop(R0_tos);
    } else if (state == ftos) {
      __ ldar_w(R0_tos, Rtemp);
      __ fmov_sw(S0_tos, R0_tos);
    } else {
      ShouldNotReachHere();
    }
    __ b(done);

    __ bind(notVolatile);
  }
#endif // AARCH64

  if (state == itos) {
    __ ldr_s32(R0_tos, Address(Robj, Roffset));
  } else if (state == atos) {
    do_oop_load(_masm, R0_tos, Address(Robj, Roffset));
    __ verify_oop(R0_tos);
  } else if (state == ftos) {
#ifdef AARCH64
    __ ldr_s(S0_tos, Address(Robj, Roffset));
#else
#ifdef __SOFTFP__
    __ ldr(R0_tos, Address(Robj, Roffset));
#else
    __ add(Roffset, Robj, Roffset);
    __ flds(S0_tos, Address(Roffset));
#endif // __SOFTFP__
#endif // AARCH64
  } else {
    ShouldNotReachHere();
  }

#ifndef AARCH64
  if (gen_volatile_check) {
    // Check for volatile load
    Label notVolatile;
    __ tbz(Rflags, ConstantPoolCacheEntry::is_volatile_shift, notVolatile);

    volatile_barrier(MacroAssembler::Membar_mask_bits(MacroAssembler::LoadLoad | MacroAssembler::LoadStore), Rtemp);

    __ bind(notVolatile);
  }
#endif // !AARCH64

  __ bind(done);
}



//----------------------------------------------------------------------------------------------------
// Calls

void TemplateTable::count_calls(Register method, Register temp) {
  // implemented elsewhere
  ShouldNotReachHere();
}


void TemplateTable::prepare_invoke(int byte_no,
                                   Register method,  // linked method (or i-klass)
                                   Register index,   // itable index, MethodType, etc.
                                   Register recv,    // if caller wants to see it
                                   Register flags    // if caller wants to test it
                                   ) {
  // determine flags
  const Bytecodes::Code code = bytecode();
  const bool is_invokeinterface  = code == Bytecodes::_invokeinterface;
  const bool is_invokedynamic    = code == Bytecodes::_invokedynamic;
  const bool is_invokehandle     = code == Bytecodes::_invokehandle;
  const bool is_invokevirtual    = code == Bytecodes::_invokevirtual;
  const bool is_invokespecial    = code == Bytecodes::_invokespecial;
  const bool load_receiver       = (recv != noreg);
  assert(load_receiver == (code != Bytecodes::_invokestatic && code != Bytecodes::_invokedynamic), "");
  assert(recv  == noreg || recv  == R2, "");
  assert(flags == noreg || flags == R3, "");

  // setup registers & access constant pool cache
  if (recv  == noreg)  recv  = R2;
  if (flags == noreg)  flags = R3;
  const Register temp = Rtemp;
  const Register ret_type = R1_tmp;
  assert_different_registers(method, index, flags, recv, LR, ret_type, temp);

  // save 'interpreter return address'
  __ save_bcp();

  load_invoke_cp_cache_entry(byte_no, method, index, flags, is_invokevirtual, false, is_invokedynamic);

  // maybe push extra argument
  if (is_invokedynamic || is_invokehandle) {
    Label L_no_push;
    __ tbz(flags, ConstantPoolCacheEntry::has_appendix_shift, L_no_push);
    __ mov(temp, index);
    assert(ConstantPoolCacheEntry::_indy_resolved_references_appendix_offset == 0, "appendix expected at index+0");
    __ load_resolved_reference_at_index(index, temp);
    __ verify_oop(index);
    __ push_ptr(index);  // push appendix (MethodType, CallSite, etc.)
    __ bind(L_no_push);
  }

  // load receiver if needed (after extra argument is pushed so parameter size is correct)
  if (load_receiver) {
    __ andr(temp, flags, (uintx)ConstantPoolCacheEntry::parameter_size_mask);  // get parameter size
    Address recv_addr = __ receiver_argument_address(Rstack_top, temp, recv);
    __ ldr(recv, recv_addr);
    __ verify_oop(recv);
  }

  // compute return type
  __ logical_shift_right(ret_type, flags, ConstantPoolCacheEntry::tos_state_shift);
  // Make sure we don't need to mask flags after the above shift
  ConstantPoolCacheEntry::verify_tos_state_shift();
  // load return address
  { const address table = (address) Interpreter::invoke_return_entry_table_for(code);
    __ mov_slow(temp, table);
    __ ldr(LR, Address::indexed_ptr(temp, ret_type));
  }
}


void TemplateTable::invokevirtual_helper(Register index,
                                         Register recv,
                                         Register flags) {

  const Register recv_klass = R2_tmp;

  assert_different_registers(index, recv, flags, Rtemp);
  assert_different_registers(index, recv_klass, R0_tmp, Rtemp);

  // Test for an invoke of a final method
  Label notFinal;
  __ tbz(flags, ConstantPoolCacheEntry::is_vfinal_shift, notFinal);

  assert(index == Rmethod, "Method* must be Rmethod, for interpreter calling convention");

  // do the call - the index is actually the method to call

  // It's final, need a null check here!
  __ null_check(recv, Rtemp);

  // profile this call
  __ profile_final_call(R0_tmp);

  __ jump_from_interpreted(Rmethod);

  __ bind(notFinal);

  // get receiver klass
  __ null_check(recv, Rtemp, oopDesc::klass_offset_in_bytes());
  __ load_klass(recv_klass, recv);

  // profile this call
  __ profile_virtual_call(R0_tmp, recv_klass);

  // get target Method* & entry point
  const int base = in_bytes(Klass::vtable_start_offset());
  assert(vtableEntry::size() == 1, "adjust the scaling in the code below");
  __ add(Rtemp, recv_klass, AsmOperand(index, lsl, LogHeapWordSize));
  __ ldr(Rmethod, Address(Rtemp, base + vtableEntry::method_offset_in_bytes()));
  __ jump_from_interpreted(Rmethod);
}

void TemplateTable::invokevirtual(int byte_no) {
  transition(vtos, vtos);
  assert(byte_no == f2_byte, "use this argument");

  const Register Rrecv  = R2_tmp;
  const Register Rflags = R3_tmp;

  prepare_invoke(byte_no, Rmethod, noreg, Rrecv, Rflags);

  // Rmethod: index
  // Rrecv:   receiver
  // Rflags:  flags
  // LR:      return address

  invokevirtual_helper(Rmethod, Rrecv, Rflags);
}


void TemplateTable::invokespecial(int byte_no) {
  transition(vtos, vtos);
  assert(byte_no == f1_byte, "use this argument");
  const Register Rrecv  = R2_tmp;
  prepare_invoke(byte_no, Rmethod, noreg, Rrecv);
  __ verify_oop(Rrecv);
  __ null_check(Rrecv, Rtemp);
  // do the call
  __ profile_call(Rrecv);
  __ jump_from_interpreted(Rmethod);
}


void TemplateTable::invokestatic(int byte_no) {
  transition(vtos, vtos);
  assert(byte_no == f1_byte, "use this argument");
  prepare_invoke(byte_no, Rmethod);
  // do the call
  __ profile_call(R2_tmp);
  __ jump_from_interpreted(Rmethod);
}


void TemplateTable::fast_invokevfinal(int byte_no) {
  transition(vtos, vtos);
  assert(byte_no == f2_byte, "use this argument");
  __ stop("fast_invokevfinal is not used on ARM");
}


void TemplateTable::invokeinterface(int byte_no) {
  transition(vtos, vtos);
  assert(byte_no == f1_byte, "use this argument");

  const Register Ritable = R1_tmp;
  const Register Rrecv   = R2_tmp;
  const Register Rinterf = R5_tmp;
  const Register Rindex  = R4_tmp;
  const Register Rflags  = R3_tmp;
  const Register Rklass  = R3_tmp;

  prepare_invoke(byte_no, Rinterf, Rmethod, Rrecv, Rflags);

  // Special case of invokeinterface called for virtual method of
  // java.lang.Object.  See cpCacheOop.cpp for details.
  // This code isn't produced by javac, but could be produced by
  // another compliant java compiler.
  Label notMethod;
  __ tbz(Rflags, ConstantPoolCacheEntry::is_forced_virtual_shift, notMethod);

  invokevirtual_helper(Rmethod, Rrecv, Rflags);
  __ bind(notMethod);

  // Get receiver klass into Rklass - also a null check
  __ load_klass(Rklass, Rrecv);

  Label no_such_interface;

  // Receiver subtype check against REFC.
  __ lookup_interface_method(// inputs: rec. class, interface
                             Rklass, Rinterf, noreg,
                             // outputs:  scan temp. reg1, scan temp. reg2
                             noreg, Ritable, Rtemp,
                             no_such_interface);

  // profile this call
  __ profile_virtual_call(R0_tmp, Rklass);

  // Get declaring interface class from method
  __ ldr(Rtemp, Address(Rmethod, Method::const_offset()));
  __ ldr(Rtemp, Address(Rtemp, ConstMethod::constants_offset()));
  __ ldr(Rinterf, Address(Rtemp, ConstantPool::pool_holder_offset_in_bytes()));

  // Get itable index from method
  __ ldr_s32(Rtemp, Address(Rmethod, Method::itable_index_offset()));
  __ add(Rtemp, Rtemp, (-Method::itable_index_max)); // small negative constant is too large for an immediate on arm32
  __ neg(Rindex, Rtemp);

  __ lookup_interface_method(// inputs: rec. class, interface
                             Rklass, Rinterf, Rindex,
                             // outputs:  scan temp. reg1, scan temp. reg2
                             Rmethod, Ritable, Rtemp,
                             no_such_interface);

  // Rmethod: Method* to call

  // Check for abstract method error
  // Note: This should be done more efficiently via a throw_abstract_method_error
  //       interpreter entry point and a conditional jump to it in case of a null
  //       method.
  { Label L;
    __ cbnz(Rmethod, L);
    // throw exception
    // note: must restore interpreter registers to canonical
    //       state for exception handling to work correctly!
    __ restore_method();
    __ call_VM(noreg, CAST_FROM_FN_PTR(address, InterpreterRuntime::throw_AbstractMethodError));
    // the call_VM checks for exception, so we should never return here.
    __ should_not_reach_here();
    __ bind(L);
  }

  // do the call
  __ jump_from_interpreted(Rmethod);

  // throw exception
  __ bind(no_such_interface);
  __ restore_method();
  __ call_VM(noreg, CAST_FROM_FN_PTR(address, InterpreterRuntime::throw_IncompatibleClassChangeError));
  // the call_VM checks for exception, so we should never return here.
  __ should_not_reach_here();
}

void TemplateTable::invokehandle(int byte_no) {
  transition(vtos, vtos);

  // TODO-AARCH64 review register usage
  const Register Rrecv  = R2_tmp;
  const Register Rmtype = R4_tmp;
  const Register R5_method = R5_tmp;  // can't reuse Rmethod!

  prepare_invoke(byte_no, R5_method, Rmtype, Rrecv);
  __ null_check(Rrecv, Rtemp);

  // Rmtype:  MethodType object (from cpool->resolved_references[f1], if necessary)
  // Rmethod: MH.invokeExact_MT method (from f2)

  // Note:  Rmtype is already pushed (if necessary) by prepare_invoke

  // do the call
  __ profile_final_call(R3_tmp);  // FIXME: profile the LambdaForm also
  __ mov(Rmethod, R5_method);
  __ jump_from_interpreted(Rmethod);
}

void TemplateTable::invokedynamic(int byte_no) {
  transition(vtos, vtos);

  // TODO-AARCH64 review register usage
  const Register Rcallsite = R4_tmp;
  const Register R5_method = R5_tmp;  // can't reuse Rmethod!

  prepare_invoke(byte_no, R5_method, Rcallsite);

  // Rcallsite: CallSite object (from cpool->resolved_references[f1])
  // Rmethod:   MH.linkToCallSite method (from f2)

  // Note:  Rcallsite is already pushed by prepare_invoke

  if (ProfileInterpreter) {
    __ profile_call(R2_tmp);
  }

  // do the call
  __ mov(Rmethod, R5_method);
  __ jump_from_interpreted(Rmethod);
}

//----------------------------------------------------------------------------------------------------
// Allocation

void TemplateTable::_new() {
  transition(vtos, atos);

  const Register Robj   = R0_tos;
  const Register Rcpool = R1_tmp;
  const Register Rindex = R2_tmp;
  const Register Rtags  = R3_tmp;
  const Register Rsize  = R3_tmp;

  Register Rklass = R4_tmp;
  assert_different_registers(Rcpool, Rindex, Rtags, Rklass, Rtemp);
  assert_different_registers(Rcpool, Rindex, Rklass, Rsize);

  Label slow_case;
  Label done;
  Label initialize_header;
  Label initialize_object;  // including clearing the fields

  const bool allow_shared_alloc =
    Universe::heap()->supports_inline_contig_alloc();

  // Literals
  InlinedAddress Lheap_top_addr(allow_shared_alloc ? (address)Universe::heap()->top_addr() : NULL);

  __ get_unsigned_2_byte_index_at_bcp(Rindex, 1);
  __ get_cpool_and_tags(Rcpool, Rtags);

  // Make sure the class we're about to instantiate has been resolved.
  // This is done before loading InstanceKlass to be consistent with the order
  // how Constant Pool is updated (see ConstantPool::klass_at_put)
  const int tags_offset = Array<u1>::base_offset_in_bytes();
  __ add(Rtemp, Rtags, Rindex);

#ifdef AARCH64
  __ add(Rtemp, Rtemp, tags_offset);
  __ ldarb(Rtemp, Rtemp);
#else
  __ ldrb(Rtemp, Address(Rtemp, tags_offset));

  // use Rklass as a scratch
  volatile_barrier(MacroAssembler::LoadLoad, Rklass);
#endif // AARCH64

  // get InstanceKlass
  __ cmp(Rtemp, JVM_CONSTANT_Class);
  __ b(slow_case, ne);
  __ load_resolved_klass_at_offset(Rcpool, Rindex, Rklass);

  // make sure klass is initialized & doesn't have finalizer
  // make sure klass is fully initialized
  __ ldrb(Rtemp, Address(Rklass, InstanceKlass::init_state_offset()));
  __ cmp(Rtemp, InstanceKlass::fully_initialized);
  __ b(slow_case, ne);

  // get instance_size in InstanceKlass (scaled to a count of bytes)
  __ ldr_u32(Rsize, Address(Rklass, Klass::layout_helper_offset()));

  // test to see if it has a finalizer or is malformed in some way
  // Klass::_lh_instance_slow_path_bit is really a bit mask, not bit number
  __ tbnz(Rsize, exact_log2(Klass::_lh_instance_slow_path_bit), slow_case);

  // Allocate the instance:
  //  If TLAB is enabled:
  //    Try to allocate in the TLAB.
  //    If fails, go to the slow path.
  //  Else If inline contiguous allocations are enabled:
  //    Try to allocate in eden.
  //    If fails due to heap end, go to slow path.
  //
  //  If TLAB is enabled OR inline contiguous is enabled:
  //    Initialize the allocation.
  //    Exit.
  //
  //  Go to slow path.
  if (UseTLAB) {
    const Register Rtlab_top = R1_tmp;
    const Register Rtlab_end = R2_tmp;
    assert_different_registers(Robj, Rsize, Rklass, Rtlab_top, Rtlab_end);

    __ ldr(Robj, Address(Rthread, JavaThread::tlab_top_offset()));
    __ ldr(Rtlab_end, Address(Rthread, in_bytes(JavaThread::tlab_end_offset())));
    __ add(Rtlab_top, Robj, Rsize);
    __ cmp(Rtlab_top, Rtlab_end);
    __ b(slow_case, hi);
    __ str(Rtlab_top, Address(Rthread, JavaThread::tlab_top_offset()));
    if (ZeroTLAB) {
      // the fields have been already cleared
      __ b(initialize_header);
    } else {
      // initialize both the header and fields
      __ b(initialize_object);
    }
  } else {
    // Allocation in the shared Eden, if allowed.
    if (allow_shared_alloc) {
      const Register Rheap_top_addr = R2_tmp;
      const Register Rheap_top = R5_tmp;
      const Register Rheap_end = Rtemp;
      assert_different_registers(Robj, Rklass, Rsize, Rheap_top_addr, Rheap_top, Rheap_end, LR);

      // heap_end now (re)loaded in the loop since also used as a scratch register in the CAS
      __ ldr_literal(Rheap_top_addr, Lheap_top_addr);

      Label retry;
      __ bind(retry);

#ifdef AARCH64
      __ ldxr(Robj, Rheap_top_addr);
#else
      __ ldr(Robj, Address(Rheap_top_addr));
#endif // AARCH64

      __ ldr(Rheap_end, Address(Rheap_top_addr, (intptr_t)Universe::heap()->end_addr()-(intptr_t)Universe::heap()->top_addr()));
      __ add(Rheap_top, Robj, Rsize);
      __ cmp(Rheap_top, Rheap_end);
      __ b(slow_case, hi);

      // Update heap top atomically.
      // If someone beats us on the allocation, try again, otherwise continue.
#ifdef AARCH64
      __ stxr(Rtemp2, Rheap_top, Rheap_top_addr);
      __ cbnz_w(Rtemp2, retry);
#else
      __ atomic_cas_bool(Robj, Rheap_top, Rheap_top_addr, 0, Rheap_end/*scratched*/);
      __ b(retry, ne);
#endif // AARCH64

      __ incr_allocated_bytes(Rsize, Rtemp);
    }
  }

  if (UseTLAB || allow_shared_alloc) {
    const Register Rzero0 = R1_tmp;
    const Register Rzero1 = R2_tmp;
    const Register Rzero_end = R5_tmp;
    const Register Rzero_cur = Rtemp;
    assert_different_registers(Robj, Rsize, Rklass, Rzero0, Rzero1, Rzero_cur, Rzero_end);

    // The object is initialized before the header.  If the object size is
    // zero, go directly to the header initialization.
    __ bind(initialize_object);
    __ subs(Rsize, Rsize, sizeof(oopDesc));
    __ add(Rzero_cur, Robj, sizeof(oopDesc));
    __ b(initialize_header, eq);

#ifdef ASSERT
    // make sure Rsize is a multiple of 8
    Label L;
    __ tst(Rsize, 0x07);
    __ b(L, eq);
    __ stop("object size is not multiple of 8 - adjust this code");
    __ bind(L);
#endif

#ifdef AARCH64
    {
      Label loop;
      // Step back by 1 word if object size is not a multiple of 2*wordSize.
      assert(wordSize <= sizeof(oopDesc), "oop header should contain at least one word");
      __ andr(Rtemp2, Rsize, (uintx)wordSize);
      __ sub(Rzero_cur, Rzero_cur, Rtemp2);

      // Zero by 2 words per iteration.
      __ bind(loop);
      __ subs(Rsize, Rsize, 2*wordSize);
      __ stp(ZR, ZR, Address(Rzero_cur, 2*wordSize, post_indexed));
      __ b(loop, gt);
    }
#else
    __ mov(Rzero0, 0);
    __ mov(Rzero1, 0);
    __ add(Rzero_end, Rzero_cur, Rsize);

    // initialize remaining object fields: Rsize was a multiple of 8
    { Label loop;
      // loop is unrolled 2 times
      __ bind(loop);
      // #1
      __ stmia(Rzero_cur, RegisterSet(Rzero0) | RegisterSet(Rzero1), writeback);
      __ cmp(Rzero_cur, Rzero_end);
      // #2
      __ stmia(Rzero_cur, RegisterSet(Rzero0) | RegisterSet(Rzero1), writeback, ne);
      __ cmp(Rzero_cur, Rzero_end, ne);
      __ b(loop, ne);
    }
#endif // AARCH64

    // initialize object header only.
    __ bind(initialize_header);
    if (UseBiasedLocking) {
      __ ldr(Rtemp, Address(Rklass, Klass::prototype_header_offset()));
    } else {
      __ mov_slow(Rtemp, (intptr_t)markOopDesc::prototype());
    }
    // mark
    __ str(Rtemp, Address(Robj, oopDesc::mark_offset_in_bytes()));

    // klass
#ifdef AARCH64
    __ store_klass_gap(Robj);
#endif // AARCH64
    __ store_klass(Rklass, Robj); // blows Rklass:
    Rklass = noreg;

    // Note: Disable DTrace runtime check for now to eliminate overhead on each allocation
    if (DTraceAllocProbes) {
      // Trigger dtrace event for fastpath
      Label Lcontinue;

      __ ldrb_global(Rtemp, (address)&DTraceAllocProbes);
      __ cbz(Rtemp, Lcontinue);

      __ push(atos);
      __ call_VM_leaf(CAST_FROM_FN_PTR(address, SharedRuntime::dtrace_object_alloc), Robj);
      __ pop(atos);

      __ bind(Lcontinue);
    }

    __ b(done);
  } else {
    // jump over literals
    __ b(slow_case);
  }

  if (allow_shared_alloc) {
    __ bind_literal(Lheap_top_addr);
  }

  // slow case
  __ bind(slow_case);
  __ get_constant_pool(Rcpool);
  __ get_unsigned_2_byte_index_at_bcp(Rindex, 1);
  __ call_VM(Robj, CAST_FROM_FN_PTR(address, InterpreterRuntime::_new), Rcpool, Rindex);

  // continue
  __ bind(done);

  // StoreStore barrier required after complete initialization
  // (headers + content zeroing), before the object may escape.
  __ membar(MacroAssembler::StoreStore, R1_tmp);
}


void TemplateTable::newarray() {
  transition(itos, atos);
  __ ldrb(R1, at_bcp(1));
  __ mov(R2, R0_tos);
  call_VM(R0_tos, CAST_FROM_FN_PTR(address, InterpreterRuntime::newarray), R1, R2);
  // MacroAssembler::StoreStore useless (included in the runtime exit path)
}


void TemplateTable::anewarray() {
  transition(itos, atos);
  __ get_unsigned_2_byte_index_at_bcp(R2, 1);
  __ get_constant_pool(R1);
  __ mov(R3, R0_tos);
  call_VM(R0_tos, CAST_FROM_FN_PTR(address, InterpreterRuntime::anewarray), R1, R2, R3);
  // MacroAssembler::StoreStore useless (included in the runtime exit path)
}


void TemplateTable::arraylength() {
  transition(atos, itos);
  __ null_check(R0_tos, Rtemp, arrayOopDesc::length_offset_in_bytes());
  __ ldr_s32(R0_tos, Address(R0_tos, arrayOopDesc::length_offset_in_bytes()));
}


void TemplateTable::checkcast() {
  transition(atos, atos);
  Label done, is_null, quicked, resolved, throw_exception;

  const Register Robj = R0_tos;
  const Register Rcpool = R2_tmp;
  const Register Rtags = R3_tmp;
  const Register Rindex = R4_tmp;
  const Register Rsuper = R3_tmp;
  const Register Rsub   = R4_tmp;
  const Register Rsubtype_check_tmp1 = R1_tmp;
  const Register Rsubtype_check_tmp2 = LR_tmp;

  __ cbz(Robj, is_null);

  // Get cpool & tags index
  __ get_cpool_and_tags(Rcpool, Rtags);
  __ get_unsigned_2_byte_index_at_bcp(Rindex, 1);

  // See if bytecode has already been quicked
  __ add(Rtemp, Rtags, Rindex);
#ifdef AARCH64
  // TODO-AARCH64: investigate if LoadLoad barrier is needed here or control dependency is enough
  __ add(Rtemp, Rtemp, Array<u1>::base_offset_in_bytes());
  __ ldarb(Rtemp, Rtemp); // acts as LoadLoad memory barrier
#else
  __ ldrb(Rtemp, Address(Rtemp, Array<u1>::base_offset_in_bytes()));
#endif // AARCH64

  __ cmp(Rtemp, JVM_CONSTANT_Class);

#ifndef AARCH64
  volatile_barrier(MacroAssembler::LoadLoad, Rtemp, true);
#endif // !AARCH64

  __ b(quicked, eq);

  __ push(atos);
  call_VM(noreg, CAST_FROM_FN_PTR(address, InterpreterRuntime::quicken_io_cc));
  // vm_result_2 has metadata result
  __ get_vm_result_2(Rsuper, Robj);
  __ pop_ptr(Robj);
  __ b(resolved);

  __ bind(throw_exception);
  // Come here on failure of subtype check
  __ profile_typecheck_failed(R1_tmp);
  __ mov(R2_ClassCastException_obj, Robj);             // convention with generate_ClassCastException_handler()
  __ b(Interpreter::_throw_ClassCastException_entry);

  // Get superklass in Rsuper and subklass in Rsub
  __ bind(quicked);
  __ load_resolved_klass_at_offset(Rcpool, Rindex, Rsuper);

  __ bind(resolved);
  __ load_klass(Rsub, Robj);

  // Generate subtype check. Blows both tmps and Rtemp.
  assert_different_registers(Robj, Rsub, Rsuper, Rsubtype_check_tmp1, Rsubtype_check_tmp2, Rtemp);
  __ gen_subtype_check(Rsub, Rsuper, throw_exception, Rsubtype_check_tmp1, Rsubtype_check_tmp2);

  // Come here on success

  // Collect counts on whether this check-cast sees NULLs a lot or not.
  if (ProfileInterpreter) {
    __ b(done);
    __ bind(is_null);
    __ profile_null_seen(R1_tmp);
  } else {
    __ bind(is_null);   // same as 'done'
  }
  __ bind(done);
}


void TemplateTable::instanceof() {
  // result = 0: obj == NULL or  obj is not an instanceof the specified klass
  // result = 1: obj != NULL and obj is     an instanceof the specified klass

  transition(atos, itos);
  Label done, is_null, not_subtype, quicked, resolved;

  const Register Robj = R0_tos;
  const Register Rcpool = R2_tmp;
  const Register Rtags = R3_tmp;
  const Register Rindex = R4_tmp;
  const Register Rsuper = R3_tmp;
  const Register Rsub   = R4_tmp;
  const Register Rsubtype_check_tmp1 = R0_tmp;
  const Register Rsubtype_check_tmp2 = R1_tmp;

  __ cbz(Robj, is_null);

  __ load_klass(Rsub, Robj);

  // Get cpool & tags index
  __ get_cpool_and_tags(Rcpool, Rtags);
  __ get_unsigned_2_byte_index_at_bcp(Rindex, 1);

  // See if bytecode has already been quicked
  __ add(Rtemp, Rtags, Rindex);
#ifdef AARCH64
  // TODO-AARCH64: investigate if LoadLoad barrier is needed here or control dependency is enough
  __ add(Rtemp, Rtemp, Array<u1>::base_offset_in_bytes());
  __ ldarb(Rtemp, Rtemp); // acts as LoadLoad memory barrier
#else
  __ ldrb(Rtemp, Address(Rtemp, Array<u1>::base_offset_in_bytes()));
#endif // AARCH64
  __ cmp(Rtemp, JVM_CONSTANT_Class);

#ifndef AARCH64
  volatile_barrier(MacroAssembler::LoadLoad, Rtemp, true);
#endif // !AARCH64

  __ b(quicked, eq);

  __ push(atos);
  call_VM(noreg, CAST_FROM_FN_PTR(address, InterpreterRuntime::quicken_io_cc));
  // vm_result_2 has metadata result
  __ get_vm_result_2(Rsuper, Robj);
  __ pop_ptr(Robj);
  __ b(resolved);

  // Get superklass in Rsuper and subklass in Rsub
  __ bind(quicked);
  __ load_resolved_klass_at_offset(Rcpool, Rindex, Rsuper);

  __ bind(resolved);
  __ load_klass(Rsub, Robj);

  // Generate subtype check. Blows both tmps and Rtemp.
  __ gen_subtype_check(Rsub, Rsuper, not_subtype, Rsubtype_check_tmp1, Rsubtype_check_tmp2);

  // Come here on success
  __ mov(R0_tos, 1);
  __ b(done);

  __ bind(not_subtype);
  // Come here on failure
  __ profile_typecheck_failed(R1_tmp);
  __ mov(R0_tos, 0);

  // Collect counts on whether this test sees NULLs a lot or not.
  if (ProfileInterpreter) {
    __ b(done);
    __ bind(is_null);
    __ profile_null_seen(R1_tmp);
  } else {
    __ bind(is_null);   // same as 'done'
  }
  __ bind(done);
}


//----------------------------------------------------------------------------------------------------
// Breakpoints
void TemplateTable::_breakpoint() {

  // Note: We get here even if we are single stepping..
  // jbug inists on setting breakpoints at every bytecode
  // even if we are in single step mode.

  transition(vtos, vtos);

  // get the unpatched byte code
  __ mov(R1, Rmethod);
  __ mov(R2, Rbcp);
  __ call_VM(noreg, CAST_FROM_FN_PTR(address, InterpreterRuntime::get_original_bytecode_at), R1, R2);
#ifdef AARCH64
  __ sxtw(Rtmp_save0, R0);
#else
  __ mov(Rtmp_save0, R0);
#endif // AARCH64

  // post the breakpoint event
  __ mov(R1, Rmethod);
  __ mov(R2, Rbcp);
  __ call_VM(noreg, CAST_FROM_FN_PTR(address, InterpreterRuntime::_breakpoint), R1, R2);

  // complete the execution of original bytecode
  __ mov(R3_bytecode, Rtmp_save0);
  __ dispatch_only_normal(vtos);
}


//----------------------------------------------------------------------------------------------------
// Exceptions

void TemplateTable::athrow() {
  transition(atos, vtos);
  __ mov(Rexception_obj, R0_tos);
  __ null_check(Rexception_obj, Rtemp);
  __ b(Interpreter::throw_exception_entry());
}


//----------------------------------------------------------------------------------------------------
// Synchronization
//
// Note: monitorenter & exit are symmetric routines; which is reflected
//       in the assembly code structure as well
//
// Stack layout:
//
// [expressions  ] <--- Rstack_top        = expression stack top
// ..
// [expressions  ]
// [monitor entry] <--- monitor block top = expression stack bot
// ..
// [monitor entry]
// [frame data   ] <--- monitor block bot
// ...
// [saved FP     ] <--- FP


void TemplateTable::monitorenter() {
  transition(atos, vtos);

  const Register Robj = R0_tos;
  const Register Rentry = R1_tmp;

  // check for NULL object
  __ null_check(Robj, Rtemp);

  const int entry_size = (frame::interpreter_frame_monitor_size() * wordSize);
  assert (entry_size % StackAlignmentInBytes == 0, "keep stack alignment");
  Label allocate_monitor, allocated;

  // initialize entry pointer
  __ mov(Rentry, 0);                             // points to free slot or NULL

  // find a free slot in the monitor block (result in Rentry)
  { Label loop, exit;
    const Register Rcur = R2_tmp;
    const Register Rcur_obj = Rtemp;
    const Register Rbottom = R3_tmp;
    assert_different_registers(Robj, Rentry, Rcur, Rbottom, Rcur_obj);

    __ ldr(Rcur, Address(FP, frame::interpreter_frame_monitor_block_top_offset * wordSize));
                                 // points to current entry, starting with top-most entry
    __ sub(Rbottom, FP, -frame::interpreter_frame_monitor_block_bottom_offset * wordSize);
                                 // points to word before bottom of monitor block

    __ cmp(Rcur, Rbottom);                       // check if there are no monitors
#ifndef AARCH64
    __ ldr(Rcur_obj, Address(Rcur, BasicObjectLock::obj_offset_in_bytes()), ne);
                                                 // prefetch monitor's object for the first iteration
#endif // !AARCH64
    __ b(allocate_monitor, eq);                  // there are no monitors, skip searching

    __ bind(loop);
#ifdef AARCH64
    __ ldr(Rcur_obj, Address(Rcur, BasicObjectLock::obj_offset_in_bytes()));
#endif // AARCH64
    __ cmp(Rcur_obj, 0);                         // check if current entry is used
    __ mov(Rentry, Rcur, eq);                    // if not used then remember entry

    __ cmp(Rcur_obj, Robj);                      // check if current entry is for same object
    __ b(exit, eq);                              // if same object then stop searching

    __ add(Rcur, Rcur, entry_size);              // otherwise advance to next entry

    __ cmp(Rcur, Rbottom);                       // check if bottom reached
#ifndef AARCH64
    __ ldr(Rcur_obj, Address(Rcur, BasicObjectLock::obj_offset_in_bytes()), ne);
                                                 // prefetch monitor's object for the next iteration
#endif // !AARCH64
    __ b(loop, ne);                              // if not at bottom then check this entry
    __ bind(exit);
  }

  __ cbnz(Rentry, allocated);                    // check if a slot has been found; if found, continue with that one

  __ bind(allocate_monitor);

  // allocate one if there's no free slot
  { Label loop;
    assert_different_registers(Robj, Rentry, R2_tmp, Rtemp);

    // 1. compute new pointers

#ifdef AARCH64
    __ check_extended_sp(Rtemp);
    __ sub(SP, SP, entry_size);                  // adjust extended SP
    __ mov(Rtemp, SP);
    __ str(Rtemp, Address(FP, frame::interpreter_frame_extended_sp_offset * wordSize));
#endif // AARCH64

    __ ldr(Rentry, Address(FP, frame::interpreter_frame_monitor_block_top_offset * wordSize));
                                                 // old monitor block top / expression stack bottom

    __ sub(Rstack_top, Rstack_top, entry_size);  // move expression stack top
    __ check_stack_top_on_expansion();

    __ sub(Rentry, Rentry, entry_size);          // move expression stack bottom

    __ mov(R2_tmp, Rstack_top);                  // set start value for copy loop

    __ str(Rentry, Address(FP, frame::interpreter_frame_monitor_block_top_offset * wordSize));
                                                 // set new monitor block top

    // 2. move expression stack contents

    __ cmp(R2_tmp, Rentry);                                 // check if expression stack is empty
#ifndef AARCH64
    __ ldr(Rtemp, Address(R2_tmp, entry_size), ne);         // load expression stack word from old location
#endif // !AARCH64
    __ b(allocated, eq);

    __ bind(loop);
#ifdef AARCH64
    __ ldr(Rtemp, Address(R2_tmp, entry_size));             // load expression stack word from old location
#endif // AARCH64
    __ str(Rtemp, Address(R2_tmp, wordSize, post_indexed)); // store expression stack word at new location
                                                            // and advance to next word
    __ cmp(R2_tmp, Rentry);                                 // check if bottom reached
#ifndef AARCH64
    __ ldr(Rtemp, Address(R2, entry_size), ne);             // load expression stack word from old location
#endif // !AARCH64
    __ b(loop, ne);                                         // if not at bottom then copy next word
  }

  // call run-time routine

  // Rentry: points to monitor entry
  __ bind(allocated);

  // Increment bcp to point to the next bytecode, so exception handling for async. exceptions work correctly.
  // The object has already been poped from the stack, so the expression stack looks correct.
  __ add(Rbcp, Rbcp, 1);

  __ str(Robj, Address(Rentry, BasicObjectLock::obj_offset_in_bytes()));     // store object
  __ lock_object(Rentry);

  // check to make sure this monitor doesn't cause stack overflow after locking
  __ save_bcp();  // in case of exception
  __ arm_stack_overflow_check(0, Rtemp);

  // The bcp has already been incremented. Just need to dispatch to next instruction.
  __ dispatch_next(vtos);
}


void TemplateTable::monitorexit() {
  transition(atos, vtos);

  const Register Robj = R0_tos;
  const Register Rcur = R1_tmp;
  const Register Rbottom = R2_tmp;
  const Register Rcur_obj = Rtemp;

  // check for NULL object
  __ null_check(Robj, Rtemp);

  const int entry_size = (frame::interpreter_frame_monitor_size() * wordSize);
  Label found, throw_exception;

  // find matching slot
  { Label loop;
    assert_different_registers(Robj, Rcur, Rbottom, Rcur_obj);

    __ ldr(Rcur, Address(FP, frame::interpreter_frame_monitor_block_top_offset * wordSize));
                                 // points to current entry, starting with top-most entry
    __ sub(Rbottom, FP, -frame::interpreter_frame_monitor_block_bottom_offset * wordSize);
                                 // points to word before bottom of monitor block

    __ cmp(Rcur, Rbottom);                       // check if bottom reached
#ifndef AARCH64
    __ ldr(Rcur_obj, Address(Rcur, BasicObjectLock::obj_offset_in_bytes()), ne);
                                                 // prefetch monitor's object for the first iteration
#endif // !AARCH64
    __ b(throw_exception, eq);                   // throw exception if there are now monitors

    __ bind(loop);
#ifdef AARCH64
    __ ldr(Rcur_obj, Address(Rcur, BasicObjectLock::obj_offset_in_bytes()));
#endif // AARCH64
    // check if current entry is for same object
    __ cmp(Rcur_obj, Robj);
    __ b(found, eq);                             // if same object then stop searching
    __ add(Rcur, Rcur, entry_size);              // otherwise advance to next entry
    __ cmp(Rcur, Rbottom);                       // check if bottom reached
#ifndef AARCH64
    __ ldr(Rcur_obj, Address(Rcur, BasicObjectLock::obj_offset_in_bytes()), ne);
#endif // !AARCH64
    __ b (loop, ne);                             // if not at bottom then check this entry
  }

  // error handling. Unlocking was not block-structured
  __ bind(throw_exception);
  __ call_VM(noreg, CAST_FROM_FN_PTR(address, InterpreterRuntime::throw_illegal_monitor_state_exception));
  __ should_not_reach_here();

  // call run-time routine
  // Rcur: points to monitor entry
  __ bind(found);
  __ push_ptr(Robj);                             // make sure object is on stack (contract with oopMaps)
  __ unlock_object(Rcur);
  __ pop_ptr(Robj);                              // discard object
}


//----------------------------------------------------------------------------------------------------
// Wide instructions

void TemplateTable::wide() {
  transition(vtos, vtos);
  __ ldrb(R3_bytecode, at_bcp(1));

  InlinedAddress Ltable((address)Interpreter::_wentry_point);
  __ ldr_literal(Rtemp, Ltable);
  __ indirect_jump(Address::indexed_ptr(Rtemp, R3_bytecode), Rtemp);

  __ nop(); // to avoid filling CPU pipeline with invalid instructions
  __ nop();
  __ bind_literal(Ltable);
}


//----------------------------------------------------------------------------------------------------
// Multi arrays

void TemplateTable::multianewarray() {
  transition(vtos, atos);
  __ ldrb(Rtmp_save0, at_bcp(3));   // get number of dimensions

  // last dim is on top of stack; we want address of first one:
  // first_addr = last_addr + ndims * stackElementSize - 1*wordsize
  // the latter wordSize to point to the beginning of the array.
  __ add(Rtemp, Rstack_top, AsmOperand(Rtmp_save0, lsl, Interpreter::logStackElementSize));
  __ sub(R1, Rtemp, wordSize);

  call_VM(R0, CAST_FROM_FN_PTR(address, InterpreterRuntime::multianewarray), R1);
  __ add(Rstack_top, Rstack_top, AsmOperand(Rtmp_save0, lsl, Interpreter::logStackElementSize));
  // MacroAssembler::StoreStore useless (included in the runtime exit path)
}<|MERGE_RESOLUTION|>--- conflicted
+++ resolved
@@ -192,81 +192,10 @@
                          DecoratorSet decorators = 0) {
 
   assert_different_registers(obj.base(), new_val, tmp1, tmp2, tmp3, noreg);
-<<<<<<< HEAD
-  switch (barrier) {
-#if INCLUDE_ALL_GCS
-    case BarrierSet::G1BarrierSet:
-      {
-        // flatten object address if needed
-        assert (obj.mode() == basic_offset, "pre- or post-indexing is not supported here");
-
-        const Register store_addr = obj.base();
-        if (obj.index() != noreg) {
-          assert (obj.disp() == 0, "index or displacement, not both");
-#ifdef AARCH64
-          __ add(store_addr, obj.base(), obj.index(), obj.extend(), obj.shift_imm());
-#else
-          assert(obj.offset_op() == add_offset, "addition is expected");
-          __ add(store_addr, obj.base(), AsmOperand(obj.index(), obj.shift(), obj.shift_imm()));
-#endif // AARCH64
-        } else if (obj.disp() != 0) {
-          __ add(store_addr, obj.base(), obj.disp());
-        }
-
-        __ g1_write_barrier_pre(store_addr, new_val, tmp1, tmp2, tmp3);
-        if (is_null) {
-          __ store_heap_oop_null(new_val, Address(store_addr));
-        } else {
-          // G1 barrier needs uncompressed oop for region cross check.
-          Register val_to_store = new_val;
-          if (UseCompressedOops) {
-            val_to_store = tmp1;
-            __ mov(val_to_store, new_val);
-          }
-          __ store_heap_oop(val_to_store, Address(store_addr)); // blows val_to_store:
-          val_to_store = noreg;
-          __ g1_write_barrier_post(store_addr, new_val, tmp1, tmp2, tmp3);
-        }
-      }
-      break;
-    case BarrierSet::Epsilon:
-      {
-        if (is_null) {
-          __ store_heap_oop_null(new_val, obj);
-        } else {
-          __ store_heap_oop(new_val, obj); // blows new_val:
-          new_val = noreg;
-        }
-      }
-      break;
-#endif // INCLUDE_ALL_GCS
-    case BarrierSet::CardTableBarrierSet:
-      {
-        if (is_null) {
-          __ store_heap_oop_null(new_val, obj);
-        } else {
-          assert (!precise || (obj.index() == noreg && obj.disp() == 0),
-                  "store check address should be calculated beforehand");
-
-          __ store_check_part1(tmp1);
-          __ store_heap_oop(new_val, obj); // blows new_val:
-          new_val = noreg;
-          __ store_check_part2(obj.base(), tmp1, tmp2);
-        }
-      }
-      break;
-    case BarrierSet::ModRef:
-      ShouldNotReachHere();
-      break;
-    default:
-      ShouldNotReachHere();
-      break;
-=======
   if (is_null) {
     __ store_heap_oop_null(obj, new_val, tmp1, tmp2, tmp3, decorators);
   } else {
     __ store_heap_oop(obj, new_val, tmp1, tmp2, tmp3, decorators);
->>>>>>> d2c3ef2f
   }
 }
 
