/*
 * Copyright (c) 2014, 2018, Oracle and/or its affiliates. All rights reserved.
 * Copyright (c) 2013, 2017 SAP SE. All rights reserved.
 * DO NOT ALTER OR REMOVE COPYRIGHT NOTICES OR THIS FILE HEADER.
 *
 * This code is free software; you can redistribute it and/or modify it
 * under the terms of the GNU General Public License version 2 only, as
 * published by the Free Software Foundation.
 *
 * This code is distributed in the hope that it will be useful, but WITHOUT
 * ANY WARRANTY; without even the implied warranty of MERCHANTABILITY or
 * FITNESS FOR A PARTICULAR PURPOSE.  See the GNU General Public License
 * version 2 for more details (a copy is included in the LICENSE file that
 * accompanied this code).
 *
 * You should have received a copy of the GNU General Public License version
 * 2 along with this work; if not, write to the Free Software Foundation,
 * Inc., 51 Franklin St, Fifth Floor, Boston, MA 02110-1301 USA.
 *
 * Please contact Oracle, 500 Oracle Parkway, Redwood Shores, CA 94065 USA
 * or visit www.oracle.com if you need additional information or have any
 * questions.
 *
 */

#include "precompiled.hpp"
#include "asm/macroAssembler.inline.hpp"
#include "gc/shared/barrierSetAssembler.hpp"
#include "interpreter/interpreter.hpp"
#include "interpreter/interpreterRuntime.hpp"
#include "interpreter/interp_masm.hpp"
#include "interpreter/templateInterpreter.hpp"
#include "interpreter/templateTable.hpp"
#include "memory/universe.hpp"
#include "oops/objArrayKlass.hpp"
#include "oops/oop.inline.hpp"
#include "prims/methodHandles.hpp"
#include "runtime/frame.inline.hpp"
#include "runtime/safepointMechanism.hpp"
#include "runtime/sharedRuntime.hpp"
#include "runtime/stubRoutines.hpp"
#include "runtime/synchronizer.hpp"
#include "utilities/macros.hpp"

#undef __
#define __ _masm->

// ============================================================================
// Misc helpers

// Do an oop store like *(base + index) = val OR *(base + offset) = val
// (only one of both variants is possible at the same time).
// Index can be noreg.
// Kills:
//   Rbase, Rtmp
static void do_oop_store(InterpreterMacroAssembler* _masm,
                         Register           base,
                         RegisterOrConstant offset,
<<<<<<< HEAD
                         Register           Rval,         // Noreg means always null.
                         Register           Rtmp1,
                         Register           Rtmp2,
                         Register           Rtmp3,
                         BarrierSet::Name   barrier,
                         bool               precise,
                         bool               check_null) {
  assert_different_registers(Rtmp1, Rtmp2, Rtmp3, Rval, Rbase);

  switch (barrier) {
#if INCLUDE_ALL_GCS
    case BarrierSet::G1BarrierSet:
      {
        // Load and record the previous value.
        __ g1_write_barrier_pre(Rbase, offset,
                                Rtmp3, /* holder of pre_val ? */
                                Rtmp1, Rtmp2, false /* frame */);

        Label Lnull, Ldone;
        if (Rval != noreg) {
          if (check_null) {
            __ cmpdi(CCR0, Rval, 0);
            __ beq(CCR0, Lnull);
          }
          __ store_heap_oop_not_null(Rval, offset, Rbase, /*Rval must stay uncompressed.*/ Rtmp1);
          // Mark the card.
          if (!(offset.is_constant() && offset.as_constant() == 0) && precise) {
            __ add(Rbase, offset, Rbase);
          }
          __ g1_write_barrier_post(Rbase, Rval, Rtmp1, Rtmp2, Rtmp3, /*filtered (fast path)*/ &Ldone);
          if (check_null) { __ b(Ldone); }
        }

        if (Rval == noreg || check_null) { // Store null oop.
          Register Rnull = Rval;
          __ bind(Lnull);
          if (Rval == noreg) {
            Rnull = Rtmp1;
            __ li(Rnull, 0);
          }
          if (UseCompressedOops) {
            __ stw(Rnull, offset, Rbase);
          } else {
            __ std(Rnull, offset, Rbase);
          }
        }
        __ bind(Ldone);
      }
      break;
    case BarrierSet::Epsilon:
      Unimplemented(); // Should look like CardTableModRef without card marks?
      break;
#endif // INCLUDE_ALL_GCS
    case BarrierSet::CardTableBarrierSet:
      {
        Label Lnull, Ldone;
        if (Rval != noreg) {
          if (check_null) {
            __ cmpdi(CCR0, Rval, 0);
            __ beq(CCR0, Lnull);
          }
          __ store_heap_oop_not_null(Rval, offset, Rbase, /*Rval should better stay uncompressed.*/ Rtmp1);
          // Mark the card.
          if (!(offset.is_constant() && offset.as_constant() == 0) && precise) {
            __ add(Rbase, offset, Rbase);
          }
          __ card_write_barrier_post(Rbase, Rval, Rtmp1);
          if (check_null) {
            __ b(Ldone);
          }
        }

        if (Rval == noreg || check_null) { // Store null oop.
          Register Rnull = Rval;
          __ bind(Lnull);
          if (Rval == noreg) {
            Rnull = Rtmp1;
            __ li(Rnull, 0);
          }
          if (UseCompressedOops) {
            __ stw(Rnull, offset, Rbase);
          } else {
            __ std(Rnull, offset, Rbase);
          }
        }
        __ bind(Ldone);
      }
      break;
    case BarrierSet::ModRef:
      ShouldNotReachHere();
      break;
    default:
      ShouldNotReachHere();
  }
=======
                         Register           val,         // Noreg means always null.
                         Register           tmp1,
                         Register           tmp2,
                         Register           tmp3,
                         DecoratorSet       decorators) {
  assert_different_registers(tmp1, tmp2, tmp3, val, base);
  BarrierSetAssembler *bs = BarrierSet::barrier_set()->barrier_set_assembler();
  bs->store_at(_masm, decorators, T_OBJECT, base, offset, val, tmp1, tmp2, tmp3, false);
}

static void do_oop_load(InterpreterMacroAssembler* _masm,
                        Register base,
                        RegisterOrConstant offset,
                        Register dst,
                        Register tmp1,
                        Register tmp2,
                        DecoratorSet decorators) {
  assert_different_registers(base, tmp1, tmp2);
  assert_different_registers(dst, tmp1, tmp2);
  BarrierSetAssembler *bs = BarrierSet::barrier_set()->barrier_set_assembler();
  bs->load_at(_masm, decorators, T_OBJECT, base, offset, dst, tmp1, tmp2, false);
>>>>>>> 97979a53
}

// ============================================================================
// Platform-dependent initialization

void TemplateTable::pd_initialize() {
  // No ppc64 specific initialization.
}

Address TemplateTable::at_bcp(int offset) {
  // Not used on ppc.
  ShouldNotReachHere();
  return Address();
}

// Patches the current bytecode (ptr to it located in bcp)
// in the bytecode stream with a new one.
void TemplateTable::patch_bytecode(Bytecodes::Code new_bc, Register Rnew_bc, Register Rtemp, bool load_bc_into_bc_reg /*=true*/, int byte_no) {
  // With sharing on, may need to test method flag.
  if (!RewriteBytecodes) return;
  Label L_patch_done;

  switch (new_bc) {
    case Bytecodes::_fast_aputfield:
    case Bytecodes::_fast_bputfield:
    case Bytecodes::_fast_zputfield:
    case Bytecodes::_fast_cputfield:
    case Bytecodes::_fast_dputfield:
    case Bytecodes::_fast_fputfield:
    case Bytecodes::_fast_iputfield:
    case Bytecodes::_fast_lputfield:
    case Bytecodes::_fast_sputfield:
    {
      // We skip bytecode quickening for putfield instructions when
      // the put_code written to the constant pool cache is zero.
      // This is required so that every execution of this instruction
      // calls out to InterpreterRuntime::resolve_get_put to do
      // additional, required work.
      assert(byte_no == f1_byte || byte_no == f2_byte, "byte_no out of range");
      assert(load_bc_into_bc_reg, "we use bc_reg as temp");
      __ get_cache_and_index_at_bcp(Rtemp /* dst = cache */, 1);
      // ((*(cache+indices))>>((1+byte_no)*8))&0xFF:
#if defined(VM_LITTLE_ENDIAN)
      __ lbz(Rnew_bc, in_bytes(ConstantPoolCache::base_offset() + ConstantPoolCacheEntry::indices_offset()) + 1 + byte_no, Rtemp);
#else
      __ lbz(Rnew_bc, in_bytes(ConstantPoolCache::base_offset() + ConstantPoolCacheEntry::indices_offset()) + 7 - (1 + byte_no), Rtemp);
#endif
      __ cmpwi(CCR0, Rnew_bc, 0);
      __ li(Rnew_bc, (unsigned int)(unsigned char)new_bc);
      __ beq(CCR0, L_patch_done);
      // __ isync(); // acquire not needed
      break;
    }

    default:
      assert(byte_no == -1, "sanity");
      if (load_bc_into_bc_reg) {
        __ li(Rnew_bc, (unsigned int)(unsigned char)new_bc);
      }
  }

  if (JvmtiExport::can_post_breakpoint()) {
    Label L_fast_patch;
    __ lbz(Rtemp, 0, R14_bcp);
    __ cmpwi(CCR0, Rtemp, (unsigned int)(unsigned char)Bytecodes::_breakpoint);
    __ bne(CCR0, L_fast_patch);
    // Perform the quickening, slowly, in the bowels of the breakpoint table.
    __ call_VM(noreg, CAST_FROM_FN_PTR(address, InterpreterRuntime::set_original_bytecode_at), R19_method, R14_bcp, Rnew_bc);
    __ b(L_patch_done);
    __ bind(L_fast_patch);
  }

  // Patch bytecode.
  __ stb(Rnew_bc, 0, R14_bcp);

  __ bind(L_patch_done);
}

// ============================================================================
// Individual instructions

void TemplateTable::nop() {
  transition(vtos, vtos);
  // Nothing to do.
}

void TemplateTable::shouldnotreachhere() {
  transition(vtos, vtos);
  __ stop("shouldnotreachhere bytecode");
}

void TemplateTable::aconst_null() {
  transition(vtos, atos);
  __ li(R17_tos, 0);
}

void TemplateTable::iconst(int value) {
  transition(vtos, itos);
  assert(value >= -1 && value <= 5, "");
  __ li(R17_tos, value);
}

void TemplateTable::lconst(int value) {
  transition(vtos, ltos);
  assert(value >= -1 && value <= 5, "");
  __ li(R17_tos, value);
}

void TemplateTable::fconst(int value) {
  transition(vtos, ftos);
  static float zero = 0.0;
  static float one  = 1.0;
  static float two  = 2.0;
  switch (value) {
    default: ShouldNotReachHere();
    case 0: {
      int simm16_offset = __ load_const_optimized(R11_scratch1, (address*)&zero, R0, true);
      __ lfs(F15_ftos, simm16_offset, R11_scratch1);
      break;
    }
    case 1: {
      int simm16_offset = __ load_const_optimized(R11_scratch1, (address*)&one, R0, true);
      __ lfs(F15_ftos, simm16_offset, R11_scratch1);
      break;
    }
    case 2: {
      int simm16_offset = __ load_const_optimized(R11_scratch1, (address*)&two, R0, true);
      __ lfs(F15_ftos, simm16_offset, R11_scratch1);
      break;
    }
  }
}

void TemplateTable::dconst(int value) {
  transition(vtos, dtos);
  static double zero = 0.0;
  static double one  = 1.0;
  switch (value) {
    case 0: {
      int simm16_offset = __ load_const_optimized(R11_scratch1, (address*)&zero, R0, true);
      __ lfd(F15_ftos, simm16_offset, R11_scratch1);
      break;
    }
    case 1: {
      int simm16_offset = __ load_const_optimized(R11_scratch1, (address*)&one, R0, true);
      __ lfd(F15_ftos, simm16_offset, R11_scratch1);
      break;
    }
    default: ShouldNotReachHere();
  }
}

void TemplateTable::bipush() {
  transition(vtos, itos);
  __ lbz(R17_tos, 1, R14_bcp);
  __ extsb(R17_tos, R17_tos);
}

void TemplateTable::sipush() {
  transition(vtos, itos);
  __ get_2_byte_integer_at_bcp(1, R17_tos, InterpreterMacroAssembler::Signed);
}

void TemplateTable::ldc(bool wide) {
  Register Rscratch1 = R11_scratch1,
           Rscratch2 = R12_scratch2,
           Rcpool    = R3_ARG1;

  transition(vtos, vtos);
  Label notInt, notFloat, notClass, exit;

  __ get_cpool_and_tags(Rcpool, Rscratch2); // Set Rscratch2 = &tags.
  if (wide) { // Read index.
    __ get_2_byte_integer_at_bcp(1, Rscratch1, InterpreterMacroAssembler::Unsigned);
  } else {
    __ lbz(Rscratch1, 1, R14_bcp);
  }

  const int base_offset = ConstantPool::header_size() * wordSize;
  const int tags_offset = Array<u1>::base_offset_in_bytes();

  // Get type from tags.
  __ addi(Rscratch2, Rscratch2, tags_offset);
  __ lbzx(Rscratch2, Rscratch2, Rscratch1);

  __ cmpwi(CCR0, Rscratch2, JVM_CONSTANT_UnresolvedClass); // Unresolved class?
  __ cmpwi(CCR1, Rscratch2, JVM_CONSTANT_UnresolvedClassInError); // Unresolved class in error state?
  __ cror(CCR0, Assembler::equal, CCR1, Assembler::equal);

  // Resolved class - need to call vm to get java mirror of the class.
  __ cmpwi(CCR1, Rscratch2, JVM_CONSTANT_Class);
  __ crnor(CCR0, Assembler::equal, CCR1, Assembler::equal); // Neither resolved class nor unresolved case from above?
  __ beq(CCR0, notClass);

  __ li(R4, wide ? 1 : 0);
  call_VM(R17_tos, CAST_FROM_FN_PTR(address, InterpreterRuntime::ldc), R4);
  __ push(atos);
  __ b(exit);

  __ align(32, 12);
  __ bind(notClass);
  __ addi(Rcpool, Rcpool, base_offset);
  __ sldi(Rscratch1, Rscratch1, LogBytesPerWord);
  __ cmpdi(CCR0, Rscratch2, JVM_CONSTANT_Integer);
  __ bne(CCR0, notInt);
  __ lwax(R17_tos, Rcpool, Rscratch1);
  __ push(itos);
  __ b(exit);

  __ align(32, 12);
  __ bind(notInt);
  __ cmpdi(CCR0, Rscratch2, JVM_CONSTANT_Float);
  __ bne(CCR0, notFloat);
  __ lfsx(F15_ftos, Rcpool, Rscratch1);
  __ push(ftos);
  __ b(exit);

  __ align(32, 12);
  // assume the tag is for condy; if not, the VM runtime will tell us
  __ bind(notFloat);
  condy_helper(exit);

  __ align(32, 12);
  __ bind(exit);
}

// Fast path for caching oop constants.
void TemplateTable::fast_aldc(bool wide) {
  transition(vtos, atos);

  int index_size = wide ? sizeof(u2) : sizeof(u1);
  const Register Rscratch = R11_scratch1;
  Label is_null;

  // We are resolved if the resolved reference cache entry contains a
  // non-null object (CallSite, etc.)
  __ get_cache_index_at_bcp(Rscratch, 1, index_size);  // Load index.
  __ load_resolved_reference_at_index(R17_tos, Rscratch, &is_null);

  // Convert null sentinel to NULL.
  int simm16_rest = __ load_const_optimized(Rscratch, Universe::the_null_sentinel_addr(), R0, true);
  __ ld(Rscratch, simm16_rest, Rscratch);
  __ cmpld(CCR0, R17_tos, Rscratch);
  if (VM_Version::has_isel()) {
    __ isel_0(R17_tos, CCR0, Assembler::equal);
  } else {
    Label not_sentinel;
    __ bne(CCR0, not_sentinel);
    __ li(R17_tos, 0);
    __ bind(not_sentinel);
  }
  __ verify_oop(R17_tos);
  __ dispatch_epilog(atos, Bytecodes::length_for(bytecode()));

  __ bind(is_null);
  __ load_const_optimized(R3_ARG1, (int)bytecode());

  address entry = CAST_FROM_FN_PTR(address, InterpreterRuntime::resolve_ldc);

  // First time invocation - must resolve first.
  __ call_VM(R17_tos, entry, R3_ARG1);
  __ verify_oop(R17_tos);
}

void TemplateTable::ldc2_w() {
  transition(vtos, vtos);
  Label not_double, not_long, exit;

  Register Rindex = R11_scratch1,
           Rcpool = R12_scratch2,
           Rtag   = R3_ARG1;
  __ get_cpool_and_tags(Rcpool, Rtag);
  __ get_2_byte_integer_at_bcp(1, Rindex, InterpreterMacroAssembler::Unsigned);

  const int base_offset = ConstantPool::header_size() * wordSize;
  const int tags_offset = Array<u1>::base_offset_in_bytes();
  // Get type from tags.
  __ addi(Rcpool, Rcpool, base_offset);
  __ addi(Rtag, Rtag, tags_offset);

  __ lbzx(Rtag, Rtag, Rindex);
  __ sldi(Rindex, Rindex, LogBytesPerWord);

  __ cmpdi(CCR0, Rtag, JVM_CONSTANT_Double);
  __ bne(CCR0, not_double);
  __ lfdx(F15_ftos, Rcpool, Rindex);
  __ push(dtos);
  __ b(exit);

  __ bind(not_double);
  __ cmpdi(CCR0, Rtag, JVM_CONSTANT_Long);
  __ bne(CCR0, not_long);
  __ ldx(R17_tos, Rcpool, Rindex);
  __ push(ltos);
  __ b(exit);

  __ bind(not_long);
  condy_helper(exit);

  __ align(32, 12);
  __ bind(exit);
}

void TemplateTable::condy_helper(Label& Done) {
  const Register obj   = R31;
  const Register off   = R11_scratch1;
  const Register flags = R12_scratch2;
  const Register rarg  = R4_ARG2;
  __ li(rarg, (int)bytecode());
  call_VM(obj, CAST_FROM_FN_PTR(address, InterpreterRuntime::resolve_ldc), rarg);
  __ get_vm_result_2(flags);

  // VMr = obj = base address to find primitive value to push
  // VMr2 = flags = (tos, off) using format of CPCE::_flags
  __ andi(off, flags, ConstantPoolCacheEntry::field_index_mask);

  // What sort of thing are we loading?
  __ rldicl(flags, flags, 64-ConstantPoolCacheEntry::tos_state_shift, 64-ConstantPoolCacheEntry::tos_state_bits);

  switch (bytecode()) {
  case Bytecodes::_ldc:
  case Bytecodes::_ldc_w:
    {
      // tos in (itos, ftos, stos, btos, ctos, ztos)
      Label notInt, notFloat, notShort, notByte, notChar, notBool;
      __ cmplwi(CCR0, flags, itos);
      __ bne(CCR0, notInt);
      // itos
      __ lwax(R17_tos, obj, off);
      __ push(itos);
      __ b(Done);

      __ bind(notInt);
      __ cmplwi(CCR0, flags, ftos);
      __ bne(CCR0, notFloat);
      // ftos
      __ lfsx(F15_ftos, obj, off);
      __ push(ftos);
      __ b(Done);

      __ bind(notFloat);
      __ cmplwi(CCR0, flags, stos);
      __ bne(CCR0, notShort);
      // stos
      __ lhax(R17_tos, obj, off);
      __ push(stos);
      __ b(Done);

      __ bind(notShort);
      __ cmplwi(CCR0, flags, btos);
      __ bne(CCR0, notByte);
      // btos
      __ lbzx(R17_tos, obj, off);
      __ extsb(R17_tos, R17_tos);
      __ push(btos);
      __ b(Done);

      __ bind(notByte);
      __ cmplwi(CCR0, flags, ctos);
      __ bne(CCR0, notChar);
      // ctos
      __ lhzx(R17_tos, obj, off);
      __ push(ctos);
      __ b(Done);

      __ bind(notChar);
      __ cmplwi(CCR0, flags, ztos);
      __ bne(CCR0, notBool);
      // ztos
      __ lbzx(R17_tos, obj, off);
      __ push(ztos);
      __ b(Done);

      __ bind(notBool);
      break;
    }

  case Bytecodes::_ldc2_w:
    {
      Label notLong, notDouble;
      __ cmplwi(CCR0, flags, ltos);
      __ bne(CCR0, notLong);
      // ltos
      __ ldx(R17_tos, obj, off);
      __ push(ltos);
      __ b(Done);

      __ bind(notLong);
      __ cmplwi(CCR0, flags, dtos);
      __ bne(CCR0, notDouble);
      // dtos
      __ lfdx(F15_ftos, obj, off);
      __ push(dtos);
      __ b(Done);

      __ bind(notDouble);
      break;
    }

  default:
    ShouldNotReachHere();
  }

  __ stop("bad ldc/condy");
}

// Get the locals index located in the bytecode stream at bcp + offset.
void TemplateTable::locals_index(Register Rdst, int offset) {
  __ lbz(Rdst, offset, R14_bcp);
}

void TemplateTable::iload() {
  iload_internal();
}

void TemplateTable::nofast_iload() {
  iload_internal(may_not_rewrite);
}

void TemplateTable::iload_internal(RewriteControl rc) {
  transition(vtos, itos);

  // Get the local value into tos
  const Register Rindex = R22_tmp2;
  locals_index(Rindex);

  // Rewrite iload,iload  pair into fast_iload2
  //         iload,caload pair into fast_icaload
  if (RewriteFrequentPairs && rc == may_rewrite) {
    Label Lrewrite, Ldone;
    Register Rnext_byte  = R3_ARG1,
             Rrewrite_to = R6_ARG4,
             Rscratch    = R11_scratch1;

    // get next byte
    __ lbz(Rnext_byte, Bytecodes::length_for(Bytecodes::_iload), R14_bcp);

    // if _iload, wait to rewrite to iload2. We only want to rewrite the
    // last two iloads in a pair. Comparing against fast_iload means that
    // the next bytecode is neither an iload or a caload, and therefore
    // an iload pair.
    __ cmpwi(CCR0, Rnext_byte, (unsigned int)(unsigned char)Bytecodes::_iload);
    __ beq(CCR0, Ldone);

    __ cmpwi(CCR1, Rnext_byte, (unsigned int)(unsigned char)Bytecodes::_fast_iload);
    __ li(Rrewrite_to, (unsigned int)(unsigned char)Bytecodes::_fast_iload2);
    __ beq(CCR1, Lrewrite);

    __ cmpwi(CCR0, Rnext_byte, (unsigned int)(unsigned char)Bytecodes::_caload);
    __ li(Rrewrite_to, (unsigned int)(unsigned char)Bytecodes::_fast_icaload);
    __ beq(CCR0, Lrewrite);

    __ li(Rrewrite_to, (unsigned int)(unsigned char)Bytecodes::_fast_iload);

    __ bind(Lrewrite);
    patch_bytecode(Bytecodes::_iload, Rrewrite_to, Rscratch, false);
    __ bind(Ldone);
  }

  __ load_local_int(R17_tos, Rindex, Rindex);
}

// Load 2 integers in a row without dispatching
void TemplateTable::fast_iload2() {
  transition(vtos, itos);

  __ lbz(R3_ARG1, 1, R14_bcp);
  __ lbz(R17_tos, Bytecodes::length_for(Bytecodes::_iload) + 1, R14_bcp);

  __ load_local_int(R3_ARG1, R11_scratch1, R3_ARG1);
  __ load_local_int(R17_tos, R12_scratch2, R17_tos);
  __ push_i(R3_ARG1);
}

void TemplateTable::fast_iload() {
  transition(vtos, itos);
  // Get the local value into tos

  const Register Rindex = R11_scratch1;
  locals_index(Rindex);
  __ load_local_int(R17_tos, Rindex, Rindex);
}

// Load a local variable type long from locals area to TOS cache register.
// Local index resides in bytecodestream.
void TemplateTable::lload() {
  transition(vtos, ltos);

  const Register Rindex = R11_scratch1;
  locals_index(Rindex);
  __ load_local_long(R17_tos, Rindex, Rindex);
}

void TemplateTable::fload() {
  transition(vtos, ftos);

  const Register Rindex = R11_scratch1;
  locals_index(Rindex);
  __ load_local_float(F15_ftos, Rindex, Rindex);
}

void TemplateTable::dload() {
  transition(vtos, dtos);

  const Register Rindex = R11_scratch1;
  locals_index(Rindex);
  __ load_local_double(F15_ftos, Rindex, Rindex);
}

void TemplateTable::aload() {
  transition(vtos, atos);

  const Register Rindex = R11_scratch1;
  locals_index(Rindex);
  __ load_local_ptr(R17_tos, Rindex, Rindex);
}

void TemplateTable::locals_index_wide(Register Rdst) {
  // Offset is 2, not 1, because Lbcp points to wide prefix code.
  __ get_2_byte_integer_at_bcp(2, Rdst, InterpreterMacroAssembler::Unsigned);
}

void TemplateTable::wide_iload() {
  // Get the local value into tos.

  const Register Rindex = R11_scratch1;
  locals_index_wide(Rindex);
  __ load_local_int(R17_tos, Rindex, Rindex);
}

void TemplateTable::wide_lload() {
  transition(vtos, ltos);

  const Register Rindex = R11_scratch1;
  locals_index_wide(Rindex);
  __ load_local_long(R17_tos, Rindex, Rindex);
}

void TemplateTable::wide_fload() {
  transition(vtos, ftos);

  const Register Rindex = R11_scratch1;
  locals_index_wide(Rindex);
  __ load_local_float(F15_ftos, Rindex, Rindex);
}

void TemplateTable::wide_dload() {
  transition(vtos, dtos);

  const Register Rindex = R11_scratch1;
  locals_index_wide(Rindex);
  __ load_local_double(F15_ftos, Rindex, Rindex);
}

void TemplateTable::wide_aload() {
  transition(vtos, atos);

  const Register Rindex = R11_scratch1;
  locals_index_wide(Rindex);
  __ load_local_ptr(R17_tos, Rindex, Rindex);
}

void TemplateTable::iaload() {
  transition(itos, itos);

  const Register Rload_addr = R3_ARG1,
                 Rarray     = R4_ARG2,
                 Rtemp      = R5_ARG3;
  __ index_check(Rarray, R17_tos /* index */, LogBytesPerInt, Rtemp, Rload_addr);
  __ lwa(R17_tos, arrayOopDesc::base_offset_in_bytes(T_INT), Rload_addr);
}

void TemplateTable::laload() {
  transition(itos, ltos);

  const Register Rload_addr = R3_ARG1,
                 Rarray     = R4_ARG2,
                 Rtemp      = R5_ARG3;
  __ index_check(Rarray, R17_tos /* index */, LogBytesPerLong, Rtemp, Rload_addr);
  __ ld(R17_tos, arrayOopDesc::base_offset_in_bytes(T_LONG), Rload_addr);
}

void TemplateTable::faload() {
  transition(itos, ftos);

  const Register Rload_addr = R3_ARG1,
                 Rarray     = R4_ARG2,
                 Rtemp      = R5_ARG3;
  __ index_check(Rarray, R17_tos /* index */, LogBytesPerInt, Rtemp, Rload_addr);
  __ lfs(F15_ftos, arrayOopDesc::base_offset_in_bytes(T_FLOAT), Rload_addr);
}

void TemplateTable::daload() {
  transition(itos, dtos);

  const Register Rload_addr = R3_ARG1,
                 Rarray     = R4_ARG2,
                 Rtemp      = R5_ARG3;
  __ index_check(Rarray, R17_tos /* index */, LogBytesPerLong, Rtemp, Rload_addr);
  __ lfd(F15_ftos, arrayOopDesc::base_offset_in_bytes(T_DOUBLE), Rload_addr);
}

void TemplateTable::aaload() {
  transition(itos, atos);

  // tos: index
  // result tos: array
  const Register Rload_addr = R3_ARG1,
                 Rarray     = R4_ARG2,
                 Rtemp      = R5_ARG3,
                 Rtemp2     = R31;
  __ index_check(Rarray, R17_tos /* index */, UseCompressedOops ? 2 : LogBytesPerWord, Rtemp, Rload_addr);
  do_oop_load(_masm, Rload_addr, arrayOopDesc::base_offset_in_bytes(T_OBJECT), R17_tos, Rtemp, Rtemp2,
              IN_HEAP | IN_HEAP_ARRAY);
  __ verify_oop(R17_tos);
  //__ dcbt(R17_tos); // prefetch
}

void TemplateTable::baload() {
  transition(itos, itos);

  const Register Rload_addr = R3_ARG1,
                 Rarray     = R4_ARG2,
                 Rtemp      = R5_ARG3;
  __ index_check(Rarray, R17_tos /* index */, 0, Rtemp, Rload_addr);
  __ lbz(R17_tos, arrayOopDesc::base_offset_in_bytes(T_BYTE), Rload_addr);
  __ extsb(R17_tos, R17_tos);
}

void TemplateTable::caload() {
  transition(itos, itos);

  const Register Rload_addr = R3_ARG1,
                 Rarray     = R4_ARG2,
                 Rtemp      = R5_ARG3;
  __ index_check(Rarray, R17_tos /* index */, LogBytesPerShort, Rtemp, Rload_addr);
  __ lhz(R17_tos, arrayOopDesc::base_offset_in_bytes(T_CHAR), Rload_addr);
}

// Iload followed by caload frequent pair.
void TemplateTable::fast_icaload() {
  transition(vtos, itos);

  const Register Rload_addr = R3_ARG1,
                 Rarray     = R4_ARG2,
                 Rtemp      = R11_scratch1;

  locals_index(R17_tos);
  __ load_local_int(R17_tos, Rtemp, R17_tos);
  __ index_check(Rarray, R17_tos /* index */, LogBytesPerShort, Rtemp, Rload_addr);
  __ lhz(R17_tos, arrayOopDesc::base_offset_in_bytes(T_CHAR), Rload_addr);
}

void TemplateTable::saload() {
  transition(itos, itos);

  const Register Rload_addr = R11_scratch1,
                 Rarray     = R12_scratch2,
                 Rtemp      = R3_ARG1;
  __ index_check(Rarray, R17_tos /* index */, LogBytesPerShort, Rtemp, Rload_addr);
  __ lha(R17_tos, arrayOopDesc::base_offset_in_bytes(T_SHORT), Rload_addr);
}

void TemplateTable::iload(int n) {
  transition(vtos, itos);

  __ lwz(R17_tos, Interpreter::local_offset_in_bytes(n), R18_locals);
}

void TemplateTable::lload(int n) {
  transition(vtos, ltos);

  __ ld(R17_tos, Interpreter::local_offset_in_bytes(n + 1), R18_locals);
}

void TemplateTable::fload(int n) {
  transition(vtos, ftos);

  __ lfs(F15_ftos, Interpreter::local_offset_in_bytes(n), R18_locals);
}

void TemplateTable::dload(int n) {
  transition(vtos, dtos);

  __ lfd(F15_ftos, Interpreter::local_offset_in_bytes(n + 1), R18_locals);
}

void TemplateTable::aload(int n) {
  transition(vtos, atos);

  __ ld(R17_tos, Interpreter::local_offset_in_bytes(n), R18_locals);
}

void TemplateTable::aload_0() {
  aload_0_internal();
}

void TemplateTable::nofast_aload_0() {
  aload_0_internal(may_not_rewrite);
}

void TemplateTable::aload_0_internal(RewriteControl rc) {
  transition(vtos, atos);
  // According to bytecode histograms, the pairs:
  //
  // _aload_0, _fast_igetfield
  // _aload_0, _fast_agetfield
  // _aload_0, _fast_fgetfield
  //
  // occur frequently. If RewriteFrequentPairs is set, the (slow)
  // _aload_0 bytecode checks if the next bytecode is either
  // _fast_igetfield, _fast_agetfield or _fast_fgetfield and then
  // rewrites the current bytecode into a pair bytecode; otherwise it
  // rewrites the current bytecode into _0 that doesn't do
  // the pair check anymore.
  //
  // Note: If the next bytecode is _getfield, the rewrite must be
  //       delayed, otherwise we may miss an opportunity for a pair.
  //
  // Also rewrite frequent pairs
  //   aload_0, aload_1
  //   aload_0, iload_1
  // These bytecodes with a small amount of code are most profitable
  // to rewrite.

  if (RewriteFrequentPairs && rc == may_rewrite) {

    Label Lrewrite, Ldont_rewrite;
    Register Rnext_byte  = R3_ARG1,
             Rrewrite_to = R6_ARG4,
             Rscratch    = R11_scratch1;

    // Get next byte.
    __ lbz(Rnext_byte, Bytecodes::length_for(Bytecodes::_aload_0), R14_bcp);

    // If _getfield, wait to rewrite. We only want to rewrite the last two bytecodes in a pair.
    __ cmpwi(CCR0, Rnext_byte, (unsigned int)(unsigned char)Bytecodes::_getfield);
    __ beq(CCR0, Ldont_rewrite);

    __ cmpwi(CCR1, Rnext_byte, (unsigned int)(unsigned char)Bytecodes::_fast_igetfield);
    __ li(Rrewrite_to, (unsigned int)(unsigned char)Bytecodes::_fast_iaccess_0);
    __ beq(CCR1, Lrewrite);

    __ cmpwi(CCR0, Rnext_byte, (unsigned int)(unsigned char)Bytecodes::_fast_agetfield);
    __ li(Rrewrite_to, (unsigned int)(unsigned char)Bytecodes::_fast_aaccess_0);
    __ beq(CCR0, Lrewrite);

    __ cmpwi(CCR1, Rnext_byte, (unsigned int)(unsigned char)Bytecodes::_fast_fgetfield);
    __ li(Rrewrite_to, (unsigned int)(unsigned char)Bytecodes::_fast_faccess_0);
    __ beq(CCR1, Lrewrite);

    __ li(Rrewrite_to, (unsigned int)(unsigned char)Bytecodes::_fast_aload_0);

    __ bind(Lrewrite);
    patch_bytecode(Bytecodes::_aload_0, Rrewrite_to, Rscratch, false);
    __ bind(Ldont_rewrite);
  }

  // Do actual aload_0 (must do this after patch_bytecode which might call VM and GC might change oop).
  aload(0);
}

void TemplateTable::istore() {
  transition(itos, vtos);

  const Register Rindex = R11_scratch1;
  locals_index(Rindex);
  __ store_local_int(R17_tos, Rindex);
}

void TemplateTable::lstore() {
  transition(ltos, vtos);
  const Register Rindex = R11_scratch1;
  locals_index(Rindex);
  __ store_local_long(R17_tos, Rindex);
}

void TemplateTable::fstore() {
  transition(ftos, vtos);

  const Register Rindex = R11_scratch1;
  locals_index(Rindex);
  __ store_local_float(F15_ftos, Rindex);
}

void TemplateTable::dstore() {
  transition(dtos, vtos);

  const Register Rindex = R11_scratch1;
  locals_index(Rindex);
  __ store_local_double(F15_ftos, Rindex);
}

void TemplateTable::astore() {
  transition(vtos, vtos);

  const Register Rindex = R11_scratch1;
  __ pop_ptr();
  __ verify_oop_or_return_address(R17_tos, Rindex);
  locals_index(Rindex);
  __ store_local_ptr(R17_tos, Rindex);
}

void TemplateTable::wide_istore() {
  transition(vtos, vtos);

  const Register Rindex = R11_scratch1;
  __ pop_i();
  locals_index_wide(Rindex);
  __ store_local_int(R17_tos, Rindex);
}

void TemplateTable::wide_lstore() {
  transition(vtos, vtos);

  const Register Rindex = R11_scratch1;
  __ pop_l();
  locals_index_wide(Rindex);
  __ store_local_long(R17_tos, Rindex);
}

void TemplateTable::wide_fstore() {
  transition(vtos, vtos);

  const Register Rindex = R11_scratch1;
  __ pop_f();
  locals_index_wide(Rindex);
  __ store_local_float(F15_ftos, Rindex);
}

void TemplateTable::wide_dstore() {
  transition(vtos, vtos);

  const Register Rindex = R11_scratch1;
  __ pop_d();
  locals_index_wide(Rindex);
  __ store_local_double(F15_ftos, Rindex);
}

void TemplateTable::wide_astore() {
  transition(vtos, vtos);

  const Register Rindex = R11_scratch1;
  __ pop_ptr();
  __ verify_oop_or_return_address(R17_tos, Rindex);
  locals_index_wide(Rindex);
  __ store_local_ptr(R17_tos, Rindex);
}

void TemplateTable::iastore() {
  transition(itos, vtos);

  const Register Rindex      = R3_ARG1,
                 Rstore_addr = R4_ARG2,
                 Rarray      = R5_ARG3,
                 Rtemp       = R6_ARG4;
  __ pop_i(Rindex);
  __ index_check(Rarray, Rindex, LogBytesPerInt, Rtemp, Rstore_addr);
  __ stw(R17_tos, arrayOopDesc::base_offset_in_bytes(T_INT), Rstore_addr);
  }

void TemplateTable::lastore() {
  transition(ltos, vtos);

  const Register Rindex      = R3_ARG1,
                 Rstore_addr = R4_ARG2,
                 Rarray      = R5_ARG3,
                 Rtemp       = R6_ARG4;
  __ pop_i(Rindex);
  __ index_check(Rarray, Rindex, LogBytesPerLong, Rtemp, Rstore_addr);
  __ std(R17_tos, arrayOopDesc::base_offset_in_bytes(T_LONG), Rstore_addr);
  }

void TemplateTable::fastore() {
  transition(ftos, vtos);

  const Register Rindex      = R3_ARG1,
                 Rstore_addr = R4_ARG2,
                 Rarray      = R5_ARG3,
                 Rtemp       = R6_ARG4;
  __ pop_i(Rindex);
  __ index_check(Rarray, Rindex, LogBytesPerInt, Rtemp, Rstore_addr);
  __ stfs(F15_ftos, arrayOopDesc::base_offset_in_bytes(T_FLOAT), Rstore_addr);
  }

void TemplateTable::dastore() {
  transition(dtos, vtos);

  const Register Rindex      = R3_ARG1,
                 Rstore_addr = R4_ARG2,
                 Rarray      = R5_ARG3,
                 Rtemp       = R6_ARG4;
  __ pop_i(Rindex);
  __ index_check(Rarray, Rindex, LogBytesPerLong, Rtemp, Rstore_addr);
  __ stfd(F15_ftos, arrayOopDesc::base_offset_in_bytes(T_DOUBLE), Rstore_addr);
  }

// Pop 3 values from the stack and...
void TemplateTable::aastore() {
  transition(vtos, vtos);

  Label Lstore_ok, Lis_null, Ldone;
  const Register Rindex    = R3_ARG1,
                 Rarray    = R4_ARG2,
                 Rscratch  = R11_scratch1,
                 Rscratch2 = R12_scratch2,
                 Rarray_klass = R5_ARG3,
                 Rarray_element_klass = Rarray_klass,
                 Rvalue_klass = R6_ARG4,
                 Rstore_addr = R31;    // Use register which survives VM call.

  __ ld(R17_tos, Interpreter::expr_offset_in_bytes(0), R15_esp); // Get value to store.
  __ lwz(Rindex, Interpreter::expr_offset_in_bytes(1), R15_esp); // Get index.
  __ ld(Rarray, Interpreter::expr_offset_in_bytes(2), R15_esp);  // Get array.

  __ verify_oop(R17_tos);
  __ index_check_without_pop(Rarray, Rindex, UseCompressedOops ? 2 : LogBytesPerWord, Rscratch, Rstore_addr);
  // Rindex is dead!
  Register Rscratch3 = Rindex;

  // Do array store check - check for NULL value first.
  __ cmpdi(CCR0, R17_tos, 0);
  __ beq(CCR0, Lis_null);

  __ load_klass(Rarray_klass, Rarray);
  __ load_klass(Rvalue_klass, R17_tos);

  // Do fast instanceof cache test.
  __ ld(Rarray_element_klass, in_bytes(ObjArrayKlass::element_klass_offset()), Rarray_klass);

  // Generate a fast subtype check. Branch to store_ok if no failure. Throw if failure.
  __ gen_subtype_check(Rvalue_klass /*subklass*/, Rarray_element_klass /*superklass*/, Rscratch, Rscratch2, Rscratch3, Lstore_ok);

  // Fell through: subtype check failed => throw an exception.
  __ load_dispatch_table(R11_scratch1, (address*)Interpreter::_throw_ArrayStoreException_entry);
  __ mtctr(R11_scratch1);
  __ bctr();

  __ bind(Lis_null);
  do_oop_store(_masm, Rstore_addr, arrayOopDesc::base_offset_in_bytes(T_OBJECT), noreg /* 0 */,
               Rscratch, Rscratch2, Rscratch3, IN_HEAP | IN_HEAP_ARRAY);
  __ profile_null_seen(Rscratch, Rscratch2);
  __ b(Ldone);

  // Store is OK.
  __ bind(Lstore_ok);
  do_oop_store(_masm, Rstore_addr, arrayOopDesc::base_offset_in_bytes(T_OBJECT), R17_tos /* value */,
               Rscratch, Rscratch2, Rscratch3, IN_HEAP | IN_HEAP_ARRAY | OOP_NOT_NULL);

  __ bind(Ldone);
  // Adjust sp (pops array, index and value).
  __ addi(R15_esp, R15_esp, 3 * Interpreter::stackElementSize);
}

void TemplateTable::bastore() {
  transition(itos, vtos);

  const Register Rindex   = R11_scratch1,
                 Rarray   = R12_scratch2,
                 Rscratch = R3_ARG1;
  __ pop_i(Rindex);
  __ pop_ptr(Rarray);
  // tos: val

  // Need to check whether array is boolean or byte
  // since both types share the bastore bytecode.
  __ load_klass(Rscratch, Rarray);
  __ lwz(Rscratch, in_bytes(Klass::layout_helper_offset()), Rscratch);
  int diffbit = exact_log2(Klass::layout_helper_boolean_diffbit());
  __ testbitdi(CCR0, R0, Rscratch, diffbit);
  Label L_skip;
  __ bfalse(CCR0, L_skip);
  __ andi(R17_tos, R17_tos, 1);  // if it is a T_BOOLEAN array, mask the stored value to 0/1
  __ bind(L_skip);

  __ index_check_without_pop(Rarray, Rindex, 0, Rscratch, Rarray);
  __ stb(R17_tos, arrayOopDesc::base_offset_in_bytes(T_BYTE), Rarray);
}

void TemplateTable::castore() {
  transition(itos, vtos);

  const Register Rindex   = R11_scratch1,
                 Rarray   = R12_scratch2,
                 Rscratch = R3_ARG1;
  __ pop_i(Rindex);
  // tos: val
  // Rarray: array ptr (popped by index_check)
  __ index_check(Rarray, Rindex, LogBytesPerShort, Rscratch, Rarray);
  __ sth(R17_tos, arrayOopDesc::base_offset_in_bytes(T_CHAR), Rarray);
}

void TemplateTable::sastore() {
  castore();
}

void TemplateTable::istore(int n) {
  transition(itos, vtos);
  __ stw(R17_tos, Interpreter::local_offset_in_bytes(n), R18_locals);
}

void TemplateTable::lstore(int n) {
  transition(ltos, vtos);
  __ std(R17_tos, Interpreter::local_offset_in_bytes(n + 1), R18_locals);
}

void TemplateTable::fstore(int n) {
  transition(ftos, vtos);
  __ stfs(F15_ftos, Interpreter::local_offset_in_bytes(n), R18_locals);
}

void TemplateTable::dstore(int n) {
  transition(dtos, vtos);
  __ stfd(F15_ftos, Interpreter::local_offset_in_bytes(n + 1), R18_locals);
}

void TemplateTable::astore(int n) {
  transition(vtos, vtos);

  __ pop_ptr();
  __ verify_oop_or_return_address(R17_tos, R11_scratch1);
  __ std(R17_tos, Interpreter::local_offset_in_bytes(n), R18_locals);
}

void TemplateTable::pop() {
  transition(vtos, vtos);

  __ addi(R15_esp, R15_esp, Interpreter::stackElementSize);
}

void TemplateTable::pop2() {
  transition(vtos, vtos);

  __ addi(R15_esp, R15_esp, Interpreter::stackElementSize * 2);
}

void TemplateTable::dup() {
  transition(vtos, vtos);

  __ ld(R11_scratch1, Interpreter::stackElementSize, R15_esp);
  __ push_ptr(R11_scratch1);
}

void TemplateTable::dup_x1() {
  transition(vtos, vtos);

  Register Ra = R11_scratch1,
           Rb = R12_scratch2;
  // stack: ..., a, b
  __ ld(Rb, Interpreter::stackElementSize,     R15_esp);
  __ ld(Ra, Interpreter::stackElementSize * 2, R15_esp);
  __ std(Rb, Interpreter::stackElementSize * 2, R15_esp);
  __ std(Ra, Interpreter::stackElementSize,     R15_esp);
  __ push_ptr(Rb);
  // stack: ..., b, a, b
}

void TemplateTable::dup_x2() {
  transition(vtos, vtos);

  Register Ra = R11_scratch1,
           Rb = R12_scratch2,
           Rc = R3_ARG1;

  // stack: ..., a, b, c
  __ ld(Rc, Interpreter::stackElementSize,     R15_esp);  // load c
  __ ld(Ra, Interpreter::stackElementSize * 3, R15_esp);  // load a
  __ std(Rc, Interpreter::stackElementSize * 3, R15_esp); // store c in a
  __ ld(Rb, Interpreter::stackElementSize * 2, R15_esp);  // load b
  // stack: ..., c, b, c
  __ std(Ra, Interpreter::stackElementSize * 2, R15_esp); // store a in b
  // stack: ..., c, a, c
  __ std(Rb, Interpreter::stackElementSize,     R15_esp); // store b in c
  __ push_ptr(Rc);                                        // push c
  // stack: ..., c, a, b, c
}

void TemplateTable::dup2() {
  transition(vtos, vtos);

  Register Ra = R11_scratch1,
           Rb = R12_scratch2;
  // stack: ..., a, b
  __ ld(Rb, Interpreter::stackElementSize,     R15_esp);
  __ ld(Ra, Interpreter::stackElementSize * 2, R15_esp);
  __ push_2ptrs(Ra, Rb);
  // stack: ..., a, b, a, b
}

void TemplateTable::dup2_x1() {
  transition(vtos, vtos);

  Register Ra = R11_scratch1,
           Rb = R12_scratch2,
           Rc = R3_ARG1;
  // stack: ..., a, b, c
  __ ld(Rc, Interpreter::stackElementSize,     R15_esp);
  __ ld(Rb, Interpreter::stackElementSize * 2, R15_esp);
  __ std(Rc, Interpreter::stackElementSize * 2, R15_esp);
  __ ld(Ra, Interpreter::stackElementSize * 3, R15_esp);
  __ std(Ra, Interpreter::stackElementSize,     R15_esp);
  __ std(Rb, Interpreter::stackElementSize * 3, R15_esp);
  // stack: ..., b, c, a
  __ push_2ptrs(Rb, Rc);
  // stack: ..., b, c, a, b, c
}

void TemplateTable::dup2_x2() {
  transition(vtos, vtos);

  Register Ra = R11_scratch1,
           Rb = R12_scratch2,
           Rc = R3_ARG1,
           Rd = R4_ARG2;
  // stack: ..., a, b, c, d
  __ ld(Rb, Interpreter::stackElementSize * 3, R15_esp);
  __ ld(Rd, Interpreter::stackElementSize,     R15_esp);
  __ std(Rb, Interpreter::stackElementSize,     R15_esp);  // store b in d
  __ std(Rd, Interpreter::stackElementSize * 3, R15_esp);  // store d in b
  __ ld(Ra, Interpreter::stackElementSize * 4, R15_esp);
  __ ld(Rc, Interpreter::stackElementSize * 2, R15_esp);
  __ std(Ra, Interpreter::stackElementSize * 2, R15_esp);  // store a in c
  __ std(Rc, Interpreter::stackElementSize * 4, R15_esp);  // store c in a
  // stack: ..., c, d, a, b
  __ push_2ptrs(Rc, Rd);
  // stack: ..., c, d, a, b, c, d
}

void TemplateTable::swap() {
  transition(vtos, vtos);
  // stack: ..., a, b

  Register Ra = R11_scratch1,
           Rb = R12_scratch2;
  // stack: ..., a, b
  __ ld(Rb, Interpreter::stackElementSize,     R15_esp);
  __ ld(Ra, Interpreter::stackElementSize * 2, R15_esp);
  __ std(Rb, Interpreter::stackElementSize * 2, R15_esp);
  __ std(Ra, Interpreter::stackElementSize,     R15_esp);
  // stack: ..., b, a
}

void TemplateTable::iop2(Operation op) {
  transition(itos, itos);

  Register Rscratch = R11_scratch1;

  __ pop_i(Rscratch);
  // tos  = number of bits to shift
  // Rscratch = value to shift
  switch (op) {
    case  add:   __ add(R17_tos, Rscratch, R17_tos); break;
    case  sub:   __ sub(R17_tos, Rscratch, R17_tos); break;
    case  mul:   __ mullw(R17_tos, Rscratch, R17_tos); break;
    case  _and:  __ andr(R17_tos, Rscratch, R17_tos); break;
    case  _or:   __ orr(R17_tos, Rscratch, R17_tos); break;
    case  _xor:  __ xorr(R17_tos, Rscratch, R17_tos); break;
    case  shl:   __ rldicl(R17_tos, R17_tos, 0, 64-5); __ slw(R17_tos, Rscratch, R17_tos); break;
    case  shr:   __ rldicl(R17_tos, R17_tos, 0, 64-5); __ sraw(R17_tos, Rscratch, R17_tos); break;
    case  ushr:  __ rldicl(R17_tos, R17_tos, 0, 64-5); __ srw(R17_tos, Rscratch, R17_tos); break;
    default:     ShouldNotReachHere();
  }
}

void TemplateTable::lop2(Operation op) {
  transition(ltos, ltos);

  Register Rscratch = R11_scratch1;
  __ pop_l(Rscratch);
  switch (op) {
    case  add:   __ add(R17_tos, Rscratch, R17_tos); break;
    case  sub:   __ sub(R17_tos, Rscratch, R17_tos); break;
    case  _and:  __ andr(R17_tos, Rscratch, R17_tos); break;
    case  _or:   __ orr(R17_tos, Rscratch, R17_tos); break;
    case  _xor:  __ xorr(R17_tos, Rscratch, R17_tos); break;
    default:     ShouldNotReachHere();
  }
}

void TemplateTable::idiv() {
  transition(itos, itos);

  Label Lnormal, Lexception, Ldone;
  Register Rdividend = R11_scratch1; // Used by irem.

  __ addi(R0, R17_tos, 1);
  __ cmplwi(CCR0, R0, 2);
  __ bgt(CCR0, Lnormal); // divisor <-1 or >1

  __ cmpwi(CCR1, R17_tos, 0);
  __ beq(CCR1, Lexception); // divisor == 0

  __ pop_i(Rdividend);
  __ mullw(R17_tos, Rdividend, R17_tos); // div by +/-1
  __ b(Ldone);

  __ bind(Lexception);
  __ load_dispatch_table(R11_scratch1, (address*)Interpreter::_throw_ArithmeticException_entry);
  __ mtctr(R11_scratch1);
  __ bctr();

  __ align(32, 12);
  __ bind(Lnormal);
  __ pop_i(Rdividend);
  __ divw(R17_tos, Rdividend, R17_tos); // Can't divide minint/-1.
  __ bind(Ldone);
}

void TemplateTable::irem() {
  transition(itos, itos);

  __ mr(R12_scratch2, R17_tos);
  idiv();
  __ mullw(R17_tos, R17_tos, R12_scratch2);
  __ subf(R17_tos, R17_tos, R11_scratch1); // Dividend set by idiv.
}

void TemplateTable::lmul() {
  transition(ltos, ltos);

  __ pop_l(R11_scratch1);
  __ mulld(R17_tos, R11_scratch1, R17_tos);
}

void TemplateTable::ldiv() {
  transition(ltos, ltos);

  Label Lnormal, Lexception, Ldone;
  Register Rdividend = R11_scratch1; // Used by lrem.

  __ addi(R0, R17_tos, 1);
  __ cmpldi(CCR0, R0, 2);
  __ bgt(CCR0, Lnormal); // divisor <-1 or >1

  __ cmpdi(CCR1, R17_tos, 0);
  __ beq(CCR1, Lexception); // divisor == 0

  __ pop_l(Rdividend);
  __ mulld(R17_tos, Rdividend, R17_tos); // div by +/-1
  __ b(Ldone);

  __ bind(Lexception);
  __ load_dispatch_table(R11_scratch1, (address*)Interpreter::_throw_ArithmeticException_entry);
  __ mtctr(R11_scratch1);
  __ bctr();

  __ align(32, 12);
  __ bind(Lnormal);
  __ pop_l(Rdividend);
  __ divd(R17_tos, Rdividend, R17_tos); // Can't divide minint/-1.
  __ bind(Ldone);
}

void TemplateTable::lrem() {
  transition(ltos, ltos);

  __ mr(R12_scratch2, R17_tos);
  ldiv();
  __ mulld(R17_tos, R17_tos, R12_scratch2);
  __ subf(R17_tos, R17_tos, R11_scratch1); // Dividend set by ldiv.
}

void TemplateTable::lshl() {
  transition(itos, ltos);

  __ rldicl(R17_tos, R17_tos, 0, 64-6); // Extract least significant bits.
  __ pop_l(R11_scratch1);
  __ sld(R17_tos, R11_scratch1, R17_tos);
}

void TemplateTable::lshr() {
  transition(itos, ltos);

  __ rldicl(R17_tos, R17_tos, 0, 64-6); // Extract least significant bits.
  __ pop_l(R11_scratch1);
  __ srad(R17_tos, R11_scratch1, R17_tos);
}

void TemplateTable::lushr() {
  transition(itos, ltos);

  __ rldicl(R17_tos, R17_tos, 0, 64-6); // Extract least significant bits.
  __ pop_l(R11_scratch1);
  __ srd(R17_tos, R11_scratch1, R17_tos);
}

void TemplateTable::fop2(Operation op) {
  transition(ftos, ftos);

  switch (op) {
    case add: __ pop_f(F0_SCRATCH); __ fadds(F15_ftos, F0_SCRATCH, F15_ftos); break;
    case sub: __ pop_f(F0_SCRATCH); __ fsubs(F15_ftos, F0_SCRATCH, F15_ftos); break;
    case mul: __ pop_f(F0_SCRATCH); __ fmuls(F15_ftos, F0_SCRATCH, F15_ftos); break;
    case div: __ pop_f(F0_SCRATCH); __ fdivs(F15_ftos, F0_SCRATCH, F15_ftos); break;
    case rem:
      __ pop_f(F1_ARG1);
      __ fmr(F2_ARG2, F15_ftos);
      __ call_VM_leaf(CAST_FROM_FN_PTR(address, SharedRuntime::frem));
      __ fmr(F15_ftos, F1_RET);
      break;

    default: ShouldNotReachHere();
  }
}

void TemplateTable::dop2(Operation op) {
  transition(dtos, dtos);

  switch (op) {
    case add: __ pop_d(F0_SCRATCH); __ fadd(F15_ftos, F0_SCRATCH, F15_ftos); break;
    case sub: __ pop_d(F0_SCRATCH); __ fsub(F15_ftos, F0_SCRATCH, F15_ftos); break;
    case mul: __ pop_d(F0_SCRATCH); __ fmul(F15_ftos, F0_SCRATCH, F15_ftos); break;
    case div: __ pop_d(F0_SCRATCH); __ fdiv(F15_ftos, F0_SCRATCH, F15_ftos); break;
    case rem:
      __ pop_d(F1_ARG1);
      __ fmr(F2_ARG2, F15_ftos);
      __ call_VM_leaf(CAST_FROM_FN_PTR(address, SharedRuntime::drem));
      __ fmr(F15_ftos, F1_RET);
      break;

    default: ShouldNotReachHere();
  }
}

// Negate the value in the TOS cache.
void TemplateTable::ineg() {
  transition(itos, itos);

  __ neg(R17_tos, R17_tos);
}

// Negate the value in the TOS cache.
void TemplateTable::lneg() {
  transition(ltos, ltos);

  __ neg(R17_tos, R17_tos);
}

void TemplateTable::fneg() {
  transition(ftos, ftos);

  __ fneg(F15_ftos, F15_ftos);
}

void TemplateTable::dneg() {
  transition(dtos, dtos);

  __ fneg(F15_ftos, F15_ftos);
}

// Increments a local variable in place.
void TemplateTable::iinc() {
  transition(vtos, vtos);

  const Register Rindex     = R11_scratch1,
                 Rincrement = R0,
                 Rvalue     = R12_scratch2;

  locals_index(Rindex);              // Load locals index from bytecode stream.
  __ lbz(Rincrement, 2, R14_bcp);    // Load increment from the bytecode stream.
  __ extsb(Rincrement, Rincrement);

  __ load_local_int(Rvalue, Rindex, Rindex); // Puts address of local into Rindex.

  __ add(Rvalue, Rincrement, Rvalue);
  __ stw(Rvalue, 0, Rindex);
}

void TemplateTable::wide_iinc() {
  transition(vtos, vtos);

  Register Rindex       = R11_scratch1,
           Rlocals_addr = Rindex,
           Rincr        = R12_scratch2;
  locals_index_wide(Rindex);
  __ get_2_byte_integer_at_bcp(4, Rincr, InterpreterMacroAssembler::Signed);
  __ load_local_int(R17_tos, Rlocals_addr, Rindex);
  __ add(R17_tos, Rincr, R17_tos);
  __ stw(R17_tos, 0, Rlocals_addr);
}

void TemplateTable::convert() {
  // %%%%% Factor this first part accross platforms
#ifdef ASSERT
  TosState tos_in  = ilgl;
  TosState tos_out = ilgl;
  switch (bytecode()) {
    case Bytecodes::_i2l: // fall through
    case Bytecodes::_i2f: // fall through
    case Bytecodes::_i2d: // fall through
    case Bytecodes::_i2b: // fall through
    case Bytecodes::_i2c: // fall through
    case Bytecodes::_i2s: tos_in = itos; break;
    case Bytecodes::_l2i: // fall through
    case Bytecodes::_l2f: // fall through
    case Bytecodes::_l2d: tos_in = ltos; break;
    case Bytecodes::_f2i: // fall through
    case Bytecodes::_f2l: // fall through
    case Bytecodes::_f2d: tos_in = ftos; break;
    case Bytecodes::_d2i: // fall through
    case Bytecodes::_d2l: // fall through
    case Bytecodes::_d2f: tos_in = dtos; break;
    default             : ShouldNotReachHere();
  }
  switch (bytecode()) {
    case Bytecodes::_l2i: // fall through
    case Bytecodes::_f2i: // fall through
    case Bytecodes::_d2i: // fall through
    case Bytecodes::_i2b: // fall through
    case Bytecodes::_i2c: // fall through
    case Bytecodes::_i2s: tos_out = itos; break;
    case Bytecodes::_i2l: // fall through
    case Bytecodes::_f2l: // fall through
    case Bytecodes::_d2l: tos_out = ltos; break;
    case Bytecodes::_i2f: // fall through
    case Bytecodes::_l2f: // fall through
    case Bytecodes::_d2f: tos_out = ftos; break;
    case Bytecodes::_i2d: // fall through
    case Bytecodes::_l2d: // fall through
    case Bytecodes::_f2d: tos_out = dtos; break;
    default             : ShouldNotReachHere();
  }
  transition(tos_in, tos_out);
#endif

  // Conversion
  Label done;
  switch (bytecode()) {
    case Bytecodes::_i2l:
      __ extsw(R17_tos, R17_tos);
      break;

    case Bytecodes::_l2i:
      // Nothing to do, we'll continue to work with the lower bits.
      break;

    case Bytecodes::_i2b:
      __ extsb(R17_tos, R17_tos);
      break;

    case Bytecodes::_i2c:
      __ rldicl(R17_tos, R17_tos, 0, 64-2*8);
      break;

    case Bytecodes::_i2s:
      __ extsh(R17_tos, R17_tos);
      break;

    case Bytecodes::_i2d:
      __ extsw(R17_tos, R17_tos);
    case Bytecodes::_l2d:
      __ move_l_to_d();
      __ fcfid(F15_ftos, F15_ftos);
      break;

    case Bytecodes::_i2f:
      __ extsw(R17_tos, R17_tos);
      __ move_l_to_d();
      if (VM_Version::has_fcfids()) { // fcfids is >= Power7 only
        // Comment: alternatively, load with sign extend could be done by lfiwax.
        __ fcfids(F15_ftos, F15_ftos);
      } else {
        __ fcfid(F15_ftos, F15_ftos);
        __ frsp(F15_ftos, F15_ftos);
      }
      break;

    case Bytecodes::_l2f:
      if (VM_Version::has_fcfids()) { // fcfids is >= Power7 only
        __ move_l_to_d();
        __ fcfids(F15_ftos, F15_ftos);
      } else {
        // Avoid rounding problem when result should be 0x3f800001: need fixup code before fcfid+frsp.
        __ mr(R3_ARG1, R17_tos);
        __ call_VM_leaf(CAST_FROM_FN_PTR(address, SharedRuntime::l2f));
        __ fmr(F15_ftos, F1_RET);
      }
      break;

    case Bytecodes::_f2d:
      // empty
      break;

    case Bytecodes::_d2f:
      __ frsp(F15_ftos, F15_ftos);
      break;

    case Bytecodes::_d2i:
    case Bytecodes::_f2i:
      __ fcmpu(CCR0, F15_ftos, F15_ftos);
      __ li(R17_tos, 0); // 0 in case of NAN
      __ bso(CCR0, done);
      __ fctiwz(F15_ftos, F15_ftos);
      __ move_d_to_l();
      break;

    case Bytecodes::_d2l:
    case Bytecodes::_f2l:
      __ fcmpu(CCR0, F15_ftos, F15_ftos);
      __ li(R17_tos, 0); // 0 in case of NAN
      __ bso(CCR0, done);
      __ fctidz(F15_ftos, F15_ftos);
      __ move_d_to_l();
      break;

    default: ShouldNotReachHere();
  }
  __ bind(done);
}

// Long compare
void TemplateTable::lcmp() {
  transition(ltos, itos);

  const Register Rscratch = R11_scratch1;
  __ pop_l(Rscratch); // first operand, deeper in stack

  __ cmpd(CCR0, Rscratch, R17_tos); // compare
  __ mfcr(R17_tos); // set bit 32..33 as follows: <: 0b10, =: 0b00, >: 0b01
  __ srwi(Rscratch, R17_tos, 30);
  __ srawi(R17_tos, R17_tos, 31);
  __ orr(R17_tos, Rscratch, R17_tos); // set result as follows: <: -1, =: 0, >: 1
}

// fcmpl/fcmpg and dcmpl/dcmpg bytecodes
// unordered_result == -1 => fcmpl or dcmpl
// unordered_result ==  1 => fcmpg or dcmpg
void TemplateTable::float_cmp(bool is_float, int unordered_result) {
  const FloatRegister Rfirst  = F0_SCRATCH,
                      Rsecond = F15_ftos;
  const Register Rscratch = R11_scratch1;

  if (is_float) {
    __ pop_f(Rfirst);
  } else {
    __ pop_d(Rfirst);
  }

  Label Lunordered, Ldone;
  __ fcmpu(CCR0, Rfirst, Rsecond); // compare
  if (unordered_result) {
    __ bso(CCR0, Lunordered);
  }
  __ mfcr(R17_tos); // set bit 32..33 as follows: <: 0b10, =: 0b00, >: 0b01
  __ srwi(Rscratch, R17_tos, 30);
  __ srawi(R17_tos, R17_tos, 31);
  __ orr(R17_tos, Rscratch, R17_tos); // set result as follows: <: -1, =: 0, >: 1
  if (unordered_result) {
    __ b(Ldone);
    __ bind(Lunordered);
    __ load_const_optimized(R17_tos, unordered_result);
  }
  __ bind(Ldone);
}

// Branch_conditional which takes TemplateTable::Condition.
void TemplateTable::branch_conditional(ConditionRegister crx, TemplateTable::Condition cc, Label& L, bool invert) {
  bool positive = false;
  Assembler::Condition cond = Assembler::equal;
  switch (cc) {
    case TemplateTable::equal:         positive = true ; cond = Assembler::equal  ; break;
    case TemplateTable::not_equal:     positive = false; cond = Assembler::equal  ; break;
    case TemplateTable::less:          positive = true ; cond = Assembler::less   ; break;
    case TemplateTable::less_equal:    positive = false; cond = Assembler::greater; break;
    case TemplateTable::greater:       positive = true ; cond = Assembler::greater; break;
    case TemplateTable::greater_equal: positive = false; cond = Assembler::less   ; break;
    default: ShouldNotReachHere();
  }
  int bo = (positive != invert) ? Assembler::bcondCRbiIs1 : Assembler::bcondCRbiIs0;
  int bi = Assembler::bi0(crx, cond);
  __ bc(bo, bi, L);
}

void TemplateTable::branch(bool is_jsr, bool is_wide) {

  // Note: on SPARC, we use InterpreterMacroAssembler::if_cmp also.
  __ verify_thread();

  const Register Rscratch1    = R11_scratch1,
                 Rscratch2    = R12_scratch2,
                 Rscratch3    = R3_ARG1,
                 R4_counters  = R4_ARG2,
                 bumped_count = R31,
                 Rdisp        = R22_tmp2;

  __ profile_taken_branch(Rscratch1, bumped_count);

  // Get (wide) offset.
  if (is_wide) {
    __ get_4_byte_integer_at_bcp(1, Rdisp, InterpreterMacroAssembler::Signed);
  } else {
    __ get_2_byte_integer_at_bcp(1, Rdisp, InterpreterMacroAssembler::Signed);
  }

  // --------------------------------------------------------------------------
  // Handle all the JSR stuff here, then exit.
  // It's much shorter and cleaner than intermingling with the
  // non-JSR normal-branch stuff occurring below.
  if (is_jsr) {
    // Compute return address as bci in Otos_i.
    __ ld(Rscratch1, in_bytes(Method::const_offset()), R19_method);
    __ addi(Rscratch2, R14_bcp, -in_bytes(ConstMethod::codes_offset()) + (is_wide ? 5 : 3));
    __ subf(R17_tos, Rscratch1, Rscratch2);

    // Bump bcp to target of JSR.
    __ add(R14_bcp, Rdisp, R14_bcp);
    // Push returnAddress for "ret" on stack.
    __ push_ptr(R17_tos);
    // And away we go!
    __ dispatch_next(vtos, 0 ,true);
    return;
  }

  // --------------------------------------------------------------------------
  // Normal (non-jsr) branch handling

  // Bump bytecode pointer by displacement (take the branch).
  __ add(R14_bcp, Rdisp, R14_bcp); // Add to bc addr.

  const bool increment_invocation_counter_for_backward_branches = UseCompiler && UseLoopCounter;
  if (increment_invocation_counter_for_backward_branches) {
    Label Lforward;

    // Check branch direction.
    __ cmpdi(CCR0, Rdisp, 0);
    __ bgt(CCR0, Lforward);

    __ get_method_counters(R19_method, R4_counters, Lforward);

    if (TieredCompilation) {
      Label Lno_mdo, Loverflow;
      const int increment = InvocationCounter::count_increment;
      if (ProfileInterpreter) {
        Register Rmdo = Rscratch1;

        // If no method data exists, go to profile_continue.
        __ ld(Rmdo, in_bytes(Method::method_data_offset()), R19_method);
        __ cmpdi(CCR0, Rmdo, 0);
        __ beq(CCR0, Lno_mdo);

        // Increment backedge counter in the MDO.
        const int mdo_bc_offs = in_bytes(MethodData::backedge_counter_offset()) + in_bytes(InvocationCounter::counter_offset());
        __ lwz(Rscratch2, mdo_bc_offs, Rmdo);
        __ lwz(Rscratch3, in_bytes(MethodData::backedge_mask_offset()), Rmdo);
        __ addi(Rscratch2, Rscratch2, increment);
        __ stw(Rscratch2, mdo_bc_offs, Rmdo);
        if (UseOnStackReplacement) {
          __ and_(Rscratch3, Rscratch2, Rscratch3);
          __ bne(CCR0, Lforward);
          __ b(Loverflow);
        } else {
          __ b(Lforward);
        }
      }

      // If there's no MDO, increment counter in method.
      const int mo_bc_offs = in_bytes(MethodCounters::backedge_counter_offset()) + in_bytes(InvocationCounter::counter_offset());
      __ bind(Lno_mdo);
      __ lwz(Rscratch2, mo_bc_offs, R4_counters);
      __ lwz(Rscratch3, in_bytes(MethodCounters::backedge_mask_offset()), R4_counters);
      __ addi(Rscratch2, Rscratch2, increment);
      __ stw(Rscratch2, mo_bc_offs, R4_counters);
      if (UseOnStackReplacement) {
        __ and_(Rscratch3, Rscratch2, Rscratch3);
        __ bne(CCR0, Lforward);
      } else {
        __ b(Lforward);
      }
      __ bind(Loverflow);

      // Notify point for loop, pass branch bytecode.
      __ subf(R4_ARG2, Rdisp, R14_bcp); // Compute branch bytecode (previous bcp).
      __ call_VM(noreg, CAST_FROM_FN_PTR(address, InterpreterRuntime::frequency_counter_overflow), R4_ARG2, true);

      // Was an OSR adapter generated?
      __ cmpdi(CCR0, R3_RET, 0);
      __ beq(CCR0, Lforward);

      // Has the nmethod been invalidated already?
      __ lbz(R0, nmethod::state_offset(), R3_RET);
      __ cmpwi(CCR0, R0, nmethod::in_use);
      __ bne(CCR0, Lforward);

      // Migrate the interpreter frame off of the stack.
      // We can use all registers because we will not return to interpreter from this point.

      // Save nmethod.
      const Register osr_nmethod = R31;
      __ mr(osr_nmethod, R3_RET);
      __ set_top_ijava_frame_at_SP_as_last_Java_frame(R1_SP, R11_scratch1);
      __ call_VM_leaf(CAST_FROM_FN_PTR(address, SharedRuntime::OSR_migration_begin), R16_thread);
      __ reset_last_Java_frame();
      // OSR buffer is in ARG1.

      // Remove the interpreter frame.
      __ merge_frames(/*top_frame_sp*/ R21_sender_SP, /*return_pc*/ R0, R11_scratch1, R12_scratch2);

      // Jump to the osr code.
      __ ld(R11_scratch1, nmethod::osr_entry_point_offset(), osr_nmethod);
      __ mtlr(R0);
      __ mtctr(R11_scratch1);
      __ bctr();

    } else {

      const Register invoke_ctr = Rscratch1;
      // Update Backedge branch separately from invocations.
      __ increment_backedge_counter(R4_counters, invoke_ctr, Rscratch2, Rscratch3);

      if (ProfileInterpreter) {
        __ test_invocation_counter_for_mdp(invoke_ctr, R4_counters, Rscratch2, Lforward);
        if (UseOnStackReplacement) {
          __ test_backedge_count_for_osr(bumped_count, R4_counters, R14_bcp, Rdisp, Rscratch2);
        }
      } else {
        if (UseOnStackReplacement) {
          __ test_backedge_count_for_osr(invoke_ctr, R4_counters, R14_bcp, Rdisp, Rscratch2);
        }
      }
    }

    __ bind(Lforward);
  }
  __ dispatch_next(vtos, 0, true);
}

// Helper function for if_cmp* methods below.
// Factored out common compare and branch code.
void TemplateTable::if_cmp_common(Register Rfirst, Register Rsecond, Register Rscratch1, Register Rscratch2, Condition cc, bool is_jint, bool cmp0) {
  Label Lnot_taken;
  // Note: The condition code we get is the condition under which we
  // *fall through*! So we have to inverse the CC here.

  if (is_jint) {
    if (cmp0) {
      __ cmpwi(CCR0, Rfirst, 0);
    } else {
      __ cmpw(CCR0, Rfirst, Rsecond);
    }
  } else {
    if (cmp0) {
      __ cmpdi(CCR0, Rfirst, 0);
    } else {
      __ cmpd(CCR0, Rfirst, Rsecond);
    }
  }
  branch_conditional(CCR0, cc, Lnot_taken, /*invert*/ true);

  // Conition is false => Jump!
  branch(false, false);

  // Condition is not true => Continue.
  __ align(32, 12);
  __ bind(Lnot_taken);
  __ profile_not_taken_branch(Rscratch1, Rscratch2);
}

// Compare integer values with zero and fall through if CC holds, branch away otherwise.
void TemplateTable::if_0cmp(Condition cc) {
  transition(itos, vtos);

  if_cmp_common(R17_tos, noreg, R11_scratch1, R12_scratch2, cc, true, true);
}

// Compare integer values and fall through if CC holds, branch away otherwise.
//
// Interface:
//  - Rfirst: First operand  (older stack value)
//  - tos:    Second operand (younger stack value)
void TemplateTable::if_icmp(Condition cc) {
  transition(itos, vtos);

  const Register Rfirst  = R0,
                 Rsecond = R17_tos;

  __ pop_i(Rfirst);
  if_cmp_common(Rfirst, Rsecond, R11_scratch1, R12_scratch2, cc, true, false);
}

void TemplateTable::if_nullcmp(Condition cc) {
  transition(atos, vtos);

  if_cmp_common(R17_tos, noreg, R11_scratch1, R12_scratch2, cc, false, true);
}

void TemplateTable::if_acmp(Condition cc) {
  transition(atos, vtos);

  const Register Rfirst  = R0,
                 Rsecond = R17_tos;

  __ pop_ptr(Rfirst);
  if_cmp_common(Rfirst, Rsecond, R11_scratch1, R12_scratch2, cc, false, false);
}

void TemplateTable::ret() {
  locals_index(R11_scratch1);
  __ load_local_ptr(R17_tos, R11_scratch1, R11_scratch1);

  __ profile_ret(vtos, R17_tos, R11_scratch1, R12_scratch2);

  __ ld(R11_scratch1, in_bytes(Method::const_offset()), R19_method);
  __ add(R11_scratch1, R17_tos, R11_scratch1);
  __ addi(R14_bcp, R11_scratch1, in_bytes(ConstMethod::codes_offset()));
  __ dispatch_next(vtos, 0, true);
}

void TemplateTable::wide_ret() {
  transition(vtos, vtos);

  const Register Rindex = R3_ARG1,
                 Rscratch1 = R11_scratch1,
                 Rscratch2 = R12_scratch2;

  locals_index_wide(Rindex);
  __ load_local_ptr(R17_tos, R17_tos, Rindex);
  __ profile_ret(vtos, R17_tos, Rscratch1, R12_scratch2);
  // Tos now contains the bci, compute the bcp from that.
  __ ld(Rscratch1, in_bytes(Method::const_offset()), R19_method);
  __ addi(Rscratch2, R17_tos, in_bytes(ConstMethod::codes_offset()));
  __ add(R14_bcp, Rscratch1, Rscratch2);
  __ dispatch_next(vtos, 0, true);
}

void TemplateTable::tableswitch() {
  transition(itos, vtos);

  Label Ldispatch, Ldefault_case;
  Register Rlow_byte         = R3_ARG1,
           Rindex            = Rlow_byte,
           Rhigh_byte        = R4_ARG2,
           Rdef_offset_addr  = R5_ARG3, // is going to contain address of default offset
           Rscratch1         = R11_scratch1,
           Rscratch2         = R12_scratch2,
           Roffset           = R6_ARG4;

  // Align bcp.
  __ addi(Rdef_offset_addr, R14_bcp, BytesPerInt);
  __ clrrdi(Rdef_offset_addr, Rdef_offset_addr, log2_long((jlong)BytesPerInt));

  // Load lo & hi.
  __ get_u4(Rlow_byte, Rdef_offset_addr, BytesPerInt, InterpreterMacroAssembler::Unsigned);
  __ get_u4(Rhigh_byte, Rdef_offset_addr, 2 *BytesPerInt, InterpreterMacroAssembler::Unsigned);

  // Check for default case (=index outside [low,high]).
  __ cmpw(CCR0, R17_tos, Rlow_byte);
  __ cmpw(CCR1, R17_tos, Rhigh_byte);
  __ blt(CCR0, Ldefault_case);
  __ bgt(CCR1, Ldefault_case);

  // Lookup dispatch offset.
  __ sub(Rindex, R17_tos, Rlow_byte);
  __ extsw(Rindex, Rindex);
  __ profile_switch_case(Rindex, Rhigh_byte /* scratch */, Rscratch1, Rscratch2);
  __ sldi(Rindex, Rindex, LogBytesPerInt);
  __ addi(Rindex, Rindex, 3 * BytesPerInt);
#if defined(VM_LITTLE_ENDIAN)
  __ lwbrx(Roffset, Rdef_offset_addr, Rindex);
  __ extsw(Roffset, Roffset);
#else
  __ lwax(Roffset, Rdef_offset_addr, Rindex);
#endif
  __ b(Ldispatch);

  __ bind(Ldefault_case);
  __ profile_switch_default(Rhigh_byte, Rscratch1);
  __ get_u4(Roffset, Rdef_offset_addr, 0, InterpreterMacroAssembler::Signed);

  __ bind(Ldispatch);

  __ add(R14_bcp, Roffset, R14_bcp);
  __ dispatch_next(vtos, 0, true);
}

void TemplateTable::lookupswitch() {
  transition(itos, itos);
  __ stop("lookupswitch bytecode should have been rewritten");
}

// Table switch using linear search through cases.
// Bytecode stream format:
// Bytecode (1) | 4-byte padding | default offset (4) | count (4) | value/offset pair1 (8) | value/offset pair2 (8) | ...
// Note: Everything is big-endian format here.
void TemplateTable::fast_linearswitch() {
  transition(itos, vtos);

  Label Lloop_entry, Lsearch_loop, Lcontinue_execution, Ldefault_case;
  Register Rcount           = R3_ARG1,
           Rcurrent_pair    = R4_ARG2,
           Rdef_offset_addr = R5_ARG3, // Is going to contain address of default offset.
           Roffset          = R31,     // Might need to survive C call.
           Rvalue           = R12_scratch2,
           Rscratch         = R11_scratch1,
           Rcmp_value       = R17_tos;

  // Align bcp.
  __ addi(Rdef_offset_addr, R14_bcp, BytesPerInt);
  __ clrrdi(Rdef_offset_addr, Rdef_offset_addr, log2_long((jlong)BytesPerInt));

  // Setup loop counter and limit.
  __ get_u4(Rcount, Rdef_offset_addr, BytesPerInt, InterpreterMacroAssembler::Unsigned);
  __ addi(Rcurrent_pair, Rdef_offset_addr, 2 * BytesPerInt); // Rcurrent_pair now points to first pair.

  __ mtctr(Rcount);
  __ cmpwi(CCR0, Rcount, 0);
  __ bne(CCR0, Lloop_entry);

  // Default case
  __ bind(Ldefault_case);
  __ get_u4(Roffset, Rdef_offset_addr, 0, InterpreterMacroAssembler::Signed);
  if (ProfileInterpreter) {
    __ profile_switch_default(Rdef_offset_addr, Rcount/* scratch */);
  }
  __ b(Lcontinue_execution);

  // Next iteration
  __ bind(Lsearch_loop);
  __ bdz(Ldefault_case);
  __ addi(Rcurrent_pair, Rcurrent_pair, 2 * BytesPerInt);
  __ bind(Lloop_entry);
  __ get_u4(Rvalue, Rcurrent_pair, 0, InterpreterMacroAssembler::Unsigned);
  __ cmpw(CCR0, Rvalue, Rcmp_value);
  __ bne(CCR0, Lsearch_loop);

  // Found, load offset.
  __ get_u4(Roffset, Rcurrent_pair, BytesPerInt, InterpreterMacroAssembler::Signed);
  // Calculate case index and profile
  __ mfctr(Rcurrent_pair);
  if (ProfileInterpreter) {
    __ sub(Rcurrent_pair, Rcount, Rcurrent_pair);
    __ profile_switch_case(Rcurrent_pair, Rcount /*scratch*/, Rdef_offset_addr/*scratch*/, Rscratch);
  }

  __ bind(Lcontinue_execution);
  __ add(R14_bcp, Roffset, R14_bcp);
  __ dispatch_next(vtos, 0, true);
}

// Table switch using binary search (value/offset pairs are ordered).
// Bytecode stream format:
// Bytecode (1) | 4-byte padding | default offset (4) | count (4) | value/offset pair1 (8) | value/offset pair2 (8) | ...
// Note: Everything is big-endian format here. So on little endian machines, we have to revers offset and count and cmp value.
void TemplateTable::fast_binaryswitch() {

  transition(itos, vtos);
  // Implementation using the following core algorithm: (copied from Intel)
  //
  // int binary_search(int key, LookupswitchPair* array, int n) {
  //   // Binary search according to "Methodik des Programmierens" by
  //   // Edsger W. Dijkstra and W.H.J. Feijen, Addison Wesley Germany 1985.
  //   int i = 0;
  //   int j = n;
  //   while (i+1 < j) {
  //     // invariant P: 0 <= i < j <= n and (a[i] <= key < a[j] or Q)
  //     // with      Q: for all i: 0 <= i < n: key < a[i]
  //     // where a stands for the array and assuming that the (inexisting)
  //     // element a[n] is infinitely big.
  //     int h = (i + j) >> 1;
  //     // i < h < j
  //     if (key < array[h].fast_match()) {
  //       j = h;
  //     } else {
  //       i = h;
  //     }
  //   }
  //   // R: a[i] <= key < a[i+1] or Q
  //   // (i.e., if key is within array, i is the correct index)
  //   return i;
  // }

  // register allocation
  const Register Rkey     = R17_tos;          // already set (tosca)
  const Register Rarray   = R3_ARG1;
  const Register Ri       = R4_ARG2;
  const Register Rj       = R5_ARG3;
  const Register Rh       = R6_ARG4;
  const Register Rscratch = R11_scratch1;

  const int log_entry_size = 3;
  const int entry_size = 1 << log_entry_size;

  Label found;

  // Find Array start,
  __ addi(Rarray, R14_bcp, 3 * BytesPerInt);
  __ clrrdi(Rarray, Rarray, log2_long((jlong)BytesPerInt));

  // initialize i & j
  __ li(Ri,0);
  __ get_u4(Rj, Rarray, -BytesPerInt, InterpreterMacroAssembler::Unsigned);

  // and start.
  Label entry;
  __ b(entry);

  // binary search loop
  { Label loop;
    __ bind(loop);
    // int h = (i + j) >> 1;
    __ srdi(Rh, Rh, 1);
    // if (key < array[h].fast_match()) {
    //   j = h;
    // } else {
    //   i = h;
    // }
    __ sldi(Rscratch, Rh, log_entry_size);
#if defined(VM_LITTLE_ENDIAN)
    __ lwbrx(Rscratch, Rscratch, Rarray);
#else
    __ lwzx(Rscratch, Rscratch, Rarray);
#endif

    // if (key < current value)
    //   Rh = Rj
    // else
    //   Rh = Ri
    Label Lgreater;
    __ cmpw(CCR0, Rkey, Rscratch);
    __ bge(CCR0, Lgreater);
    __ mr(Rj, Rh);
    __ b(entry);
    __ bind(Lgreater);
    __ mr(Ri, Rh);

    // while (i+1 < j)
    __ bind(entry);
    __ addi(Rscratch, Ri, 1);
    __ cmpw(CCR0, Rscratch, Rj);
    __ add(Rh, Ri, Rj); // start h = i + j >> 1;

    __ blt(CCR0, loop);
  }

  // End of binary search, result index is i (must check again!).
  Label default_case;
  Label continue_execution;
  if (ProfileInterpreter) {
    __ mr(Rh, Ri);              // Save index in i for profiling.
  }
  // Ri = value offset
  __ sldi(Ri, Ri, log_entry_size);
  __ add(Ri, Ri, Rarray);
  __ get_u4(Rscratch, Ri, 0, InterpreterMacroAssembler::Unsigned);

  Label not_found;
  // Ri = offset offset
  __ cmpw(CCR0, Rkey, Rscratch);
  __ beq(CCR0, not_found);
  // entry not found -> j = default offset
  __ get_u4(Rj, Rarray, -2 * BytesPerInt, InterpreterMacroAssembler::Unsigned);
  __ b(default_case);

  __ bind(not_found);
  // entry found -> j = offset
  __ profile_switch_case(Rh, Rj, Rscratch, Rkey);
  __ get_u4(Rj, Ri, BytesPerInt, InterpreterMacroAssembler::Unsigned);

  if (ProfileInterpreter) {
    __ b(continue_execution);
  }

  __ bind(default_case); // fall through (if not profiling)
  __ profile_switch_default(Ri, Rscratch);

  __ bind(continue_execution);

  __ extsw(Rj, Rj);
  __ add(R14_bcp, Rj, R14_bcp);
  __ dispatch_next(vtos, 0 , true);
}

void TemplateTable::_return(TosState state) {
  transition(state, state);
  assert(_desc->calls_vm(),
         "inconsistent calls_vm information"); // call in remove_activation

  if (_desc->bytecode() == Bytecodes::_return_register_finalizer) {

    Register Rscratch     = R11_scratch1,
             Rklass       = R12_scratch2,
             Rklass_flags = Rklass;
    Label Lskip_register_finalizer;

    // Check if the method has the FINALIZER flag set and call into the VM to finalize in this case.
    assert(state == vtos, "only valid state");
    __ ld(R17_tos, 0, R18_locals);

    // Load klass of this obj.
    __ load_klass(Rklass, R17_tos);
    __ lwz(Rklass_flags, in_bytes(Klass::access_flags_offset()), Rklass);
    __ testbitdi(CCR0, R0, Rklass_flags, exact_log2(JVM_ACC_HAS_FINALIZER));
    __ bfalse(CCR0, Lskip_register_finalizer);

    __ call_VM(noreg, CAST_FROM_FN_PTR(address, InterpreterRuntime::register_finalizer), R17_tos /* obj */);

    __ align(32, 12);
    __ bind(Lskip_register_finalizer);
  }

  if (SafepointMechanism::uses_thread_local_poll() && _desc->bytecode() != Bytecodes::_return_register_finalizer) {
    Label no_safepoint;
    __ ld(R11_scratch1, in_bytes(Thread::polling_page_offset()), R16_thread);
    __ andi_(R11_scratch1, R11_scratch1, SafepointMechanism::poll_bit());
    __ beq(CCR0, no_safepoint);
    __ push(state);
    __ call_VM(noreg, CAST_FROM_FN_PTR(address, InterpreterRuntime::at_safepoint));
    __ pop(state);
    __ bind(no_safepoint);
  }

  // Move the result value into the correct register and remove memory stack frame.
  __ remove_activation(state, /* throw_monitor_exception */ true);
  // Restoration of lr done by remove_activation.
  switch (state) {
    // Narrow result if state is itos but result type is smaller.
    // Need to narrow in the return bytecode rather than in generate_return_entry
    // since compiled code callers expect the result to already be narrowed.
    case itos: __ narrow(R17_tos); /* fall through */
    case ltos:
    case atos: __ mr(R3_RET, R17_tos); break;
    case ftos:
    case dtos: __ fmr(F1_RET, F15_ftos); break;
    case vtos: // This might be a constructor. Final fields (and volatile fields on PPC64) need
               // to get visible before the reference to the object gets stored anywhere.
               __ membar(Assembler::StoreStore); break;
    default  : ShouldNotReachHere();
  }
  __ blr();
}

// ============================================================================
// Constant pool cache access
//
// Memory ordering:
//
// Like done in C++ interpreter, we load the fields
//   - _indices
//   - _f12_oop
// acquired, because these are asked if the cache is already resolved. We don't
// want to float loads above this check.
// See also comments in ConstantPoolCacheEntry::bytecode_1(),
// ConstantPoolCacheEntry::bytecode_2() and ConstantPoolCacheEntry::f1();

// Call into the VM if call site is not yet resolved
//
// Input regs:
//   - None, all passed regs are outputs.
//
// Returns:
//   - Rcache:  The const pool cache entry that contains the resolved result.
//   - Rresult: Either noreg or output for f1/f2.
//
// Kills:
//   - Rscratch
void TemplateTable::resolve_cache_and_index(int byte_no, Register Rcache, Register Rscratch, size_t index_size) {

  __ get_cache_and_index_at_bcp(Rcache, 1, index_size);
  Label Lresolved, Ldone;

  Bytecodes::Code code = bytecode();
  switch (code) {
  case Bytecodes::_nofast_getfield: code = Bytecodes::_getfield; break;
  case Bytecodes::_nofast_putfield: code = Bytecodes::_putfield; break;
  }

  assert(byte_no == f1_byte || byte_no == f2_byte, "byte_no out of range");
  // We are resolved if the indices offset contains the current bytecode.
#if defined(VM_LITTLE_ENDIAN)
  __ lbz(Rscratch, in_bytes(ConstantPoolCache::base_offset() + ConstantPoolCacheEntry::indices_offset()) + byte_no + 1, Rcache);
#else
  __ lbz(Rscratch, in_bytes(ConstantPoolCache::base_offset() + ConstantPoolCacheEntry::indices_offset()) + 7 - (byte_no + 1), Rcache);
#endif
  // Acquire by cmp-br-isync (see below).
  __ cmpdi(CCR0, Rscratch, (int)code);
  __ beq(CCR0, Lresolved);

  address entry = CAST_FROM_FN_PTR(address, InterpreterRuntime::resolve_from_cache);
  __ li(R4_ARG2, code);
  __ call_VM(noreg, entry, R4_ARG2, true);

  // Update registers with resolved info.
  __ get_cache_and_index_at_bcp(Rcache, 1, index_size);
  __ b(Ldone);

  __ bind(Lresolved);
  __ isync(); // Order load wrt. succeeding loads.
  __ bind(Ldone);
}

// Load the constant pool cache entry at field accesses into registers.
// The Rcache and Rindex registers must be set before call.
// Input:
//   - Rcache, Rindex
// Output:
//   - Robj, Roffset, Rflags
void TemplateTable::load_field_cp_cache_entry(Register Robj,
                                              Register Rcache,
                                              Register Rindex /* unused on PPC64 */,
                                              Register Roffset,
                                              Register Rflags,
                                              bool is_static = false) {
  assert_different_registers(Rcache, Rflags, Roffset);
  // assert(Rindex == noreg, "parameter not used on PPC64");

  ByteSize cp_base_offset = ConstantPoolCache::base_offset();
  __ ld(Rflags, in_bytes(cp_base_offset) + in_bytes(ConstantPoolCacheEntry::flags_offset()), Rcache);
  __ ld(Roffset, in_bytes(cp_base_offset) + in_bytes(ConstantPoolCacheEntry::f2_offset()), Rcache);
  if (is_static) {
    __ ld(Robj, in_bytes(cp_base_offset) + in_bytes(ConstantPoolCacheEntry::f1_offset()), Rcache);
    __ ld(Robj, in_bytes(Klass::java_mirror_offset()), Robj);
    __ resolve_oop_handle(Robj);
    // Acquire not needed here. Following access has an address dependency on this value.
  }
}

// Load the constant pool cache entry at invokes into registers.
// Resolve if necessary.

// Input Registers:
//   - None, bcp is used, though
//
// Return registers:
//   - Rmethod       (f1 field or f2 if invokevirtual)
//   - Ritable_index (f2 field)
//   - Rflags        (flags field)
//
// Kills:
//   - R21
//
void TemplateTable::load_invoke_cp_cache_entry(int byte_no,
                                               Register Rmethod,
                                               Register Ritable_index,
                                               Register Rflags,
                                               bool is_invokevirtual,
                                               bool is_invokevfinal,
                                               bool is_invokedynamic) {

  ByteSize cp_base_offset = ConstantPoolCache::base_offset();
  // Determine constant pool cache field offsets.
  assert(is_invokevirtual == (byte_no == f2_byte), "is_invokevirtual flag redundant");
  const int method_offset = in_bytes(cp_base_offset + (is_invokevirtual ? ConstantPoolCacheEntry::f2_offset() : ConstantPoolCacheEntry::f1_offset()));
  const int flags_offset  = in_bytes(cp_base_offset + ConstantPoolCacheEntry::flags_offset());
  // Access constant pool cache fields.
  const int index_offset  = in_bytes(cp_base_offset + ConstantPoolCacheEntry::f2_offset());

  Register Rcache = R21_tmp1; // Note: same register as R21_sender_SP.

  if (is_invokevfinal) {
    assert(Ritable_index == noreg, "register not used");
    // Already resolved.
    __ get_cache_and_index_at_bcp(Rcache, 1);
  } else {
    resolve_cache_and_index(byte_no, Rcache, R0, is_invokedynamic ? sizeof(u4) : sizeof(u2));
  }

  __ ld(Rmethod, method_offset, Rcache);
  __ ld(Rflags, flags_offset, Rcache);

  if (Ritable_index != noreg) {
    __ ld(Ritable_index, index_offset, Rcache);
  }
}

// ============================================================================
// Field access

// Volatile variables demand their effects be made known to all CPU's
// in order. Store buffers on most chips allow reads & writes to
// reorder; the JMM's ReadAfterWrite.java test fails in -Xint mode
// without some kind of memory barrier (i.e., it's not sufficient that
// the interpreter does not reorder volatile references, the hardware
// also must not reorder them).
//
// According to the new Java Memory Model (JMM):
// (1) All volatiles are serialized wrt to each other. ALSO reads &
//     writes act as aquire & release, so:
// (2) A read cannot let unrelated NON-volatile memory refs that
//     happen after the read float up to before the read. It's OK for
//     non-volatile memory refs that happen before the volatile read to
//     float down below it.
// (3) Similar a volatile write cannot let unrelated NON-volatile
//     memory refs that happen BEFORE the write float down to after the
//     write. It's OK for non-volatile memory refs that happen after the
//     volatile write to float up before it.
//
// We only put in barriers around volatile refs (they are expensive),
// not _between_ memory refs (that would require us to track the
// flavor of the previous memory refs). Requirements (2) and (3)
// require some barriers before volatile stores and after volatile
// loads. These nearly cover requirement (1) but miss the
// volatile-store-volatile-load case.  This final case is placed after
// volatile-stores although it could just as well go before
// volatile-loads.

// The registers cache and index expected to be set before call.
// Correct values of the cache and index registers are preserved.
// Kills:
//   Rcache (if has_tos)
//   Rscratch
void TemplateTable::jvmti_post_field_access(Register Rcache, Register Rscratch, bool is_static, bool has_tos) {

  assert_different_registers(Rcache, Rscratch);

  if (JvmtiExport::can_post_field_access()) {
    ByteSize cp_base_offset = ConstantPoolCache::base_offset();
    Label Lno_field_access_post;

    // Check if post field access in enabled.
    int offs = __ load_const_optimized(Rscratch, JvmtiExport::get_field_access_count_addr(), R0, true);
    __ lwz(Rscratch, offs, Rscratch);

    __ cmpwi(CCR0, Rscratch, 0);
    __ beq(CCR0, Lno_field_access_post);

    // Post access enabled - do it!
    __ addi(Rcache, Rcache, in_bytes(cp_base_offset));
    if (is_static) {
      __ li(R17_tos, 0);
    } else {
      if (has_tos) {
        // The fast bytecode versions have obj ptr in register.
        // Thus, save object pointer before call_VM() clobbers it
        // put object on tos where GC wants it.
        __ push_ptr(R17_tos);
      } else {
        // Load top of stack (do not pop the value off the stack).
        __ ld(R17_tos, Interpreter::expr_offset_in_bytes(0), R15_esp);
      }
      __ verify_oop(R17_tos);
    }
    // tos:   object pointer or NULL if static
    // cache: cache entry pointer
    __ call_VM(noreg, CAST_FROM_FN_PTR(address, InterpreterRuntime::post_field_access), R17_tos, Rcache);
    if (!is_static && has_tos) {
      // Restore object pointer.
      __ pop_ptr(R17_tos);
      __ verify_oop(R17_tos);
    } else {
      // Cache is still needed to get class or obj.
      __ get_cache_and_index_at_bcp(Rcache, 1);
    }

    __ align(32, 12);
    __ bind(Lno_field_access_post);
  }
}

// kills R11_scratch1
void TemplateTable::pop_and_check_object(Register Roop) {
  Register Rtmp = R11_scratch1;

  assert_different_registers(Rtmp, Roop);
  __ pop_ptr(Roop);
  // For field access must check obj.
  __ null_check_throw(Roop, -1, Rtmp);
  __ verify_oop(Roop);
}

// PPC64: implement volatile loads as fence-store-acquire.
void TemplateTable::getfield_or_static(int byte_no, bool is_static, RewriteControl rc) {
  transition(vtos, vtos);

  Label Lacquire, Lisync;

  const Register Rcache        = R3_ARG1,
                 Rclass_or_obj = R22_tmp2,
                 Roffset       = R23_tmp3,
                 Rflags        = R31,
                 Rbtable       = R5_ARG3,
                 Rbc           = R6_ARG4,
                 Rscratch      = R12_scratch2;

  static address field_branch_table[number_of_states],
                 static_branch_table[number_of_states];

  address* branch_table = (is_static || rc == may_not_rewrite) ? static_branch_table : field_branch_table;

  // Get field offset.
  resolve_cache_and_index(byte_no, Rcache, Rscratch, sizeof(u2));

  // JVMTI support
  jvmti_post_field_access(Rcache, Rscratch, is_static, false);

  // Load after possible GC.
  load_field_cp_cache_entry(Rclass_or_obj, Rcache, noreg, Roffset, Rflags, is_static);

  // Load pointer to branch table.
  __ load_const_optimized(Rbtable, (address)branch_table, Rscratch);

  // Get volatile flag.
  __ rldicl(Rscratch, Rflags, 64-ConstantPoolCacheEntry::is_volatile_shift, 63); // Extract volatile bit.
  // Note: sync is needed before volatile load on PPC64.

  // Check field type.
  __ rldicl(Rflags, Rflags, 64-ConstantPoolCacheEntry::tos_state_shift, 64-ConstantPoolCacheEntry::tos_state_bits);

#ifdef ASSERT
  Label LFlagInvalid;
  __ cmpldi(CCR0, Rflags, number_of_states);
  __ bge(CCR0, LFlagInvalid);
#endif

  // Load from branch table and dispatch (volatile case: one instruction ahead).
  __ sldi(Rflags, Rflags, LogBytesPerWord);
  __ cmpwi(CCR6, Rscratch, 1); // Volatile?
  if (support_IRIW_for_not_multiple_copy_atomic_cpu) {
    __ sldi(Rscratch, Rscratch, exact_log2(BytesPerInstWord)); // Volatile ? size of 1 instruction : 0.
  }
  __ ldx(Rbtable, Rbtable, Rflags);

  // Get the obj from stack.
  if (!is_static) {
    pop_and_check_object(Rclass_or_obj); // Kills R11_scratch1.
  } else {
    __ verify_oop(Rclass_or_obj);
  }

  if (support_IRIW_for_not_multiple_copy_atomic_cpu) {
    __ subf(Rbtable, Rscratch, Rbtable); // Point to volatile/non-volatile entry point.
  }
  __ mtctr(Rbtable);
  __ bctr();

#ifdef ASSERT
  __ bind(LFlagInvalid);
  __ stop("got invalid flag", 0x654);
#endif

  if (!is_static && rc == may_not_rewrite) {
    // We reuse the code from is_static.  It's jumped to via the table above.
    return;
  }

#ifdef ASSERT
  // __ bind(Lvtos);
  address pc_before_fence = __ pc();
  __ fence(); // Volatile entry point (one instruction before non-volatile_entry point).
  assert(__ pc() - pc_before_fence == (ptrdiff_t)BytesPerInstWord, "must be single instruction");
  assert(branch_table[vtos] == 0, "can't compute twice");
  branch_table[vtos] = __ pc(); // non-volatile_entry point
  __ stop("vtos unexpected", 0x655);
#endif

  __ align(32, 28, 28); // Align load.
  // __ bind(Ldtos);
  __ fence(); // Volatile entry point (one instruction before non-volatile_entry point).
  assert(branch_table[dtos] == 0, "can't compute twice");
  branch_table[dtos] = __ pc(); // non-volatile_entry point
  __ lfdx(F15_ftos, Rclass_or_obj, Roffset);
  __ push(dtos);
  if (!is_static && rc == may_rewrite) {
    patch_bytecode(Bytecodes::_fast_dgetfield, Rbc, Rscratch);
  }
  {
    Label acquire_double;
    __ beq(CCR6, acquire_double); // Volatile?
    __ dispatch_epilog(vtos, Bytecodes::length_for(bytecode()));

    __ bind(acquire_double);
    __ fcmpu(CCR0, F15_ftos, F15_ftos); // Acquire by cmp-br-isync.
    __ beq_predict_taken(CCR0, Lisync);
    __ b(Lisync); // In case of NAN.
  }

  __ align(32, 28, 28); // Align load.
  // __ bind(Lftos);
  __ fence(); // Volatile entry point (one instruction before non-volatile_entry point).
  assert(branch_table[ftos] == 0, "can't compute twice");
  branch_table[ftos] = __ pc(); // non-volatile_entry point
  __ lfsx(F15_ftos, Rclass_or_obj, Roffset);
  __ push(ftos);
  if (!is_static && rc == may_rewrite) {
    patch_bytecode(Bytecodes::_fast_fgetfield, Rbc, Rscratch);
  }
  {
    Label acquire_float;
    __ beq(CCR6, acquire_float); // Volatile?
    __ dispatch_epilog(vtos, Bytecodes::length_for(bytecode()));

    __ bind(acquire_float);
    __ fcmpu(CCR0, F15_ftos, F15_ftos); // Acquire by cmp-br-isync.
    __ beq_predict_taken(CCR0, Lisync);
    __ b(Lisync); // In case of NAN.
  }

  __ align(32, 28, 28); // Align load.
  // __ bind(Litos);
  __ fence(); // Volatile entry point (one instruction before non-volatile_entry point).
  assert(branch_table[itos] == 0, "can't compute twice");
  branch_table[itos] = __ pc(); // non-volatile_entry point
  __ lwax(R17_tos, Rclass_or_obj, Roffset);
  __ push(itos);
  if (!is_static && rc == may_rewrite) {
    patch_bytecode(Bytecodes::_fast_igetfield, Rbc, Rscratch);
  }
  __ beq(CCR6, Lacquire); // Volatile?
  __ dispatch_epilog(vtos, Bytecodes::length_for(bytecode()));

  __ align(32, 28, 28); // Align load.
  // __ bind(Lltos);
  __ fence(); // Volatile entry point (one instruction before non-volatile_entry point).
  assert(branch_table[ltos] == 0, "can't compute twice");
  branch_table[ltos] = __ pc(); // non-volatile_entry point
  __ ldx(R17_tos, Rclass_or_obj, Roffset);
  __ push(ltos);
  if (!is_static && rc == may_rewrite) {
    patch_bytecode(Bytecodes::_fast_lgetfield, Rbc, Rscratch);
  }
  __ beq(CCR6, Lacquire); // Volatile?
  __ dispatch_epilog(vtos, Bytecodes::length_for(bytecode()));

  __ align(32, 28, 28); // Align load.
  // __ bind(Lbtos);
  __ fence(); // Volatile entry point (one instruction before non-volatile_entry point).
  assert(branch_table[btos] == 0, "can't compute twice");
  branch_table[btos] = __ pc(); // non-volatile_entry point
  __ lbzx(R17_tos, Rclass_or_obj, Roffset);
  __ extsb(R17_tos, R17_tos);
  __ push(btos);
  if (!is_static && rc == may_rewrite) {
    patch_bytecode(Bytecodes::_fast_bgetfield, Rbc, Rscratch);
  }
  __ beq(CCR6, Lacquire); // Volatile?
  __ dispatch_epilog(vtos, Bytecodes::length_for(bytecode()));

  __ align(32, 28, 28); // Align load.
  // __ bind(Lztos); (same code as btos)
  __ fence(); // Volatile entry point (one instruction before non-volatile_entry point).
  assert(branch_table[ztos] == 0, "can't compute twice");
  branch_table[ztos] = __ pc(); // non-volatile_entry point
  __ lbzx(R17_tos, Rclass_or_obj, Roffset);
  __ push(ztos);
  if (!is_static && rc == may_rewrite) {
    // use btos rewriting, no truncating to t/f bit is needed for getfield.
    patch_bytecode(Bytecodes::_fast_bgetfield, Rbc, Rscratch);
  }
  __ beq(CCR6, Lacquire); // Volatile?
  __ dispatch_epilog(vtos, Bytecodes::length_for(bytecode()));

  __ align(32, 28, 28); // Align load.
  // __ bind(Lctos);
  __ fence(); // Volatile entry point (one instruction before non-volatile_entry point).
  assert(branch_table[ctos] == 0, "can't compute twice");
  branch_table[ctos] = __ pc(); // non-volatile_entry point
  __ lhzx(R17_tos, Rclass_or_obj, Roffset);
  __ push(ctos);
  if (!is_static && rc == may_rewrite) {
    patch_bytecode(Bytecodes::_fast_cgetfield, Rbc, Rscratch);
  }
  __ beq(CCR6, Lacquire); // Volatile?
  __ dispatch_epilog(vtos, Bytecodes::length_for(bytecode()));

  __ align(32, 28, 28); // Align load.
  // __ bind(Lstos);
  __ fence(); // Volatile entry point (one instruction before non-volatile_entry point).
  assert(branch_table[stos] == 0, "can't compute twice");
  branch_table[stos] = __ pc(); // non-volatile_entry point
  __ lhax(R17_tos, Rclass_or_obj, Roffset);
  __ push(stos);
  if (!is_static && rc == may_rewrite) {
    patch_bytecode(Bytecodes::_fast_sgetfield, Rbc, Rscratch);
  }
  __ beq(CCR6, Lacquire); // Volatile?
  __ dispatch_epilog(vtos, Bytecodes::length_for(bytecode()));

  __ align(32, 28, 28); // Align load.
  // __ bind(Latos);
  __ fence(); // Volatile entry point (one instruction before non-volatile_entry point).
  assert(branch_table[atos] == 0, "can't compute twice");
  branch_table[atos] = __ pc(); // non-volatile_entry point
  do_oop_load(_masm, Rclass_or_obj, Roffset, R17_tos, Rscratch, /* nv temp */ Rflags, IN_HEAP);
  __ verify_oop(R17_tos);
  __ push(atos);
  //__ dcbt(R17_tos); // prefetch
  if (!is_static && rc == may_rewrite) {
    patch_bytecode(Bytecodes::_fast_agetfield, Rbc, Rscratch);
  }
  __ beq(CCR6, Lacquire); // Volatile?
  __ dispatch_epilog(vtos, Bytecodes::length_for(bytecode()));

  __ align(32, 12);
  __ bind(Lacquire);
  __ twi_0(R17_tos);
  __ bind(Lisync);
  __ isync(); // acquire

#ifdef ASSERT
  for (int i = 0; i<number_of_states; ++i) {
    assert(branch_table[i], "get initialization");
    //tty->print_cr("get: %s_branch_table[%d] = 0x%llx (opcode 0x%llx)",
    //              is_static ? "static" : "field", i, branch_table[i], *((unsigned int*)branch_table[i]));
  }
#endif
}

void TemplateTable::getfield(int byte_no) {
  getfield_or_static(byte_no, false);
}

void TemplateTable::nofast_getfield(int byte_no) {
  getfield_or_static(byte_no, false, may_not_rewrite);
}

void TemplateTable::getstatic(int byte_no) {
  getfield_or_static(byte_no, true);
}

// The registers cache and index expected to be set before call.
// The function may destroy various registers, just not the cache and index registers.
void TemplateTable::jvmti_post_field_mod(Register Rcache, Register Rscratch, bool is_static) {

  assert_different_registers(Rcache, Rscratch, R6_ARG4);

  if (JvmtiExport::can_post_field_modification()) {
    Label Lno_field_mod_post;

    // Check if post field access in enabled.
    int offs = __ load_const_optimized(Rscratch, JvmtiExport::get_field_modification_count_addr(), R0, true);
    __ lwz(Rscratch, offs, Rscratch);

    __ cmpwi(CCR0, Rscratch, 0);
    __ beq(CCR0, Lno_field_mod_post);

    // Do the post
    ByteSize cp_base_offset = ConstantPoolCache::base_offset();
    const Register Robj = Rscratch;

    __ addi(Rcache, Rcache, in_bytes(cp_base_offset));
    if (is_static) {
      // Life is simple. Null out the object pointer.
      __ li(Robj, 0);
    } else {
      // In case of the fast versions, value lives in registers => put it back on tos.
      int offs = Interpreter::expr_offset_in_bytes(0);
      Register base = R15_esp;
      switch(bytecode()) {
        case Bytecodes::_fast_aputfield: __ push_ptr(); offs+= Interpreter::stackElementSize; break;
        case Bytecodes::_fast_iputfield: // Fall through
        case Bytecodes::_fast_bputfield: // Fall through
        case Bytecodes::_fast_zputfield: // Fall through
        case Bytecodes::_fast_cputfield: // Fall through
        case Bytecodes::_fast_sputfield: __ push_i(); offs+=  Interpreter::stackElementSize; break;
        case Bytecodes::_fast_lputfield: __ push_l(); offs+=2*Interpreter::stackElementSize; break;
        case Bytecodes::_fast_fputfield: __ push_f(); offs+=  Interpreter::stackElementSize; break;
        case Bytecodes::_fast_dputfield: __ push_d(); offs+=2*Interpreter::stackElementSize; break;
        default: {
          offs = 0;
          base = Robj;
          const Register Rflags = Robj;
          Label is_one_slot;
          // Life is harder. The stack holds the value on top, followed by the
          // object. We don't know the size of the value, though; it could be
          // one or two words depending on its type. As a result, we must find
          // the type to determine where the object is.
          __ ld(Rflags, in_bytes(ConstantPoolCacheEntry::flags_offset()), Rcache); // Big Endian
          __ rldicl(Rflags, Rflags, 64-ConstantPoolCacheEntry::tos_state_shift, 64-ConstantPoolCacheEntry::tos_state_bits);

          __ cmpwi(CCR0, Rflags, ltos);
          __ cmpwi(CCR1, Rflags, dtos);
          __ addi(base, R15_esp, Interpreter::expr_offset_in_bytes(1));
          __ crnor(CCR0, Assembler::equal, CCR1, Assembler::equal);
          __ beq(CCR0, is_one_slot);
          __ addi(base, R15_esp, Interpreter::expr_offset_in_bytes(2));
          __ bind(is_one_slot);
          break;
        }
      }
      __ ld(Robj, offs, base);
      __ verify_oop(Robj);
    }

    __ addi(R6_ARG4, R15_esp, Interpreter::expr_offset_in_bytes(0));
    __ call_VM(noreg, CAST_FROM_FN_PTR(address, InterpreterRuntime::post_field_modification), Robj, Rcache, R6_ARG4);
    __ get_cache_and_index_at_bcp(Rcache, 1);

    // In case of the fast versions, value lives in registers => put it back on tos.
    switch(bytecode()) {
      case Bytecodes::_fast_aputfield: __ pop_ptr(); break;
      case Bytecodes::_fast_iputfield: // Fall through
      case Bytecodes::_fast_bputfield: // Fall through
      case Bytecodes::_fast_zputfield: // Fall through
      case Bytecodes::_fast_cputfield: // Fall through
      case Bytecodes::_fast_sputfield: __ pop_i(); break;
      case Bytecodes::_fast_lputfield: __ pop_l(); break;
      case Bytecodes::_fast_fputfield: __ pop_f(); break;
      case Bytecodes::_fast_dputfield: __ pop_d(); break;
      default: break; // Nothin' to do.
    }

    __ align(32, 12);
    __ bind(Lno_field_mod_post);
  }
}

// PPC64: implement volatile stores as release-store (return bytecode contains an additional release).
void TemplateTable::putfield_or_static(int byte_no, bool is_static, RewriteControl rc) {
  Label Lvolatile;

  const Register Rcache        = R5_ARG3,  // Do not use ARG1/2 (causes trouble in jvmti_post_field_mod).
                 Rclass_or_obj = R31,      // Needs to survive C call.
                 Roffset       = R22_tmp2, // Needs to survive C call.
                 Rflags        = R3_ARG1,
                 Rbtable       = R4_ARG2,
                 Rscratch      = R11_scratch1,
                 Rscratch2     = R12_scratch2,
                 Rscratch3     = R6_ARG4,
                 Rbc           = Rscratch3;
  const ConditionRegister CR_is_vol = CCR2; // Non-volatile condition register (survives runtime call in do_oop_store).

  static address field_rw_branch_table[number_of_states],
                 field_norw_branch_table[number_of_states],
                 static_branch_table[number_of_states];

  address* branch_table = is_static ? static_branch_table :
    (rc == may_rewrite ? field_rw_branch_table : field_norw_branch_table);

  // Stack (grows up):
  //  value
  //  obj

  // Load the field offset.
  resolve_cache_and_index(byte_no, Rcache, Rscratch, sizeof(u2));
  jvmti_post_field_mod(Rcache, Rscratch, is_static);
  load_field_cp_cache_entry(Rclass_or_obj, Rcache, noreg, Roffset, Rflags, is_static);

  // Load pointer to branch table.
  __ load_const_optimized(Rbtable, (address)branch_table, Rscratch);

  // Get volatile flag.
  __ rldicl(Rscratch, Rflags, 64-ConstantPoolCacheEntry::is_volatile_shift, 63); // Extract volatile bit.

  // Check the field type.
  __ rldicl(Rflags, Rflags, 64-ConstantPoolCacheEntry::tos_state_shift, 64-ConstantPoolCacheEntry::tos_state_bits);

#ifdef ASSERT
  Label LFlagInvalid;
  __ cmpldi(CCR0, Rflags, number_of_states);
  __ bge(CCR0, LFlagInvalid);
#endif

  // Load from branch table and dispatch (volatile case: one instruction ahead).
  __ sldi(Rflags, Rflags, LogBytesPerWord);
  if (!support_IRIW_for_not_multiple_copy_atomic_cpu) {
    __ cmpwi(CR_is_vol, Rscratch, 1);  // Volatile?
  }
  __ sldi(Rscratch, Rscratch, exact_log2(BytesPerInstWord)); // Volatile? size of instruction 1 : 0.
  __ ldx(Rbtable, Rbtable, Rflags);

  __ subf(Rbtable, Rscratch, Rbtable); // Point to volatile/non-volatile entry point.
  __ mtctr(Rbtable);
  __ bctr();

#ifdef ASSERT
  __ bind(LFlagInvalid);
  __ stop("got invalid flag", 0x656);

  // __ bind(Lvtos);
  address pc_before_release = __ pc();
  __ release(); // Volatile entry point (one instruction before non-volatile_entry point).
  assert(__ pc() - pc_before_release == (ptrdiff_t)BytesPerInstWord, "must be single instruction");
  assert(branch_table[vtos] == 0, "can't compute twice");
  branch_table[vtos] = __ pc(); // non-volatile_entry point
  __ stop("vtos unexpected", 0x657);
#endif

  __ align(32, 28, 28); // Align pop.
  // __ bind(Ldtos);
  __ release(); // Volatile entry point (one instruction before non-volatile_entry point).
  assert(branch_table[dtos] == 0, "can't compute twice");
  branch_table[dtos] = __ pc(); // non-volatile_entry point
  __ pop(dtos);
  if (!is_static) {
    pop_and_check_object(Rclass_or_obj);  // Kills R11_scratch1.
  }
  __ stfdx(F15_ftos, Rclass_or_obj, Roffset);
  if (!is_static && rc == may_rewrite) {
    patch_bytecode(Bytecodes::_fast_dputfield, Rbc, Rscratch, true, byte_no);
  }
  if (!support_IRIW_for_not_multiple_copy_atomic_cpu) {
    __ beq(CR_is_vol, Lvolatile); // Volatile?
  }
  __ dispatch_epilog(vtos, Bytecodes::length_for(bytecode()));

  __ align(32, 28, 28); // Align pop.
  // __ bind(Lftos);
  __ release(); // Volatile entry point (one instruction before non-volatile_entry point).
  assert(branch_table[ftos] == 0, "can't compute twice");
  branch_table[ftos] = __ pc(); // non-volatile_entry point
  __ pop(ftos);
  if (!is_static) { pop_and_check_object(Rclass_or_obj); } // Kills R11_scratch1.
  __ stfsx(F15_ftos, Rclass_or_obj, Roffset);
  if (!is_static && rc == may_rewrite) {
    patch_bytecode(Bytecodes::_fast_fputfield, Rbc, Rscratch, true, byte_no);
  }
  if (!support_IRIW_for_not_multiple_copy_atomic_cpu) {
    __ beq(CR_is_vol, Lvolatile); // Volatile?
  }
  __ dispatch_epilog(vtos, Bytecodes::length_for(bytecode()));

  __ align(32, 28, 28); // Align pop.
  // __ bind(Litos);
  __ release(); // Volatile entry point (one instruction before non-volatile_entry point).
  assert(branch_table[itos] == 0, "can't compute twice");
  branch_table[itos] = __ pc(); // non-volatile_entry point
  __ pop(itos);
  if (!is_static) { pop_and_check_object(Rclass_or_obj); } // Kills R11_scratch1.
  __ stwx(R17_tos, Rclass_or_obj, Roffset);
  if (!is_static && rc == may_rewrite) {
    patch_bytecode(Bytecodes::_fast_iputfield, Rbc, Rscratch, true, byte_no);
  }
  if (!support_IRIW_for_not_multiple_copy_atomic_cpu) {
    __ beq(CR_is_vol, Lvolatile); // Volatile?
  }
  __ dispatch_epilog(vtos, Bytecodes::length_for(bytecode()));

  __ align(32, 28, 28); // Align pop.
  // __ bind(Lltos);
  __ release(); // Volatile entry point (one instruction before non-volatile_entry point).
  assert(branch_table[ltos] == 0, "can't compute twice");
  branch_table[ltos] = __ pc(); // non-volatile_entry point
  __ pop(ltos);
  if (!is_static) { pop_and_check_object(Rclass_or_obj); } // Kills R11_scratch1.
  __ stdx(R17_tos, Rclass_or_obj, Roffset);
  if (!is_static && rc == may_rewrite) {
    patch_bytecode(Bytecodes::_fast_lputfield, Rbc, Rscratch, true, byte_no);
  }
  if (!support_IRIW_for_not_multiple_copy_atomic_cpu) {
    __ beq(CR_is_vol, Lvolatile); // Volatile?
  }
  __ dispatch_epilog(vtos, Bytecodes::length_for(bytecode()));

  __ align(32, 28, 28); // Align pop.
  // __ bind(Lbtos);
  __ release(); // Volatile entry point (one instruction before non-volatile_entry point).
  assert(branch_table[btos] == 0, "can't compute twice");
  branch_table[btos] = __ pc(); // non-volatile_entry point
  __ pop(btos);
  if (!is_static) { pop_and_check_object(Rclass_or_obj); } // Kills R11_scratch1.
  __ stbx(R17_tos, Rclass_or_obj, Roffset);
  if (!is_static && rc == may_rewrite) {
    patch_bytecode(Bytecodes::_fast_bputfield, Rbc, Rscratch, true, byte_no);
  }
  if (!support_IRIW_for_not_multiple_copy_atomic_cpu) {
    __ beq(CR_is_vol, Lvolatile); // Volatile?
  }
  __ dispatch_epilog(vtos, Bytecodes::length_for(bytecode()));

  __ align(32, 28, 28); // Align pop.
  // __ bind(Lztos);
  __ release(); // Volatile entry point (one instruction before non-volatile_entry point).
  assert(branch_table[ztos] == 0, "can't compute twice");
  branch_table[ztos] = __ pc(); // non-volatile_entry point
  __ pop(ztos);
  if (!is_static) { pop_and_check_object(Rclass_or_obj); } // Kills R11_scratch1.
  __ andi(R17_tos, R17_tos, 0x1);
  __ stbx(R17_tos, Rclass_or_obj, Roffset);
  if (!is_static && rc == may_rewrite) {
    patch_bytecode(Bytecodes::_fast_zputfield, Rbc, Rscratch, true, byte_no);
  }
  if (!support_IRIW_for_not_multiple_copy_atomic_cpu) {
    __ beq(CR_is_vol, Lvolatile); // Volatile?
  }
  __ dispatch_epilog(vtos, Bytecodes::length_for(bytecode()));

  __ align(32, 28, 28); // Align pop.
  // __ bind(Lctos);
  __ release(); // Volatile entry point (one instruction before non-volatile_entry point).
  assert(branch_table[ctos] == 0, "can't compute twice");
  branch_table[ctos] = __ pc(); // non-volatile_entry point
  __ pop(ctos);
  if (!is_static) { pop_and_check_object(Rclass_or_obj); } // Kills R11_scratch1..
  __ sthx(R17_tos, Rclass_or_obj, Roffset);
  if (!is_static && rc == may_rewrite) {
    patch_bytecode(Bytecodes::_fast_cputfield, Rbc, Rscratch, true, byte_no);
  }
  if (!support_IRIW_for_not_multiple_copy_atomic_cpu) {
    __ beq(CR_is_vol, Lvolatile); // Volatile?
  }
  __ dispatch_epilog(vtos, Bytecodes::length_for(bytecode()));

  __ align(32, 28, 28); // Align pop.
  // __ bind(Lstos);
  __ release(); // Volatile entry point (one instruction before non-volatile_entry point).
  assert(branch_table[stos] == 0, "can't compute twice");
  branch_table[stos] = __ pc(); // non-volatile_entry point
  __ pop(stos);
  if (!is_static) { pop_and_check_object(Rclass_or_obj); } // Kills R11_scratch1.
  __ sthx(R17_tos, Rclass_or_obj, Roffset);
  if (!is_static && rc == may_rewrite) {
    patch_bytecode(Bytecodes::_fast_sputfield, Rbc, Rscratch, true, byte_no);
  }
  if (!support_IRIW_for_not_multiple_copy_atomic_cpu) {
    __ beq(CR_is_vol, Lvolatile); // Volatile?
  }
  __ dispatch_epilog(vtos, Bytecodes::length_for(bytecode()));

  __ align(32, 28, 28); // Align pop.
  // __ bind(Latos);
  __ release(); // Volatile entry point (one instruction before non-volatile_entry point).
  assert(branch_table[atos] == 0, "can't compute twice");
  branch_table[atos] = __ pc(); // non-volatile_entry point
  __ pop(atos);
  if (!is_static) { pop_and_check_object(Rclass_or_obj); } // kills R11_scratch1
  do_oop_store(_masm, Rclass_or_obj, Roffset, R17_tos, Rscratch, Rscratch2, Rscratch3, IN_HEAP);
  if (!is_static && rc == may_rewrite) {
    patch_bytecode(Bytecodes::_fast_aputfield, Rbc, Rscratch, true, byte_no);
  }
  if (!support_IRIW_for_not_multiple_copy_atomic_cpu) {
    __ beq(CR_is_vol, Lvolatile); // Volatile?
    __ dispatch_epilog(vtos, Bytecodes::length_for(bytecode()));

    __ align(32, 12);
    __ bind(Lvolatile);
    __ fence();
  }
  // fallthru: __ b(Lexit);

#ifdef ASSERT
  for (int i = 0; i<number_of_states; ++i) {
    assert(branch_table[i], "put initialization");
    //tty->print_cr("put: %s_branch_table[%d] = 0x%llx (opcode 0x%llx)",
    //              is_static ? "static" : "field", i, branch_table[i], *((unsigned int*)branch_table[i]));
  }
#endif
}

void TemplateTable::putfield(int byte_no) {
  putfield_or_static(byte_no, false);
}

void TemplateTable::nofast_putfield(int byte_no) {
  putfield_or_static(byte_no, false, may_not_rewrite);
}

void TemplateTable::putstatic(int byte_no) {
  putfield_or_static(byte_no, true);
}

// See SPARC. On PPC64, we have a different jvmti_post_field_mod which does the job.
void TemplateTable::jvmti_post_fast_field_mod() {
  __ should_not_reach_here();
}

void TemplateTable::fast_storefield(TosState state) {
  transition(state, vtos);

  const Register Rcache        = R5_ARG3,  // Do not use ARG1/2 (causes trouble in jvmti_post_field_mod).
                 Rclass_or_obj = R31,      // Needs to survive C call.
                 Roffset       = R22_tmp2, // Needs to survive C call.
                 Rflags        = R3_ARG1,
                 Rscratch      = R11_scratch1,
                 Rscratch2     = R12_scratch2,
                 Rscratch3     = R4_ARG2;
  const ConditionRegister CR_is_vol = CCR2; // Non-volatile condition register (survives runtime call in do_oop_store).

  // Constant pool already resolved => Load flags and offset of field.
  __ get_cache_and_index_at_bcp(Rcache, 1);
  jvmti_post_field_mod(Rcache, Rscratch, false /* not static */);
  load_field_cp_cache_entry(noreg, Rcache, noreg, Roffset, Rflags, false);

  // Get the obj and the final store addr.
  pop_and_check_object(Rclass_or_obj); // Kills R11_scratch1.

  // Get volatile flag.
  __ rldicl_(Rscratch, Rflags, 64-ConstantPoolCacheEntry::is_volatile_shift, 63); // Extract volatile bit.
  if (!support_IRIW_for_not_multiple_copy_atomic_cpu) { __ cmpdi(CR_is_vol, Rscratch, 1); }
  {
    Label LnotVolatile;
    __ beq(CCR0, LnotVolatile);
    __ release();
    __ align(32, 12);
    __ bind(LnotVolatile);
  }

  // Do the store and fencing.
  switch(bytecode()) {
    case Bytecodes::_fast_aputfield:
      // Store into the field.
      do_oop_store(_masm, Rclass_or_obj, Roffset, R17_tos, Rscratch, Rscratch2, Rscratch3, IN_HEAP);
      break;

    case Bytecodes::_fast_iputfield:
      __ stwx(R17_tos, Rclass_or_obj, Roffset);
      break;

    case Bytecodes::_fast_lputfield:
      __ stdx(R17_tos, Rclass_or_obj, Roffset);
      break;

    case Bytecodes::_fast_zputfield:
      __ andi(R17_tos, R17_tos, 0x1);  // boolean is true if LSB is 1
      // fall through to bputfield
    case Bytecodes::_fast_bputfield:
      __ stbx(R17_tos, Rclass_or_obj, Roffset);
      break;

    case Bytecodes::_fast_cputfield:
    case Bytecodes::_fast_sputfield:
      __ sthx(R17_tos, Rclass_or_obj, Roffset);
      break;

    case Bytecodes::_fast_fputfield:
      __ stfsx(F15_ftos, Rclass_or_obj, Roffset);
      break;

    case Bytecodes::_fast_dputfield:
      __ stfdx(F15_ftos, Rclass_or_obj, Roffset);
      break;

    default: ShouldNotReachHere();
  }

  if (!support_IRIW_for_not_multiple_copy_atomic_cpu) {
    Label LVolatile;
    __ beq(CR_is_vol, LVolatile);
    __ dispatch_epilog(vtos, Bytecodes::length_for(bytecode()));

    __ align(32, 12);
    __ bind(LVolatile);
    __ fence();
  }
}

void TemplateTable::fast_accessfield(TosState state) {
  transition(atos, state);

  Label LisVolatile;
  ByteSize cp_base_offset = ConstantPoolCache::base_offset();

  const Register Rcache        = R3_ARG1,
                 Rclass_or_obj = R17_tos,
                 Roffset       = R22_tmp2,
                 Rflags        = R23_tmp3,
                 Rscratch      = R12_scratch2;

  // Constant pool already resolved. Get the field offset.
  __ get_cache_and_index_at_bcp(Rcache, 1);
  load_field_cp_cache_entry(noreg, Rcache, noreg, Roffset, Rflags, false);

  // JVMTI support
  jvmti_post_field_access(Rcache, Rscratch, false, true);

  // Get the load address.
  __ null_check_throw(Rclass_or_obj, -1, Rscratch);

  // Get volatile flag.
  __ rldicl_(Rscratch, Rflags, 64-ConstantPoolCacheEntry::is_volatile_shift, 63); // Extract volatile bit.
  __ bne(CCR0, LisVolatile);

  switch(bytecode()) {
    case Bytecodes::_fast_agetfield:
    {
      do_oop_load(_masm, Rclass_or_obj, Roffset, R17_tos, Rscratch, /* nv temp */ Rflags, IN_HEAP);
      __ verify_oop(R17_tos);
      __ dispatch_epilog(state, Bytecodes::length_for(bytecode()));

      __ bind(LisVolatile);
      if (support_IRIW_for_not_multiple_copy_atomic_cpu) { __ fence(); }
      do_oop_load(_masm, Rclass_or_obj, Roffset, R17_tos, Rscratch, /* nv temp */ Rflags, IN_HEAP);
      __ verify_oop(R17_tos);
      __ twi_0(R17_tos);
      __ isync();
      break;
    }
    case Bytecodes::_fast_igetfield:
    {
      __ lwax(R17_tos, Rclass_or_obj, Roffset);
      __ dispatch_epilog(state, Bytecodes::length_for(bytecode()));

      __ bind(LisVolatile);
      if (support_IRIW_for_not_multiple_copy_atomic_cpu) { __ fence(); }
      __ lwax(R17_tos, Rclass_or_obj, Roffset);
      __ twi_0(R17_tos);
      __ isync();
      break;
    }
    case Bytecodes::_fast_lgetfield:
    {
      __ ldx(R17_tos, Rclass_or_obj, Roffset);
      __ dispatch_epilog(state, Bytecodes::length_for(bytecode()));

      __ bind(LisVolatile);
      if (support_IRIW_for_not_multiple_copy_atomic_cpu) { __ fence(); }
      __ ldx(R17_tos, Rclass_or_obj, Roffset);
      __ twi_0(R17_tos);
      __ isync();
      break;
    }
    case Bytecodes::_fast_bgetfield:
    {
      __ lbzx(R17_tos, Rclass_or_obj, Roffset);
      __ extsb(R17_tos, R17_tos);
      __ dispatch_epilog(state, Bytecodes::length_for(bytecode()));

      __ bind(LisVolatile);
      if (support_IRIW_for_not_multiple_copy_atomic_cpu) { __ fence(); }
      __ lbzx(R17_tos, Rclass_or_obj, Roffset);
      __ twi_0(R17_tos);
      __ extsb(R17_tos, R17_tos);
      __ isync();
      break;
    }
    case Bytecodes::_fast_cgetfield:
    {
      __ lhzx(R17_tos, Rclass_or_obj, Roffset);
      __ dispatch_epilog(state, Bytecodes::length_for(bytecode()));

      __ bind(LisVolatile);
      if (support_IRIW_for_not_multiple_copy_atomic_cpu) { __ fence(); }
      __ lhzx(R17_tos, Rclass_or_obj, Roffset);
      __ twi_0(R17_tos);
      __ isync();
      break;
    }
    case Bytecodes::_fast_sgetfield:
    {
      __ lhax(R17_tos, Rclass_or_obj, Roffset);
      __ dispatch_epilog(state, Bytecodes::length_for(bytecode()));

      __ bind(LisVolatile);
      if (support_IRIW_for_not_multiple_copy_atomic_cpu) { __ fence(); }
      __ lhax(R17_tos, Rclass_or_obj, Roffset);
      __ twi_0(R17_tos);
      __ isync();
      break;
    }
    case Bytecodes::_fast_fgetfield:
    {
      __ lfsx(F15_ftos, Rclass_or_obj, Roffset);
      __ dispatch_epilog(state, Bytecodes::length_for(bytecode()));

      __ bind(LisVolatile);
      Label Ldummy;
      if (support_IRIW_for_not_multiple_copy_atomic_cpu) { __ fence(); }
      __ lfsx(F15_ftos, Rclass_or_obj, Roffset);
      __ fcmpu(CCR0, F15_ftos, F15_ftos); // Acquire by cmp-br-isync.
      __ bne_predict_not_taken(CCR0, Ldummy);
      __ bind(Ldummy);
      __ isync();
      break;
    }
    case Bytecodes::_fast_dgetfield:
    {
      __ lfdx(F15_ftos, Rclass_or_obj, Roffset);
      __ dispatch_epilog(state, Bytecodes::length_for(bytecode()));

      __ bind(LisVolatile);
      Label Ldummy;
      if (support_IRIW_for_not_multiple_copy_atomic_cpu) { __ fence(); }
      __ lfdx(F15_ftos, Rclass_or_obj, Roffset);
      __ fcmpu(CCR0, F15_ftos, F15_ftos); // Acquire by cmp-br-isync.
      __ bne_predict_not_taken(CCR0, Ldummy);
      __ bind(Ldummy);
      __ isync();
      break;
    }
    default: ShouldNotReachHere();
  }
}

void TemplateTable::fast_xaccess(TosState state) {
  transition(vtos, state);

  Label LisVolatile;
  ByteSize cp_base_offset = ConstantPoolCache::base_offset();
  const Register Rcache        = R3_ARG1,
                 Rclass_or_obj = R17_tos,
                 Roffset       = R22_tmp2,
                 Rflags        = R23_tmp3,
                 Rscratch      = R12_scratch2;

  __ ld(Rclass_or_obj, 0, R18_locals);

  // Constant pool already resolved. Get the field offset.
  __ get_cache_and_index_at_bcp(Rcache, 2);
  load_field_cp_cache_entry(noreg, Rcache, noreg, Roffset, Rflags, false);

  // JVMTI support not needed, since we switch back to single bytecode as soon as debugger attaches.

  // Needed to report exception at the correct bcp.
  __ addi(R14_bcp, R14_bcp, 1);

  // Get the load address.
  __ null_check_throw(Rclass_or_obj, -1, Rscratch);

  // Get volatile flag.
  __ rldicl_(Rscratch, Rflags, 64-ConstantPoolCacheEntry::is_volatile_shift, 63); // Extract volatile bit.
  __ bne(CCR0, LisVolatile);

  switch(state) {
  case atos:
    {
      do_oop_load(_masm, Rclass_or_obj, Roffset, R17_tos, Rscratch, /* nv temp */ Rflags, IN_HEAP);
      __ verify_oop(R17_tos);
      __ dispatch_epilog(state, Bytecodes::length_for(bytecode()) - 1); // Undo bcp increment.

      __ bind(LisVolatile);
      if (support_IRIW_for_not_multiple_copy_atomic_cpu) { __ fence(); }
      do_oop_load(_masm, Rclass_or_obj, Roffset, R17_tos, Rscratch, /* nv temp */ Rflags, IN_HEAP);
      __ verify_oop(R17_tos);
      __ twi_0(R17_tos);
      __ isync();
      break;
    }
  case itos:
    {
      __ lwax(R17_tos, Rclass_or_obj, Roffset);
      __ dispatch_epilog(state, Bytecodes::length_for(bytecode()) - 1); // Undo bcp increment.

      __ bind(LisVolatile);
      if (support_IRIW_for_not_multiple_copy_atomic_cpu) { __ fence(); }
      __ lwax(R17_tos, Rclass_or_obj, Roffset);
      __ twi_0(R17_tos);
      __ isync();
      break;
    }
  case ftos:
    {
      __ lfsx(F15_ftos, Rclass_or_obj, Roffset);
      __ dispatch_epilog(state, Bytecodes::length_for(bytecode()) - 1); // Undo bcp increment.

      __ bind(LisVolatile);
      Label Ldummy;
      if (support_IRIW_for_not_multiple_copy_atomic_cpu) { __ fence(); }
      __ lfsx(F15_ftos, Rclass_or_obj, Roffset);
      __ fcmpu(CCR0, F15_ftos, F15_ftos); // Acquire by cmp-br-isync.
      __ bne_predict_not_taken(CCR0, Ldummy);
      __ bind(Ldummy);
      __ isync();
      break;
    }
  default: ShouldNotReachHere();
  }
  __ addi(R14_bcp, R14_bcp, -1);
}

// ============================================================================
// Calls

// Common code for invoke
//
// Input:
//   - byte_no
//
// Output:
//   - Rmethod:        The method to invoke next.
//   - Rret_addr:      The return address to return to.
//   - Rindex:         MethodType (invokehandle) or CallSite obj (invokedynamic)
//   - Rrecv:          Cache for "this" pointer, might be noreg if static call.
//   - Rflags:         Method flags from const pool cache.
//
//  Kills:
//   - Rscratch1
//
void TemplateTable::prepare_invoke(int byte_no,
                                   Register Rmethod,  // linked method (or i-klass)
                                   Register Rret_addr,// return address
                                   Register Rindex,   // itable index, MethodType, etc.
                                   Register Rrecv,    // If caller wants to see it.
                                   Register Rflags,   // If caller wants to test it.
                                   Register Rscratch
                                   ) {
  // Determine flags.
  const Bytecodes::Code code = bytecode();
  const bool is_invokeinterface  = code == Bytecodes::_invokeinterface;
  const bool is_invokedynamic    = code == Bytecodes::_invokedynamic;
  const bool is_invokehandle     = code == Bytecodes::_invokehandle;
  const bool is_invokevirtual    = code == Bytecodes::_invokevirtual;
  const bool is_invokespecial    = code == Bytecodes::_invokespecial;
  const bool load_receiver       = (Rrecv != noreg);
  assert(load_receiver == (code != Bytecodes::_invokestatic && code != Bytecodes::_invokedynamic), "");

  assert_different_registers(Rmethod, Rindex, Rflags, Rscratch);
  assert_different_registers(Rmethod, Rrecv, Rflags, Rscratch);
  assert_different_registers(Rret_addr, Rscratch);

  load_invoke_cp_cache_entry(byte_no, Rmethod, Rindex, Rflags, is_invokevirtual, false, is_invokedynamic);

  // Saving of SP done in call_from_interpreter.

  // Maybe push "appendix" to arguments.
  if (is_invokedynamic || is_invokehandle) {
    Label Ldone;
    __ rldicl_(R0, Rflags, 64-ConstantPoolCacheEntry::has_appendix_shift, 63);
    __ beq(CCR0, Ldone);
    // Push "appendix" (MethodType, CallSite, etc.).
    // This must be done before we get the receiver,
    // since the parameter_size includes it.
    __ load_resolved_reference_at_index(Rscratch, Rindex);
    __ verify_oop(Rscratch);
    __ push_ptr(Rscratch);
    __ bind(Ldone);
  }

  // Load receiver if needed (after appendix is pushed so parameter size is correct).
  if (load_receiver) {
    const Register Rparam_count = Rscratch;
    __ andi(Rparam_count, Rflags, ConstantPoolCacheEntry::parameter_size_mask);
    __ load_receiver(Rparam_count, Rrecv);
    __ verify_oop(Rrecv);
  }

  // Get return address.
  {
    Register Rtable_addr = Rscratch;
    Register Rret_type = Rret_addr;
    address table_addr = (address) Interpreter::invoke_return_entry_table_for(code);

    // Get return type. It's coded into the upper 4 bits of the lower half of the 64 bit value.
    __ rldicl(Rret_type, Rflags, 64-ConstantPoolCacheEntry::tos_state_shift, 64-ConstantPoolCacheEntry::tos_state_bits);
    __ load_dispatch_table(Rtable_addr, (address*)table_addr);
    __ sldi(Rret_type, Rret_type, LogBytesPerWord);
    // Get return address.
    __ ldx(Rret_addr, Rtable_addr, Rret_type);
  }
}

// Helper for virtual calls. Load target out of vtable and jump off!
// Kills all passed registers.
void TemplateTable::generate_vtable_call(Register Rrecv_klass, Register Rindex, Register Rret, Register Rtemp) {

  assert_different_registers(Rrecv_klass, Rtemp, Rret);
  const Register Rtarget_method = Rindex;

  // Get target method & entry point.
  const int base = in_bytes(Klass::vtable_start_offset());
  // Calc vtable addr scale the vtable index by 8.
  __ sldi(Rindex, Rindex, exact_log2(vtableEntry::size_in_bytes()));
  // Load target.
  __ addi(Rrecv_klass, Rrecv_klass, base + vtableEntry::method_offset_in_bytes());
  __ ldx(Rtarget_method, Rindex, Rrecv_klass);
  // Argument and return type profiling.
  __ profile_arguments_type(Rtarget_method, Rrecv_klass /* scratch1 */, Rtemp /* scratch2 */, true);
  __ call_from_interpreter(Rtarget_method, Rret, Rrecv_klass /* scratch1 */, Rtemp /* scratch2 */);
}

// Virtual or final call. Final calls are rewritten on the fly to run through "fast_finalcall" next time.
void TemplateTable::invokevirtual(int byte_no) {
  transition(vtos, vtos);

  Register Rtable_addr = R11_scratch1,
           Rret_type = R12_scratch2,
           Rret_addr = R5_ARG3,
           Rflags = R22_tmp2, // Should survive C call.
           Rrecv = R3_ARG1,
           Rrecv_klass = Rrecv,
           Rvtableindex_or_method = R31, // Should survive C call.
           Rnum_params = R4_ARG2,
           Rnew_bc = R6_ARG4;

  Label LnotFinal;

  load_invoke_cp_cache_entry(byte_no, Rvtableindex_or_method, noreg, Rflags, /*virtual*/ true, false, false);

  __ testbitdi(CCR0, R0, Rflags, ConstantPoolCacheEntry::is_vfinal_shift);
  __ bfalse(CCR0, LnotFinal);

  if (RewriteBytecodes && !UseSharedSpaces && !DumpSharedSpaces) {
    patch_bytecode(Bytecodes::_fast_invokevfinal, Rnew_bc, R12_scratch2);
  }
  invokevfinal_helper(Rvtableindex_or_method, Rflags, R11_scratch1, R12_scratch2);

  __ align(32, 12);
  __ bind(LnotFinal);
  // Load "this" pointer (receiver).
  __ rldicl(Rnum_params, Rflags, 64, 48);
  __ load_receiver(Rnum_params, Rrecv);
  __ verify_oop(Rrecv);

  // Get return type. It's coded into the upper 4 bits of the lower half of the 64 bit value.
  __ rldicl(Rret_type, Rflags, 64-ConstantPoolCacheEntry::tos_state_shift, 64-ConstantPoolCacheEntry::tos_state_bits);
  __ load_dispatch_table(Rtable_addr, Interpreter::invoke_return_entry_table());
  __ sldi(Rret_type, Rret_type, LogBytesPerWord);
  __ ldx(Rret_addr, Rret_type, Rtable_addr);
  __ null_check_throw(Rrecv, oopDesc::klass_offset_in_bytes(), R11_scratch1);
  __ load_klass(Rrecv_klass, Rrecv);
  __ verify_klass_ptr(Rrecv_klass);
  __ profile_virtual_call(Rrecv_klass, R11_scratch1, R12_scratch2, false);

  generate_vtable_call(Rrecv_klass, Rvtableindex_or_method, Rret_addr, R11_scratch1);
}

void TemplateTable::fast_invokevfinal(int byte_no) {
  transition(vtos, vtos);

  assert(byte_no == f2_byte, "use this argument");
  Register Rflags  = R22_tmp2,
           Rmethod = R31;
  load_invoke_cp_cache_entry(byte_no, Rmethod, noreg, Rflags, /*virtual*/ true, /*is_invokevfinal*/ true, false);
  invokevfinal_helper(Rmethod, Rflags, R11_scratch1, R12_scratch2);
}

void TemplateTable::invokevfinal_helper(Register Rmethod, Register Rflags, Register Rscratch1, Register Rscratch2) {

  assert_different_registers(Rmethod, Rflags, Rscratch1, Rscratch2);

  // Load receiver from stack slot.
  Register Rrecv = Rscratch2;
  Register Rnum_params = Rrecv;

  __ ld(Rnum_params, in_bytes(Method::const_offset()), Rmethod);
  __ lhz(Rnum_params /* number of params */, in_bytes(ConstMethod::size_of_parameters_offset()), Rnum_params);

  // Get return address.
  Register Rtable_addr = Rscratch1,
           Rret_addr   = Rflags,
           Rret_type   = Rret_addr;
  // Get return type. It's coded into the upper 4 bits of the lower half of the 64 bit value.
  __ rldicl(Rret_type, Rflags, 64-ConstantPoolCacheEntry::tos_state_shift, 64-ConstantPoolCacheEntry::tos_state_bits);
  __ load_dispatch_table(Rtable_addr, Interpreter::invoke_return_entry_table());
  __ sldi(Rret_type, Rret_type, LogBytesPerWord);
  __ ldx(Rret_addr, Rret_type, Rtable_addr);

  // Load receiver and receiver NULL check.
  __ load_receiver(Rnum_params, Rrecv);
  __ null_check_throw(Rrecv, -1, Rscratch1);

  __ profile_final_call(Rrecv, Rscratch1);
  // Argument and return type profiling.
  __ profile_arguments_type(Rmethod, Rscratch1, Rscratch2, true);

  // Do the call.
  __ call_from_interpreter(Rmethod, Rret_addr, Rscratch1, Rscratch2);
}

void TemplateTable::invokespecial(int byte_no) {
  assert(byte_no == f1_byte, "use this argument");
  transition(vtos, vtos);

  Register Rtable_addr = R3_ARG1,
           Rret_addr   = R4_ARG2,
           Rflags      = R5_ARG3,
           Rreceiver   = R6_ARG4,
           Rmethod     = R31;

  prepare_invoke(byte_no, Rmethod, Rret_addr, noreg, Rreceiver, Rflags, R11_scratch1);

  // Receiver NULL check.
  __ null_check_throw(Rreceiver, -1, R11_scratch1);

  __ profile_call(R11_scratch1, R12_scratch2);
  // Argument and return type profiling.
  __ profile_arguments_type(Rmethod, R11_scratch1, R12_scratch2, false);
  __ call_from_interpreter(Rmethod, Rret_addr, R11_scratch1, R12_scratch2);
}

void TemplateTable::invokestatic(int byte_no) {
  assert(byte_no == f1_byte, "use this argument");
  transition(vtos, vtos);

  Register Rtable_addr = R3_ARG1,
           Rret_addr   = R4_ARG2,
           Rflags      = R5_ARG3;

  prepare_invoke(byte_no, R19_method, Rret_addr, noreg, noreg, Rflags, R11_scratch1);

  __ profile_call(R11_scratch1, R12_scratch2);
  // Argument and return type profiling.
  __ profile_arguments_type(R19_method, R11_scratch1, R12_scratch2, false);
  __ call_from_interpreter(R19_method, Rret_addr, R11_scratch1, R12_scratch2);
}

void TemplateTable::invokeinterface_object_method(Register Rrecv_klass,
                                                  Register Rret,
                                                  Register Rflags,
                                                  Register Rmethod,
                                                  Register Rtemp1,
                                                  Register Rtemp2) {

  assert_different_registers(Rmethod, Rret, Rrecv_klass, Rflags, Rtemp1, Rtemp2);
  Label LnotFinal;

  // Check for vfinal.
  __ testbitdi(CCR0, R0, Rflags, ConstantPoolCacheEntry::is_vfinal_shift);
  __ bfalse(CCR0, LnotFinal);

  Register Rscratch = Rflags; // Rflags is dead now.

  // Final call case.
  __ profile_final_call(Rtemp1, Rscratch);
  // Argument and return type profiling.
  __ profile_arguments_type(Rmethod, Rscratch, Rrecv_klass /* scratch */, true);
  // Do the final call - the index (f2) contains the method.
  __ call_from_interpreter(Rmethod, Rret, Rscratch, Rrecv_klass /* scratch */);

  // Non-final callc case.
  __ bind(LnotFinal);
  __ profile_virtual_call(Rrecv_klass, Rtemp1, Rscratch, false);
  generate_vtable_call(Rrecv_klass, Rmethod, Rret, Rscratch);
}

void TemplateTable::invokeinterface(int byte_no) {
  assert(byte_no == f1_byte, "use this argument");
  transition(vtos, vtos);

  const Register Rscratch1        = R11_scratch1,
                 Rscratch2        = R12_scratch2,
                 Rmethod          = R6_ARG4,
                 Rmethod2         = R9_ARG7,
                 Rinterface_klass = R5_ARG3,
                 Rret_addr        = R8_ARG6,
                 Rindex           = R10_ARG8,
                 Rreceiver        = R3_ARG1,
                 Rrecv_klass      = R4_ARG2,
                 Rflags           = R7_ARG5;

  prepare_invoke(byte_no, Rinterface_klass, Rret_addr, Rmethod, Rreceiver, Rflags, Rscratch1);

  // Get receiver klass.
  __ null_check_throw(Rreceiver, oopDesc::klass_offset_in_bytes(), Rscratch2);
  __ load_klass(Rrecv_klass, Rreceiver);

  // Check corner case object method.
  Label LobjectMethod, L_no_such_interface, Lthrow_ame;
  __ testbitdi(CCR0, R0, Rflags, ConstantPoolCacheEntry::is_forced_virtual_shift);
  __ btrue(CCR0, LobjectMethod);

  __ lookup_interface_method(Rrecv_klass, Rinterface_klass, noreg, noreg, Rscratch1, Rscratch2,
                             L_no_such_interface, /*return_method=*/false);

  __ profile_virtual_call(Rrecv_klass, Rscratch1, Rscratch2, false);

  // Find entry point to call.

  // Get declaring interface class from method
  __ ld(Rinterface_klass, in_bytes(Method::const_offset()), Rmethod);
  __ ld(Rinterface_klass, in_bytes(ConstMethod::constants_offset()), Rinterface_klass);
  __ ld(Rinterface_klass, ConstantPool::pool_holder_offset_in_bytes(), Rinterface_klass);

  // Get itable index from method
  __ lwa(Rindex, in_bytes(Method::itable_index_offset()), Rmethod);
  __ subfic(Rindex, Rindex, Method::itable_index_max);

  __ lookup_interface_method(Rrecv_klass, Rinterface_klass, Rindex, Rmethod2, Rscratch1, Rscratch2,
                             L_no_such_interface);

  __ cmpdi(CCR0, Rmethod2, 0);
  __ beq(CCR0, Lthrow_ame);
  // Found entry. Jump off!
  // Argument and return type profiling.
  __ profile_arguments_type(Rmethod2, Rscratch1, Rscratch2, true);
  //__ profile_called_method(Rindex, Rscratch1);
  __ call_from_interpreter(Rmethod2, Rret_addr, Rscratch1, Rscratch2);

  // Vtable entry was NULL => Throw abstract method error.
  __ bind(Lthrow_ame);
  // Pass arguments for generating a verbose error message.
  call_VM(noreg, CAST_FROM_FN_PTR(address, InterpreterRuntime::throw_AbstractMethodErrorVerbose),
          Rrecv_klass, Rmethod);

  // Interface was not found => Throw incompatible class change error.
  __ bind(L_no_such_interface);
  // Pass arguments for generating a verbose error message.
  call_VM(noreg, CAST_FROM_FN_PTR(address, InterpreterRuntime::throw_IncompatibleClassChangeErrorVerbose),
          Rrecv_klass, Rinterface_klass);
  DEBUG_ONLY( __ should_not_reach_here(); )

  // Special case of invokeinterface called for virtual method of
  // java.lang.Object. See ConstantPoolCacheEntry::set_method() for details:
  // The invokeinterface was rewritten to a invokevirtual, hence we have
  // to handle this corner case. This code isn't produced by javac, but could
  // be produced by another compliant java compiler.
  __ bind(LobjectMethod);
  invokeinterface_object_method(Rrecv_klass, Rret_addr, Rflags, Rmethod, Rscratch1, Rscratch2);
}

void TemplateTable::invokedynamic(int byte_no) {
  transition(vtos, vtos);

  const Register Rret_addr = R3_ARG1,
                 Rflags    = R4_ARG2,
                 Rmethod   = R22_tmp2,
                 Rscratch1 = R11_scratch1,
                 Rscratch2 = R12_scratch2;

  prepare_invoke(byte_no, Rmethod, Rret_addr, Rscratch1, noreg, Rflags, Rscratch2);

  // Profile this call.
  __ profile_call(Rscratch1, Rscratch2);

  // Off we go. With the new method handles, we don't jump to a method handle
  // entry any more. Instead, we pushed an "appendix" in prepare invoke, which happens
  // to be the callsite object the bootstrap method returned. This is passed to a
  // "link" method which does the dispatch (Most likely just grabs the MH stored
  // inside the callsite and does an invokehandle).
  // Argument and return type profiling.
  __ profile_arguments_type(Rmethod, Rscratch1, Rscratch2, false);
  __ call_from_interpreter(Rmethod, Rret_addr, Rscratch1 /* scratch1 */, Rscratch2 /* scratch2 */);
}

void TemplateTable::invokehandle(int byte_no) {
  transition(vtos, vtos);

  const Register Rret_addr = R3_ARG1,
                 Rflags    = R4_ARG2,
                 Rrecv     = R5_ARG3,
                 Rmethod   = R22_tmp2,
                 Rscratch1 = R11_scratch1,
                 Rscratch2 = R12_scratch2;

  prepare_invoke(byte_no, Rmethod, Rret_addr, Rscratch1, Rrecv, Rflags, Rscratch2);
  __ verify_method_ptr(Rmethod);
  __ null_check_throw(Rrecv, -1, Rscratch2);

  __ profile_final_call(Rrecv, Rscratch1);

  // Still no call from handle => We call the method handle interpreter here.
  // Argument and return type profiling.
  __ profile_arguments_type(Rmethod, Rscratch1, Rscratch2, true);
  __ call_from_interpreter(Rmethod, Rret_addr, Rscratch1 /* scratch1 */, Rscratch2 /* scratch2 */);
}

// =============================================================================
// Allocation

// Puts allocated obj ref onto the expression stack.
void TemplateTable::_new() {
  transition(vtos, atos);

  Label Lslow_case,
        Ldone;

  const Register RallocatedObject = R17_tos,
                 RinstanceKlass   = R9_ARG7,
                 Rscratch         = R11_scratch1,
                 Roffset          = R8_ARG6,
                 Rinstance_size   = Roffset,
                 Rcpool           = R4_ARG2,
                 Rtags            = R3_ARG1,
                 Rindex           = R5_ARG3;

  // --------------------------------------------------------------------------
  // Check if fast case is possible.

  // Load pointers to const pool and const pool's tags array.
  __ get_cpool_and_tags(Rcpool, Rtags);
  // Load index of constant pool entry.
  __ get_2_byte_integer_at_bcp(1, Rindex, InterpreterMacroAssembler::Unsigned);

  // Note: compared to other architectures, PPC's implementation always goes
  // to the slow path if TLAB is used and fails.
  if (UseTLAB) {
    // Make sure the class we're about to instantiate has been resolved
    // This is done before loading instanceKlass to be consistent with the order
    // how Constant Pool is updated (see ConstantPoolCache::klass_at_put).
    __ addi(Rtags, Rtags, Array<u1>::base_offset_in_bytes());
    __ lbzx(Rtags, Rindex, Rtags);

    __ cmpdi(CCR0, Rtags, JVM_CONSTANT_Class);
    __ bne(CCR0, Lslow_case);

    // Get instanceKlass
    __ sldi(Roffset, Rindex, LogBytesPerWord);
    __ load_resolved_klass_at_offset(Rcpool, Roffset, RinstanceKlass);

    // Make sure klass is fully initialized and get instance_size.
    __ lbz(Rscratch, in_bytes(InstanceKlass::init_state_offset()), RinstanceKlass);
    __ lwz(Rinstance_size, in_bytes(Klass::layout_helper_offset()), RinstanceKlass);

    __ cmpdi(CCR1, Rscratch, InstanceKlass::fully_initialized);
    // Make sure klass does not have has_finalizer, or is abstract, or interface or java/lang/Class.
    __ andi_(R0, Rinstance_size, Klass::_lh_instance_slow_path_bit); // slow path bit equals 0?

    __ crnand(CCR0, Assembler::equal, CCR1, Assembler::equal); // slow path bit set or not fully initialized?
    __ beq(CCR0, Lslow_case);

    // --------------------------------------------------------------------------
    // Fast case:
    // Allocate the instance.
    // 1) Try to allocate in the TLAB.
    // 2) If the above fails (or is not applicable), go to a slow case (creates a new TLAB, etc.).

    Register RoldTopValue = RallocatedObject; // Object will be allocated here if it fits.
    Register RnewTopValue = R6_ARG4;
    Register RendValue    = R7_ARG5;

    // Check if we can allocate in the TLAB.
    __ ld(RoldTopValue, in_bytes(JavaThread::tlab_top_offset()), R16_thread);
    __ ld(RendValue,    in_bytes(JavaThread::tlab_end_offset()), R16_thread);

    __ add(RnewTopValue, Rinstance_size, RoldTopValue);

    // If there is enough space, we do not CAS and do not clear.
    __ cmpld(CCR0, RnewTopValue, RendValue);
    __ bgt(CCR0, Lslow_case);

    __ std(RnewTopValue, in_bytes(JavaThread::tlab_top_offset()), R16_thread);

    if (!ZeroTLAB) {
      // --------------------------------------------------------------------------
      // Init1: Zero out newly allocated memory.
      // Initialize remaining object fields.
      Register Rbase = Rtags;
      __ addi(Rinstance_size, Rinstance_size, 7 - (int)sizeof(oopDesc));
      __ addi(Rbase, RallocatedObject, sizeof(oopDesc));
      __ srdi(Rinstance_size, Rinstance_size, 3);

      // Clear out object skipping header. Takes also care of the zero length case.
      __ clear_memory_doubleword(Rbase, Rinstance_size);
    }

    // --------------------------------------------------------------------------
    // Init2: Initialize the header: mark, klass
    // Init mark.
    if (UseBiasedLocking) {
      __ ld(Rscratch, in_bytes(Klass::prototype_header_offset()), RinstanceKlass);
    } else {
      __ load_const_optimized(Rscratch, markOopDesc::prototype(), R0);
    }
    __ std(Rscratch, oopDesc::mark_offset_in_bytes(), RallocatedObject);

    // Init klass.
    __ store_klass_gap(RallocatedObject);
    __ store_klass(RallocatedObject, RinstanceKlass, Rscratch); // klass (last for cms)

    // Check and trigger dtrace event.
    SkipIfEqualZero::skip_to_label_if_equal_zero(_masm, Rscratch, &DTraceAllocProbes, Ldone);
    __ push(atos);
    __ call_VM_leaf(CAST_FROM_FN_PTR(address, SharedRuntime::dtrace_object_alloc));
    __ pop(atos);

    __ b(Ldone);
  }

  // --------------------------------------------------------------------------
  // slow case
  __ bind(Lslow_case);
  call_VM(R17_tos, CAST_FROM_FN_PTR(address, InterpreterRuntime::_new), Rcpool, Rindex);

  // continue
  __ bind(Ldone);

  // Must prevent reordering of stores for object initialization with stores that publish the new object.
  __ membar(Assembler::StoreStore);
}

void TemplateTable::newarray() {
  transition(itos, atos);

  __ lbz(R4, 1, R14_bcp);
  __ extsw(R5, R17_tos);
  call_VM(R17_tos, CAST_FROM_FN_PTR(address, InterpreterRuntime::newarray), R4, R5 /* size */);

  // Must prevent reordering of stores for object initialization with stores that publish the new object.
  __ membar(Assembler::StoreStore);
}

void TemplateTable::anewarray() {
  transition(itos, atos);

  __ get_constant_pool(R4);
  __ get_2_byte_integer_at_bcp(1, R5, InterpreterMacroAssembler::Unsigned);
  __ extsw(R6, R17_tos); // size
  call_VM(R17_tos, CAST_FROM_FN_PTR(address, InterpreterRuntime::anewarray), R4 /* pool */, R5 /* index */, R6 /* size */);

  // Must prevent reordering of stores for object initialization with stores that publish the new object.
  __ membar(Assembler::StoreStore);
}

// Allocate a multi dimensional array
void TemplateTable::multianewarray() {
  transition(vtos, atos);

  Register Rptr = R31; // Needs to survive C call.

  // Put ndims * wordSize into frame temp slot
  __ lbz(Rptr, 3, R14_bcp);
  __ sldi(Rptr, Rptr, Interpreter::logStackElementSize);
  // Esp points past last_dim, so set to R4 to first_dim address.
  __ add(R4, Rptr, R15_esp);
  call_VM(R17_tos, CAST_FROM_FN_PTR(address, InterpreterRuntime::multianewarray), R4 /* first_size_address */);
  // Pop all dimensions off the stack.
  __ add(R15_esp, Rptr, R15_esp);

  // Must prevent reordering of stores for object initialization with stores that publish the new object.
  __ membar(Assembler::StoreStore);
}

void TemplateTable::arraylength() {
  transition(atos, itos);

  Label LnoException;
  __ verify_oop(R17_tos);
  __ null_check_throw(R17_tos, arrayOopDesc::length_offset_in_bytes(), R11_scratch1);
  __ lwa(R17_tos, arrayOopDesc::length_offset_in_bytes(), R17_tos);
}

// ============================================================================
// Typechecks

void TemplateTable::checkcast() {
  transition(atos, atos);

  Label Ldone, Lis_null, Lquicked, Lresolved;
  Register Roffset         = R6_ARG4,
           RobjKlass       = R4_ARG2,
           RspecifiedKlass = R5_ARG3, // Generate_ClassCastException_verbose_handler will read value from this register.
           Rcpool          = R11_scratch1,
           Rtags           = R12_scratch2;

  // Null does not pass.
  __ cmpdi(CCR0, R17_tos, 0);
  __ beq(CCR0, Lis_null);

  // Get constant pool tag to find out if the bytecode has already been "quickened".
  __ get_cpool_and_tags(Rcpool, Rtags);

  __ get_2_byte_integer_at_bcp(1, Roffset, InterpreterMacroAssembler::Unsigned);

  __ addi(Rtags, Rtags, Array<u1>::base_offset_in_bytes());
  __ lbzx(Rtags, Rtags, Roffset);

  __ cmpdi(CCR0, Rtags, JVM_CONSTANT_Class);
  __ beq(CCR0, Lquicked);

  // Call into the VM to "quicken" instanceof.
  __ push_ptr();  // for GC
  call_VM(noreg, CAST_FROM_FN_PTR(address, InterpreterRuntime::quicken_io_cc));
  __ get_vm_result_2(RspecifiedKlass);
  __ pop_ptr();   // Restore receiver.
  __ b(Lresolved);

  // Extract target class from constant pool.
  __ bind(Lquicked);
  __ sldi(Roffset, Roffset, LogBytesPerWord);
  __ load_resolved_klass_at_offset(Rcpool, Roffset, RspecifiedKlass);

  // Do the checkcast.
  __ bind(Lresolved);
  // Get value klass in RobjKlass.
  __ load_klass(RobjKlass, R17_tos);
  // Generate a fast subtype check. Branch to cast_ok if no failure. Return 0 if failure.
  __ gen_subtype_check(RobjKlass, RspecifiedKlass, /*3 temp regs*/ Roffset, Rcpool, Rtags, /*target if subtype*/ Ldone);

  // Not a subtype; so must throw exception
  // Target class oop is in register R6_ARG4 == RspecifiedKlass by convention.
  __ load_dispatch_table(R11_scratch1, (address*)Interpreter::_throw_ClassCastException_entry);
  __ mtctr(R11_scratch1);
  __ bctr();

  // Profile the null case.
  __ align(32, 12);
  __ bind(Lis_null);
  __ profile_null_seen(R11_scratch1, Rtags); // Rtags used as scratch.

  __ align(32, 12);
  __ bind(Ldone);
}

// Output:
//   - tos == 0: Obj was null or not an instance of class.
//   - tos == 1: Obj was an instance of class.
void TemplateTable::instanceof() {
  transition(atos, itos);

  Label Ldone, Lis_null, Lquicked, Lresolved;
  Register Roffset         = R6_ARG4,
           RobjKlass       = R4_ARG2,
           RspecifiedKlass = R5_ARG3,
           Rcpool          = R11_scratch1,
           Rtags           = R12_scratch2;

  // Null does not pass.
  __ cmpdi(CCR0, R17_tos, 0);
  __ beq(CCR0, Lis_null);

  // Get constant pool tag to find out if the bytecode has already been "quickened".
  __ get_cpool_and_tags(Rcpool, Rtags);

  __ get_2_byte_integer_at_bcp(1, Roffset, InterpreterMacroAssembler::Unsigned);

  __ addi(Rtags, Rtags, Array<u1>::base_offset_in_bytes());
  __ lbzx(Rtags, Rtags, Roffset);

  __ cmpdi(CCR0, Rtags, JVM_CONSTANT_Class);
  __ beq(CCR0, Lquicked);

  // Call into the VM to "quicken" instanceof.
  __ push_ptr();  // for GC
  call_VM(noreg, CAST_FROM_FN_PTR(address, InterpreterRuntime::quicken_io_cc));
  __ get_vm_result_2(RspecifiedKlass);
  __ pop_ptr();   // Restore receiver.
  __ b(Lresolved);

  // Extract target class from constant pool.
  __ bind(Lquicked);
  __ sldi(Roffset, Roffset, LogBytesPerWord);
  __ load_resolved_klass_at_offset(Rcpool, Roffset, RspecifiedKlass);

  // Do the checkcast.
  __ bind(Lresolved);
  // Get value klass in RobjKlass.
  __ load_klass(RobjKlass, R17_tos);
  // Generate a fast subtype check. Branch to cast_ok if no failure. Return 0 if failure.
  __ li(R17_tos, 1);
  __ gen_subtype_check(RobjKlass, RspecifiedKlass, /*3 temp regs*/ Roffset, Rcpool, Rtags, /*target if subtype*/ Ldone);
  __ li(R17_tos, 0);

  if (ProfileInterpreter) {
    __ b(Ldone);
  }

  // Profile the null case.
  __ align(32, 12);
  __ bind(Lis_null);
  __ profile_null_seen(Rcpool, Rtags); // Rcpool and Rtags used as scratch.

  __ align(32, 12);
  __ bind(Ldone);
}

// =============================================================================
// Breakpoints

void TemplateTable::_breakpoint() {
  transition(vtos, vtos);

  // Get the unpatched byte code.
  __ call_VM(noreg, CAST_FROM_FN_PTR(address, InterpreterRuntime::get_original_bytecode_at), R19_method, R14_bcp);
  __ mr(R31, R3_RET);

  // Post the breakpoint event.
  __ call_VM(noreg, CAST_FROM_FN_PTR(address, InterpreterRuntime::_breakpoint), R19_method, R14_bcp);

  // Complete the execution of original bytecode.
  __ dispatch_Lbyte_code(vtos, R31, Interpreter::normal_table(vtos));
}

// =============================================================================
// Exceptions

void TemplateTable::athrow() {
  transition(atos, vtos);

  // Exception oop is in tos
  __ verify_oop(R17_tos);

  __ null_check_throw(R17_tos, -1, R11_scratch1);

  // Throw exception interpreter entry expects exception oop to be in R3.
  __ mr(R3_RET, R17_tos);
  __ load_dispatch_table(R11_scratch1, (address*)Interpreter::throw_exception_entry());
  __ mtctr(R11_scratch1);
  __ bctr();
}

// =============================================================================
// Synchronization
// Searches the basic object lock list on the stack for a free slot
// and uses it to lock the obect in tos.
//
// Recursive locking is enabled by exiting the search if the same
// object is already found in the list. Thus, a new basic lock obj lock
// is allocated "higher up" in the stack and thus is found first
// at next monitor exit.
void TemplateTable::monitorenter() {
  transition(atos, vtos);

  __ verify_oop(R17_tos);

  Register Rcurrent_monitor  = R11_scratch1,
           Rcurrent_obj      = R12_scratch2,
           Robj_to_lock      = R17_tos,
           Rscratch1         = R3_ARG1,
           Rscratch2         = R4_ARG2,
           Rscratch3         = R5_ARG3,
           Rcurrent_obj_addr = R6_ARG4;

  // ------------------------------------------------------------------------------
  // Null pointer exception.
  __ null_check_throw(Robj_to_lock, -1, R11_scratch1);

  // Try to acquire a lock on the object.
  // Repeat until succeeded (i.e., until monitorenter returns true).

  // ------------------------------------------------------------------------------
  // Find a free slot in the monitor block.
  Label Lfound, Lexit, Lallocate_new;
  ConditionRegister found_free_slot = CCR0,
                    found_same_obj  = CCR1,
                    reached_limit   = CCR6;
  {
    Label Lloop, Lentry;
    Register Rlimit = Rcurrent_monitor;

    // Set up search loop - start with topmost monitor.
    __ add(Rcurrent_obj_addr, BasicObjectLock::obj_offset_in_bytes(), R26_monitor);

    __ ld(Rlimit, 0, R1_SP);
    __ addi(Rlimit, Rlimit, - (frame::ijava_state_size + frame::interpreter_frame_monitor_size_in_bytes() - BasicObjectLock::obj_offset_in_bytes())); // Monitor base

    // Check if any slot is present => short cut to allocation if not.
    __ cmpld(reached_limit, Rcurrent_obj_addr, Rlimit);
    __ bgt(reached_limit, Lallocate_new);

    // Pre-load topmost slot.
    __ ld(Rcurrent_obj, 0, Rcurrent_obj_addr);
    __ addi(Rcurrent_obj_addr, Rcurrent_obj_addr, frame::interpreter_frame_monitor_size() * wordSize);
    // The search loop.
    __ bind(Lloop);
    // Found free slot?
    __ cmpdi(found_free_slot, Rcurrent_obj, 0);
    // Is this entry for same obj? If so, stop the search and take the found
    // free slot or allocate a new one to enable recursive locking.
    __ cmpd(found_same_obj, Rcurrent_obj, Robj_to_lock);
    __ cmpld(reached_limit, Rcurrent_obj_addr, Rlimit);
    __ beq(found_free_slot, Lexit);
    __ beq(found_same_obj, Lallocate_new);
    __ bgt(reached_limit, Lallocate_new);
    // Check if last allocated BasicLockObj reached.
    __ ld(Rcurrent_obj, 0, Rcurrent_obj_addr);
    __ addi(Rcurrent_obj_addr, Rcurrent_obj_addr, frame::interpreter_frame_monitor_size() * wordSize);
    // Next iteration if unchecked BasicObjectLocks exist on the stack.
    __ b(Lloop);
  }

  // ------------------------------------------------------------------------------
  // Check if we found a free slot.
  __ bind(Lexit);

  __ addi(Rcurrent_monitor, Rcurrent_obj_addr, -(frame::interpreter_frame_monitor_size() * wordSize) - BasicObjectLock::obj_offset_in_bytes());
  __ addi(Rcurrent_obj_addr, Rcurrent_obj_addr, - frame::interpreter_frame_monitor_size() * wordSize);
  __ b(Lfound);

  // We didn't find a free BasicObjLock => allocate one.
  __ align(32, 12);
  __ bind(Lallocate_new);
  __ add_monitor_to_stack(false, Rscratch1, Rscratch2);
  __ mr(Rcurrent_monitor, R26_monitor);
  __ addi(Rcurrent_obj_addr, R26_monitor, BasicObjectLock::obj_offset_in_bytes());

  // ------------------------------------------------------------------------------
  // We now have a slot to lock.
  __ bind(Lfound);

  // Increment bcp to point to the next bytecode, so exception handling for async. exceptions work correctly.
  // The object has already been poped from the stack, so the expression stack looks correct.
  __ addi(R14_bcp, R14_bcp, 1);

  __ std(Robj_to_lock, 0, Rcurrent_obj_addr);
  __ lock_object(Rcurrent_monitor, Robj_to_lock);

  // Check if there's enough space on the stack for the monitors after locking.
  // This emits a single store.
  __ generate_stack_overflow_check(0);

  // The bcp has already been incremented. Just need to dispatch to next instruction.
  __ dispatch_next(vtos);
}

void TemplateTable::monitorexit() {
  transition(atos, vtos);
  __ verify_oop(R17_tos);

  Register Rcurrent_monitor  = R11_scratch1,
           Rcurrent_obj      = R12_scratch2,
           Robj_to_lock      = R17_tos,
           Rcurrent_obj_addr = R3_ARG1,
           Rlimit            = R4_ARG2;
  Label Lfound, Lillegal_monitor_state;

  // Check corner case: unbalanced monitorEnter / Exit.
  __ ld(Rlimit, 0, R1_SP);
  __ addi(Rlimit, Rlimit, - (frame::ijava_state_size + frame::interpreter_frame_monitor_size_in_bytes())); // Monitor base

  // Null pointer check.
  __ null_check_throw(Robj_to_lock, -1, R11_scratch1);

  __ cmpld(CCR0, R26_monitor, Rlimit);
  __ bgt(CCR0, Lillegal_monitor_state);

  // Find the corresponding slot in the monitors stack section.
  {
    Label Lloop;

    // Start with topmost monitor.
    __ addi(Rcurrent_obj_addr, R26_monitor, BasicObjectLock::obj_offset_in_bytes());
    __ addi(Rlimit, Rlimit, BasicObjectLock::obj_offset_in_bytes());
    __ ld(Rcurrent_obj, 0, Rcurrent_obj_addr);
    __ addi(Rcurrent_obj_addr, Rcurrent_obj_addr, frame::interpreter_frame_monitor_size() * wordSize);

    __ bind(Lloop);
    // Is this entry for same obj?
    __ cmpd(CCR0, Rcurrent_obj, Robj_to_lock);
    __ beq(CCR0, Lfound);

    // Check if last allocated BasicLockObj reached.

    __ ld(Rcurrent_obj, 0, Rcurrent_obj_addr);
    __ cmpld(CCR0, Rcurrent_obj_addr, Rlimit);
    __ addi(Rcurrent_obj_addr, Rcurrent_obj_addr, frame::interpreter_frame_monitor_size() * wordSize);

    // Next iteration if unchecked BasicObjectLocks exist on the stack.
    __ ble(CCR0, Lloop);
  }

  // Fell through without finding the basic obj lock => throw up!
  __ bind(Lillegal_monitor_state);
  call_VM(noreg, CAST_FROM_FN_PTR(address, InterpreterRuntime::throw_illegal_monitor_state_exception));
  __ should_not_reach_here();

  __ align(32, 12);
  __ bind(Lfound);
  __ addi(Rcurrent_monitor, Rcurrent_obj_addr,
          -(frame::interpreter_frame_monitor_size() * wordSize) - BasicObjectLock::obj_offset_in_bytes());
  __ unlock_object(Rcurrent_monitor);
}

// ============================================================================
// Wide bytecodes

// Wide instructions. Simply redirects to the wide entry point for that instruction.
void TemplateTable::wide() {
  transition(vtos, vtos);

  const Register Rtable = R11_scratch1,
                 Rindex = R12_scratch2,
                 Rtmp   = R0;

  __ lbz(Rindex, 1, R14_bcp);

  __ load_dispatch_table(Rtable, Interpreter::_wentry_point);

  __ slwi(Rindex, Rindex, LogBytesPerWord);
  __ ldx(Rtmp, Rtable, Rindex);
  __ mtctr(Rtmp);
  __ bctr();
  // Note: the bcp increment step is part of the individual wide bytecode implementations.
}<|MERGE_RESOLUTION|>--- conflicted
+++ resolved
@@ -56,102 +56,6 @@
 static void do_oop_store(InterpreterMacroAssembler* _masm,
                          Register           base,
                          RegisterOrConstant offset,
-<<<<<<< HEAD
-                         Register           Rval,         // Noreg means always null.
-                         Register           Rtmp1,
-                         Register           Rtmp2,
-                         Register           Rtmp3,
-                         BarrierSet::Name   barrier,
-                         bool               precise,
-                         bool               check_null) {
-  assert_different_registers(Rtmp1, Rtmp2, Rtmp3, Rval, Rbase);
-
-  switch (barrier) {
-#if INCLUDE_ALL_GCS
-    case BarrierSet::G1BarrierSet:
-      {
-        // Load and record the previous value.
-        __ g1_write_barrier_pre(Rbase, offset,
-                                Rtmp3, /* holder of pre_val ? */
-                                Rtmp1, Rtmp2, false /* frame */);
-
-        Label Lnull, Ldone;
-        if (Rval != noreg) {
-          if (check_null) {
-            __ cmpdi(CCR0, Rval, 0);
-            __ beq(CCR0, Lnull);
-          }
-          __ store_heap_oop_not_null(Rval, offset, Rbase, /*Rval must stay uncompressed.*/ Rtmp1);
-          // Mark the card.
-          if (!(offset.is_constant() && offset.as_constant() == 0) && precise) {
-            __ add(Rbase, offset, Rbase);
-          }
-          __ g1_write_barrier_post(Rbase, Rval, Rtmp1, Rtmp2, Rtmp3, /*filtered (fast path)*/ &Ldone);
-          if (check_null) { __ b(Ldone); }
-        }
-
-        if (Rval == noreg || check_null) { // Store null oop.
-          Register Rnull = Rval;
-          __ bind(Lnull);
-          if (Rval == noreg) {
-            Rnull = Rtmp1;
-            __ li(Rnull, 0);
-          }
-          if (UseCompressedOops) {
-            __ stw(Rnull, offset, Rbase);
-          } else {
-            __ std(Rnull, offset, Rbase);
-          }
-        }
-        __ bind(Ldone);
-      }
-      break;
-    case BarrierSet::Epsilon:
-      Unimplemented(); // Should look like CardTableModRef without card marks?
-      break;
-#endif // INCLUDE_ALL_GCS
-    case BarrierSet::CardTableBarrierSet:
-      {
-        Label Lnull, Ldone;
-        if (Rval != noreg) {
-          if (check_null) {
-            __ cmpdi(CCR0, Rval, 0);
-            __ beq(CCR0, Lnull);
-          }
-          __ store_heap_oop_not_null(Rval, offset, Rbase, /*Rval should better stay uncompressed.*/ Rtmp1);
-          // Mark the card.
-          if (!(offset.is_constant() && offset.as_constant() == 0) && precise) {
-            __ add(Rbase, offset, Rbase);
-          }
-          __ card_write_barrier_post(Rbase, Rval, Rtmp1);
-          if (check_null) {
-            __ b(Ldone);
-          }
-        }
-
-        if (Rval == noreg || check_null) { // Store null oop.
-          Register Rnull = Rval;
-          __ bind(Lnull);
-          if (Rval == noreg) {
-            Rnull = Rtmp1;
-            __ li(Rnull, 0);
-          }
-          if (UseCompressedOops) {
-            __ stw(Rnull, offset, Rbase);
-          } else {
-            __ std(Rnull, offset, Rbase);
-          }
-        }
-        __ bind(Ldone);
-      }
-      break;
-    case BarrierSet::ModRef:
-      ShouldNotReachHere();
-      break;
-    default:
-      ShouldNotReachHere();
-  }
-=======
                          Register           val,         // Noreg means always null.
                          Register           tmp1,
                          Register           tmp2,
@@ -173,7 +77,6 @@
   assert_different_registers(dst, tmp1, tmp2);
   BarrierSetAssembler *bs = BarrierSet::barrier_set()->barrier_set_assembler();
   bs->load_at(_masm, decorators, T_OBJECT, base, offset, dst, tmp1, tmp2, false);
->>>>>>> 97979a53
 }
 
 // ============================================================================
