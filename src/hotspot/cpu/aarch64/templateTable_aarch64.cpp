/*
 * Copyright (c) 2003, 2018, Oracle and/or its affiliates. All rights reserved.
 * Copyright (c) 2014, Red Hat Inc. All rights reserved.
 * DO NOT ALTER OR REMOVE COPYRIGHT NOTICES OR THIS FILE HEADER.
 *
 * This code is free software; you can redistribute it and/or modify it
 * under the terms of the GNU General Public License version 2 only, as
 * published by the Free Software Foundation.
 *
 * This code is distributed in the hope that it will be useful, but WITHOUT
 * ANY WARRANTY; without even the implied warranty of MERCHANTABILITY or
 * FITNESS FOR A PARTICULAR PURPOSE.  See the GNU General Public License
 * version 2 for more details (a copy is included in the LICENSE file that
 * accompanied this code).
 *
 * You should have received a copy of the GNU General Public License version
 * 2 along with this work; if not, write to the Free Software Foundation,
 * Inc., 51 Franklin St, Fifth Floor, Boston, MA 02110-1301 USA.
 *
 * Please contact Oracle, 500 Oracle Parkway, Redwood Shores, CA 94065 USA
 * or visit www.oracle.com if you need additional information or have any
 * questions.
 *
 */

#include "precompiled.hpp"
#include "asm/macroAssembler.hpp"
#include "gc/shared/barrierSetAssembler.hpp"
#include "interpreter/interpreter.hpp"
#include "interpreter/interpreterRuntime.hpp"
#include "interpreter/interp_masm.hpp"
#include "interpreter/templateTable.hpp"
#include "memory/universe.hpp"
#include "oops/methodData.hpp"
#include "oops/method.hpp"
#include "oops/objArrayKlass.hpp"
#include "oops/oop.inline.hpp"
#include "prims/methodHandles.hpp"
#include "runtime/frame.inline.hpp"
#include "runtime/sharedRuntime.hpp"
#include "runtime/stubRoutines.hpp"
#include "runtime/synchronizer.hpp"

#define __ _masm->

// Platform-dependent initialization

void TemplateTable::pd_initialize() {
  // No aarch64 specific initialization
}

// Address computation: local variables

static inline Address iaddress(int n) {
  return Address(rlocals, Interpreter::local_offset_in_bytes(n));
}

static inline Address laddress(int n) {
  return iaddress(n + 1);
}

static inline Address faddress(int n) {
  return iaddress(n);
}

static inline Address daddress(int n) {
  return laddress(n);
}

static inline Address aaddress(int n) {
  return iaddress(n);
}

static inline Address iaddress(Register r) {
  return Address(rlocals, r, Address::lsl(3));
}

static inline Address laddress(Register r, Register scratch,
                               InterpreterMacroAssembler* _masm) {
  __ lea(scratch, Address(rlocals, r, Address::lsl(3)));
  return Address(scratch, Interpreter::local_offset_in_bytes(1));
}

static inline Address faddress(Register r) {
  return iaddress(r);
}

static inline Address daddress(Register r, Register scratch,
                               InterpreterMacroAssembler* _masm) {
  return laddress(r, scratch, _masm);
}

static inline Address aaddress(Register r) {
  return iaddress(r);
}

static inline Address at_rsp() {
  return Address(esp, 0);
}

// At top of Java expression stack which may be different than esp().  It
// isn't for category 1 objects.
static inline Address at_tos   () {
  return Address(esp,  Interpreter::expr_offset_in_bytes(0));
}

static inline Address at_tos_p1() {
  return Address(esp,  Interpreter::expr_offset_in_bytes(1));
}

static inline Address at_tos_p2() {
  return Address(esp,  Interpreter::expr_offset_in_bytes(2));
}

static inline Address at_tos_p3() {
  return Address(esp,  Interpreter::expr_offset_in_bytes(3));
}

static inline Address at_tos_p4() {
  return Address(esp,  Interpreter::expr_offset_in_bytes(4));
}

static inline Address at_tos_p5() {
  return Address(esp,  Interpreter::expr_offset_in_bytes(5));
}

// Condition conversion
static Assembler::Condition j_not(TemplateTable::Condition cc) {
  switch (cc) {
  case TemplateTable::equal        : return Assembler::NE;
  case TemplateTable::not_equal    : return Assembler::EQ;
  case TemplateTable::less         : return Assembler::GE;
  case TemplateTable::less_equal   : return Assembler::GT;
  case TemplateTable::greater      : return Assembler::LE;
  case TemplateTable::greater_equal: return Assembler::LT;
  }
  ShouldNotReachHere();
  return Assembler::EQ;
}


// Miscelaneous helper routines
// Store an oop (or NULL) at the Address described by obj.
// If val == noreg this means store a NULL
static void do_oop_store(InterpreterMacroAssembler* _masm,
                         Address dst,
                         Register val,
                         DecoratorSet decorators) {
  assert(val == noreg || val == r0, "parameter is just for looks");
<<<<<<< HEAD
  switch (barrier) {
#if INCLUDE_ALL_GCS
    case BarrierSet::G1BarrierSet:
      {
        // flatten object address if needed
        if (obj.index() == noreg && obj.offset() == 0) {
          if (obj.base() != r3) {
            __ mov(r3, obj.base());
          }
        } else {
          __ lea(r3, obj);
        }
        __ g1_write_barrier_pre(r3 /* obj */,
                                r1 /* pre_val */,
                                rthread /* thread */,
                                r10  /* tmp */,
                                val != noreg /* tosca_live */,
                                false /* expand_call */);
        if (val == noreg) {
          __ store_heap_oop_null(Address(r3, 0));
        } else {
          // G1 barrier needs uncompressed oop for region cross check.
          Register new_val = val;
          if (UseCompressedOops) {
            new_val = rscratch2;
            __ mov(new_val, val);
          }
          __ store_heap_oop(Address(r3, 0), val);
          __ g1_write_barrier_post(r3 /* store_adr */,
                                   new_val /* new_val */,
                                   rthread /* thread */,
                                   r10 /* tmp */,
                                   r1 /* tmp2 */);
        }

      }
      break;
    case BarrierSet::Epsilon:
      if (val == noreg) {
        __ store_heap_oop_null(obj);
      } else {
        __ store_heap_oop(obj, val);
      }
      break;
#endif // INCLUDE_ALL_GCS
    case BarrierSet::CardTableBarrierSet:
      {
        if (val == noreg) {
          __ store_heap_oop_null(obj);
        } else {
          __ store_heap_oop(obj, val);
          // flatten object address if needed
          if (!precise || (obj.index() == noreg && obj.offset() == 0)) {
            __ store_check(obj.base());
          } else {
            __ lea(r3, obj);
            __ store_check(r3);
          }
        }
      }
      break;
    case BarrierSet::ModRef:
      if (val == noreg) {
        __ store_heap_oop_null(obj);
      } else {
        __ store_heap_oop(obj, val);
      }
      break;
    default      :
      ShouldNotReachHere();
=======
  BarrierSetAssembler *bs = BarrierSet::barrier_set()->barrier_set_assembler();
  bs->store_at(_masm, decorators, T_OBJECT, dst, val, /*tmp1*/ r10, /*tmp2*/ r1);
}
>>>>>>> 97979a53

static void do_oop_load(InterpreterMacroAssembler* _masm,
                        Address src,
                        Register dst,
                        DecoratorSet decorators) {
  BarrierSetAssembler *bs = BarrierSet::barrier_set()->barrier_set_assembler();
  bs->load_at(_masm, decorators, T_OBJECT, dst, src, /*tmp1*/ r10, /*tmp_thread*/ r1);
}

Address TemplateTable::at_bcp(int offset) {
  assert(_desc->uses_bcp(), "inconsistent uses_bcp information");
  return Address(rbcp, offset);
}

void TemplateTable::patch_bytecode(Bytecodes::Code bc, Register bc_reg,
                                   Register temp_reg, bool load_bc_into_bc_reg/*=true*/,
                                   int byte_no)
{
  if (!RewriteBytecodes)  return;
  Label L_patch_done;

  switch (bc) {
  case Bytecodes::_fast_aputfield:
  case Bytecodes::_fast_bputfield:
  case Bytecodes::_fast_zputfield:
  case Bytecodes::_fast_cputfield:
  case Bytecodes::_fast_dputfield:
  case Bytecodes::_fast_fputfield:
  case Bytecodes::_fast_iputfield:
  case Bytecodes::_fast_lputfield:
  case Bytecodes::_fast_sputfield:
    {
      // We skip bytecode quickening for putfield instructions when
      // the put_code written to the constant pool cache is zero.
      // This is required so that every execution of this instruction
      // calls out to InterpreterRuntime::resolve_get_put to do
      // additional, required work.
      assert(byte_no == f1_byte || byte_no == f2_byte, "byte_no out of range");
      assert(load_bc_into_bc_reg, "we use bc_reg as temp");
      __ get_cache_and_index_and_bytecode_at_bcp(temp_reg, bc_reg, temp_reg, byte_no, 1);
      __ movw(bc_reg, bc);
      __ cbzw(temp_reg, L_patch_done);  // don't patch
    }
    break;
  default:
    assert(byte_no == -1, "sanity");
    // the pair bytecodes have already done the load.
    if (load_bc_into_bc_reg) {
      __ movw(bc_reg, bc);
    }
  }

  if (JvmtiExport::can_post_breakpoint()) {
    Label L_fast_patch;
    // if a breakpoint is present we can't rewrite the stream directly
    __ load_unsigned_byte(temp_reg, at_bcp(0));
    __ cmpw(temp_reg, Bytecodes::_breakpoint);
    __ br(Assembler::NE, L_fast_patch);
    // Let breakpoint table handling rewrite to quicker bytecode
    __ call_VM(noreg, CAST_FROM_FN_PTR(address, InterpreterRuntime::set_original_bytecode_at), rmethod, rbcp, bc_reg);
    __ b(L_patch_done);
    __ bind(L_fast_patch);
  }

#ifdef ASSERT
  Label L_okay;
  __ load_unsigned_byte(temp_reg, at_bcp(0));
  __ cmpw(temp_reg, (int) Bytecodes::java_code(bc));
  __ br(Assembler::EQ, L_okay);
  __ cmpw(temp_reg, bc_reg);
  __ br(Assembler::EQ, L_okay);
  __ stop("patching the wrong bytecode");
  __ bind(L_okay);
#endif

  // patch bytecode
  __ strb(bc_reg, at_bcp(0));
  __ bind(L_patch_done);
}


// Individual instructions

void TemplateTable::nop() {
  transition(vtos, vtos);
  // nothing to do
}

void TemplateTable::shouldnotreachhere() {
  transition(vtos, vtos);
  __ stop("shouldnotreachhere bytecode");
}

void TemplateTable::aconst_null()
{
  transition(vtos, atos);
  __ mov(r0, 0);
}

void TemplateTable::iconst(int value)
{
  transition(vtos, itos);
  __ mov(r0, value);
}

void TemplateTable::lconst(int value)
{
  __ mov(r0, value);
}

void TemplateTable::fconst(int value)
{
  transition(vtos, ftos);
  switch (value) {
  case 0:
    __ fmovs(v0, zr);
    break;
  case 1:
    __ fmovs(v0, 1.0);
    break;
  case 2:
    __ fmovs(v0, 2.0);
    break;
  default:
    ShouldNotReachHere();
    break;
  }
}

void TemplateTable::dconst(int value)
{
  transition(vtos, dtos);
  switch (value) {
  case 0:
    __ fmovd(v0, zr);
    break;
  case 1:
    __ fmovd(v0, 1.0);
    break;
  case 2:
    __ fmovd(v0, 2.0);
    break;
  default:
    ShouldNotReachHere();
    break;
  }
}

void TemplateTable::bipush()
{
  transition(vtos, itos);
  __ load_signed_byte32(r0, at_bcp(1));
}

void TemplateTable::sipush()
{
  transition(vtos, itos);
  __ load_unsigned_short(r0, at_bcp(1));
  __ revw(r0, r0);
  __ asrw(r0, r0, 16);
}

void TemplateTable::ldc(bool wide)
{
  transition(vtos, vtos);
  Label call_ldc, notFloat, notClass, notInt, Done;

  if (wide) {
    __ get_unsigned_2_byte_index_at_bcp(r1, 1);
  } else {
    __ load_unsigned_byte(r1, at_bcp(1));
  }
  __ get_cpool_and_tags(r2, r0);

  const int base_offset = ConstantPool::header_size() * wordSize;
  const int tags_offset = Array<u1>::base_offset_in_bytes();

  // get type
  __ add(r3, r1, tags_offset);
  __ lea(r3, Address(r0, r3));
  __ ldarb(r3, r3);

  // unresolved class - get the resolved class
  __ cmp(r3, JVM_CONSTANT_UnresolvedClass);
  __ br(Assembler::EQ, call_ldc);

  // unresolved class in error state - call into runtime to throw the error
  // from the first resolution attempt
  __ cmp(r3, JVM_CONSTANT_UnresolvedClassInError);
  __ br(Assembler::EQ, call_ldc);

  // resolved class - need to call vm to get java mirror of the class
  __ cmp(r3, JVM_CONSTANT_Class);
  __ br(Assembler::NE, notClass);

  __ bind(call_ldc);
  __ mov(c_rarg1, wide);
  call_VM(r0, CAST_FROM_FN_PTR(address, InterpreterRuntime::ldc), c_rarg1);
  __ push_ptr(r0);
  __ verify_oop(r0);
  __ b(Done);

  __ bind(notClass);
  __ cmp(r3, JVM_CONSTANT_Float);
  __ br(Assembler::NE, notFloat);
  // ftos
  __ adds(r1, r2, r1, Assembler::LSL, 3);
  __ ldrs(v0, Address(r1, base_offset));
  __ push_f();
  __ b(Done);

  __ bind(notFloat);

  __ cmp(r3, JVM_CONSTANT_Integer);
  __ br(Assembler::NE, notInt);

  // itos
  __ adds(r1, r2, r1, Assembler::LSL, 3);
  __ ldrw(r0, Address(r1, base_offset));
  __ push_i(r0);
  __ b(Done);

  __ bind(notInt);
  condy_helper(Done);

  __ bind(Done);
}

// Fast path for caching oop constants.
void TemplateTable::fast_aldc(bool wide)
{
  transition(vtos, atos);

  Register result = r0;
  Register tmp = r1;
  Register rarg = r2;

  int index_size = wide ? sizeof(u2) : sizeof(u1);

  Label resolved;

  // We are resolved if the resolved reference cache entry contains a
  // non-null object (String, MethodType, etc.)
  assert_different_registers(result, tmp);
  __ get_cache_index_at_bcp(tmp, 1, index_size);
  __ load_resolved_reference_at_index(result, tmp);
  __ cbnz(result, resolved);

  address entry = CAST_FROM_FN_PTR(address, InterpreterRuntime::resolve_ldc);

  // first time invocation - must resolve first
  __ mov(rarg, (int)bytecode());
  __ call_VM(result, entry, rarg);

  __ bind(resolved);

  { // Check for the null sentinel.
    // If we just called the VM, that already did the mapping for us,
    // but it's harmless to retry.
    Label notNull;

    // Stash null_sentinel address to get its value later
    __ movptr(rarg, (uintptr_t)Universe::the_null_sentinel_addr());
    __ ldr(tmp, Address(rarg));
    __ cmp(result, tmp);
    __ br(Assembler::NE, notNull);
    __ mov(result, 0);  // NULL object reference
    __ bind(notNull);
  }

  if (VerifyOops) {
    // Safe to call with 0 result
    __ verify_oop(result);
  }
}

void TemplateTable::ldc2_w()
{
  transition(vtos, vtos);
  Label notDouble, notLong, Done;
  __ get_unsigned_2_byte_index_at_bcp(r0, 1);

  __ get_cpool_and_tags(r1, r2);
  const int base_offset = ConstantPool::header_size() * wordSize;
  const int tags_offset = Array<u1>::base_offset_in_bytes();

  // get type
  __ lea(r2, Address(r2, r0, Address::lsl(0)));
  __ load_unsigned_byte(r2, Address(r2, tags_offset));
  __ cmpw(r2, (int)JVM_CONSTANT_Double);
  __ br(Assembler::NE, notDouble);

  // dtos
  __ lea (r2, Address(r1, r0, Address::lsl(3)));
  __ ldrd(v0, Address(r2, base_offset));
  __ push_d();
  __ b(Done);

  __ bind(notDouble);
  __ cmpw(r2, (int)JVM_CONSTANT_Long);
  __ br(Assembler::NE, notLong);

  // ltos
  __ lea(r0, Address(r1, r0, Address::lsl(3)));
  __ ldr(r0, Address(r0, base_offset));
  __ push_l();
  __ b(Done);

  __ bind(notLong);
  condy_helper(Done);

  __ bind(Done);
}

void TemplateTable::condy_helper(Label& Done)
{
  Register obj = r0;
  Register rarg = r1;
  Register flags = r2;
  Register off = r3;

  address entry = CAST_FROM_FN_PTR(address, InterpreterRuntime::resolve_ldc);

  __ mov(rarg, (int) bytecode());
  __ call_VM(obj, entry, rarg);

  __ get_vm_result_2(flags, rthread);

  // VMr = obj = base address to find primitive value to push
  // VMr2 = flags = (tos, off) using format of CPCE::_flags
  __ mov(off, flags);
  __ andw(off, off, ConstantPoolCacheEntry::field_index_mask);

  const Address field(obj, off);

  // What sort of thing are we loading?
  // x86 uses a shift and mask or wings it with a shift plus assert
  // the mask is not needed. aarch64 just uses bitfield extract
  __ ubfxw(flags, flags, ConstantPoolCacheEntry::tos_state_shift,
           ConstantPoolCacheEntry::tos_state_bits);

  switch (bytecode()) {
    case Bytecodes::_ldc:
    case Bytecodes::_ldc_w:
      {
        // tos in (itos, ftos, stos, btos, ctos, ztos)
        Label notInt, notFloat, notShort, notByte, notChar, notBool;
        __ cmpw(flags, itos);
        __ br(Assembler::NE, notInt);
        // itos
        __ ldrw(r0, field);
        __ push(itos);
        __ b(Done);

        __ bind(notInt);
        __ cmpw(flags, ftos);
        __ br(Assembler::NE, notFloat);
        // ftos
        __ load_float(field);
        __ push(ftos);
        __ b(Done);

        __ bind(notFloat);
        __ cmpw(flags, stos);
        __ br(Assembler::NE, notShort);
        // stos
        __ load_signed_short(r0, field);
        __ push(stos);
        __ b(Done);

        __ bind(notShort);
        __ cmpw(flags, btos);
        __ br(Assembler::NE, notByte);
        // btos
        __ load_signed_byte(r0, field);
        __ push(btos);
        __ b(Done);

        __ bind(notByte);
        __ cmpw(flags, ctos);
        __ br(Assembler::NE, notChar);
        // ctos
        __ load_unsigned_short(r0, field);
        __ push(ctos);
        __ b(Done);

        __ bind(notChar);
        __ cmpw(flags, ztos);
        __ br(Assembler::NE, notBool);
        // ztos
        __ load_signed_byte(r0, field);
        __ push(ztos);
        __ b(Done);

        __ bind(notBool);
        break;
      }

    case Bytecodes::_ldc2_w:
      {
        Label notLong, notDouble;
        __ cmpw(flags, ltos);
        __ br(Assembler::NE, notLong);
        // ltos
        __ ldr(r0, field);
        __ push(ltos);
        __ b(Done);

        __ bind(notLong);
        __ cmpw(flags, dtos);
        __ br(Assembler::NE, notDouble);
        // dtos
        __ load_double(field);
        __ push(dtos);
        __ b(Done);

       __ bind(notDouble);
        break;
      }

    default:
      ShouldNotReachHere();
    }

    __ stop("bad ldc/condy");
}

void TemplateTable::locals_index(Register reg, int offset)
{
  __ ldrb(reg, at_bcp(offset));
  __ neg(reg, reg);
}

void TemplateTable::iload() {
  iload_internal();
}

void TemplateTable::nofast_iload() {
  iload_internal(may_not_rewrite);
}

void TemplateTable::iload_internal(RewriteControl rc) {
  transition(vtos, itos);
  if (RewriteFrequentPairs && rc == may_rewrite) {
    Label rewrite, done;
    Register bc = r4;

    // get next bytecode
    __ load_unsigned_byte(r1, at_bcp(Bytecodes::length_for(Bytecodes::_iload)));

    // if _iload, wait to rewrite to iload2.  We only want to rewrite the
    // last two iloads in a pair.  Comparing against fast_iload means that
    // the next bytecode is neither an iload or a caload, and therefore
    // an iload pair.
    __ cmpw(r1, Bytecodes::_iload);
    __ br(Assembler::EQ, done);

    // if _fast_iload rewrite to _fast_iload2
    __ cmpw(r1, Bytecodes::_fast_iload);
    __ movw(bc, Bytecodes::_fast_iload2);
    __ br(Assembler::EQ, rewrite);

    // if _caload rewrite to _fast_icaload
    __ cmpw(r1, Bytecodes::_caload);
    __ movw(bc, Bytecodes::_fast_icaload);
    __ br(Assembler::EQ, rewrite);

    // else rewrite to _fast_iload
    __ movw(bc, Bytecodes::_fast_iload);

    // rewrite
    // bc: new bytecode
    __ bind(rewrite);
    patch_bytecode(Bytecodes::_iload, bc, r1, false);
    __ bind(done);

  }

  // do iload, get the local value into tos
  locals_index(r1);
  __ ldr(r0, iaddress(r1));

}

void TemplateTable::fast_iload2()
{
  transition(vtos, itos);
  locals_index(r1);
  __ ldr(r0, iaddress(r1));
  __ push(itos);
  locals_index(r1, 3);
  __ ldr(r0, iaddress(r1));
}

void TemplateTable::fast_iload()
{
  transition(vtos, itos);
  locals_index(r1);
  __ ldr(r0, iaddress(r1));
}

void TemplateTable::lload()
{
  transition(vtos, ltos);
  __ ldrb(r1, at_bcp(1));
  __ sub(r1, rlocals, r1, ext::uxtw, LogBytesPerWord);
  __ ldr(r0, Address(r1, Interpreter::local_offset_in_bytes(1)));
}

void TemplateTable::fload()
{
  transition(vtos, ftos);
  locals_index(r1);
  // n.b. we use ldrd here because this is a 64 bit slot
  // this is comparable to the iload case
  __ ldrd(v0, faddress(r1));
}

void TemplateTable::dload()
{
  transition(vtos, dtos);
  __ ldrb(r1, at_bcp(1));
  __ sub(r1, rlocals, r1, ext::uxtw, LogBytesPerWord);
  __ ldrd(v0, Address(r1, Interpreter::local_offset_in_bytes(1)));
}

void TemplateTable::aload()
{
  transition(vtos, atos);
  locals_index(r1);
  __ ldr(r0, iaddress(r1));
}

void TemplateTable::locals_index_wide(Register reg) {
  __ ldrh(reg, at_bcp(2));
  __ rev16w(reg, reg);
  __ neg(reg, reg);
}

void TemplateTable::wide_iload() {
  transition(vtos, itos);
  locals_index_wide(r1);
  __ ldr(r0, iaddress(r1));
}

void TemplateTable::wide_lload()
{
  transition(vtos, ltos);
  __ ldrh(r1, at_bcp(2));
  __ rev16w(r1, r1);
  __ sub(r1, rlocals, r1, ext::uxtw, LogBytesPerWord);
  __ ldr(r0, Address(r1, Interpreter::local_offset_in_bytes(1)));
}

void TemplateTable::wide_fload()
{
  transition(vtos, ftos);
  locals_index_wide(r1);
  // n.b. we use ldrd here because this is a 64 bit slot
  // this is comparable to the iload case
  __ ldrd(v0, faddress(r1));
}

void TemplateTable::wide_dload()
{
  transition(vtos, dtos);
  __ ldrh(r1, at_bcp(2));
  __ rev16w(r1, r1);
  __ sub(r1, rlocals, r1, ext::uxtw, LogBytesPerWord);
  __ ldrd(v0, Address(r1, Interpreter::local_offset_in_bytes(1)));
}

void TemplateTable::wide_aload()
{
  transition(vtos, atos);
  locals_index_wide(r1);
  __ ldr(r0, aaddress(r1));
}

void TemplateTable::index_check(Register array, Register index)
{
  // destroys r1, rscratch1
  // check array
  __ null_check(array, arrayOopDesc::length_offset_in_bytes());
  // sign extend index for use by indexed load
  // __ movl2ptr(index, index);
  // check index
  Register length = rscratch1;
  __ ldrw(length, Address(array, arrayOopDesc::length_offset_in_bytes()));
  __ cmpw(index, length);
  if (index != r1) {
    // ??? convention: move aberrant index into r1 for exception message
    assert(r1 != array, "different registers");
    __ mov(r1, index);
  }
  Label ok;
  __ br(Assembler::LO, ok);
  __ mov(rscratch1, Interpreter::_throw_ArrayIndexOutOfBoundsException_entry);
  __ br(rscratch1);
  __ bind(ok);
}

void TemplateTable::iaload()
{
  transition(itos, itos);
  __ mov(r1, r0);
  __ pop_ptr(r0);
  // r0: array
  // r1: index
  index_check(r0, r1); // leaves index in r1, kills rscratch1
  __ lea(r1, Address(r0, r1, Address::uxtw(2)));
  __ ldrw(r0, Address(r1, arrayOopDesc::base_offset_in_bytes(T_INT)));
}

void TemplateTable::laload()
{
  transition(itos, ltos);
  __ mov(r1, r0);
  __ pop_ptr(r0);
  // r0: array
  // r1: index
  index_check(r0, r1); // leaves index in r1, kills rscratch1
  __ lea(r1, Address(r0, r1, Address::uxtw(3)));
  __ ldr(r0, Address(r1,  arrayOopDesc::base_offset_in_bytes(T_LONG)));
}

void TemplateTable::faload()
{
  transition(itos, ftos);
  __ mov(r1, r0);
  __ pop_ptr(r0);
  // r0: array
  // r1: index
  index_check(r0, r1); // leaves index in r1, kills rscratch1
  __ lea(r1,  Address(r0, r1, Address::uxtw(2)));
  __ ldrs(v0, Address(r1,  arrayOopDesc::base_offset_in_bytes(T_FLOAT)));
}

void TemplateTable::daload()
{
  transition(itos, dtos);
  __ mov(r1, r0);
  __ pop_ptr(r0);
  // r0: array
  // r1: index
  index_check(r0, r1); // leaves index in r1, kills rscratch1
  __ lea(r1,  Address(r0, r1, Address::uxtw(3)));
  __ ldrd(v0, Address(r1,  arrayOopDesc::base_offset_in_bytes(T_DOUBLE)));
}

void TemplateTable::aaload()
{
  transition(itos, atos);
  __ mov(r1, r0);
  __ pop_ptr(r0);
  // r0: array
  // r1: index
  index_check(r0, r1); // leaves index in r1, kills rscratch1
  int s = (UseCompressedOops ? 2 : 3);
  __ lea(r1, Address(r0, r1, Address::uxtw(s)));
  do_oop_load(_masm,
              Address(r1, arrayOopDesc::base_offset_in_bytes(T_OBJECT)),
              r0,
              IN_HEAP | IN_HEAP_ARRAY);
}

void TemplateTable::baload()
{
  transition(itos, itos);
  __ mov(r1, r0);
  __ pop_ptr(r0);
  // r0: array
  // r1: index
  index_check(r0, r1); // leaves index in r1, kills rscratch1
  __ lea(r1,  Address(r0, r1, Address::uxtw(0)));
  __ load_signed_byte(r0, Address(r1,  arrayOopDesc::base_offset_in_bytes(T_BYTE)));
}

void TemplateTable::caload()
{
  transition(itos, itos);
  __ mov(r1, r0);
  __ pop_ptr(r0);
  // r0: array
  // r1: index
  index_check(r0, r1); // leaves index in r1, kills rscratch1
  __ lea(r1,  Address(r0, r1, Address::uxtw(1)));
  __ load_unsigned_short(r0, Address(r1,  arrayOopDesc::base_offset_in_bytes(T_CHAR)));
}

// iload followed by caload frequent pair
void TemplateTable::fast_icaload()
{
  transition(vtos, itos);
  // load index out of locals
  locals_index(r2);
  __ ldr(r1, iaddress(r2));

  __ pop_ptr(r0);

  // r0: array
  // r1: index
  index_check(r0, r1); // leaves index in r1, kills rscratch1
  __ lea(r1,  Address(r0, r1, Address::uxtw(1)));
  __ load_unsigned_short(r0, Address(r1,  arrayOopDesc::base_offset_in_bytes(T_CHAR)));
}

void TemplateTable::saload()
{
  transition(itos, itos);
  __ mov(r1, r0);
  __ pop_ptr(r0);
  // r0: array
  // r1: index
  index_check(r0, r1); // leaves index in r1, kills rscratch1
  __ lea(r1,  Address(r0, r1, Address::uxtw(1)));
  __ load_signed_short(r0, Address(r1,  arrayOopDesc::base_offset_in_bytes(T_SHORT)));
}

void TemplateTable::iload(int n)
{
  transition(vtos, itos);
  __ ldr(r0, iaddress(n));
}

void TemplateTable::lload(int n)
{
  transition(vtos, ltos);
  __ ldr(r0, laddress(n));
}

void TemplateTable::fload(int n)
{
  transition(vtos, ftos);
  __ ldrs(v0, faddress(n));
}

void TemplateTable::dload(int n)
{
  transition(vtos, dtos);
  __ ldrd(v0, daddress(n));
}

void TemplateTable::aload(int n)
{
  transition(vtos, atos);
  __ ldr(r0, iaddress(n));
}

void TemplateTable::aload_0() {
  aload_0_internal();
}

void TemplateTable::nofast_aload_0() {
  aload_0_internal(may_not_rewrite);
}

void TemplateTable::aload_0_internal(RewriteControl rc) {
  // According to bytecode histograms, the pairs:
  //
  // _aload_0, _fast_igetfield
  // _aload_0, _fast_agetfield
  // _aload_0, _fast_fgetfield
  //
  // occur frequently. If RewriteFrequentPairs is set, the (slow)
  // _aload_0 bytecode checks if the next bytecode is either
  // _fast_igetfield, _fast_agetfield or _fast_fgetfield and then
  // rewrites the current bytecode into a pair bytecode; otherwise it
  // rewrites the current bytecode into _fast_aload_0 that doesn't do
  // the pair check anymore.
  //
  // Note: If the next bytecode is _getfield, the rewrite must be
  //       delayed, otherwise we may miss an opportunity for a pair.
  //
  // Also rewrite frequent pairs
  //   aload_0, aload_1
  //   aload_0, iload_1
  // These bytecodes with a small amount of code are most profitable
  // to rewrite
  if (RewriteFrequentPairs && rc == may_rewrite) {
    Label rewrite, done;
    const Register bc = r4;

    // get next bytecode
    __ load_unsigned_byte(r1, at_bcp(Bytecodes::length_for(Bytecodes::_aload_0)));

    // if _getfield then wait with rewrite
    __ cmpw(r1, Bytecodes::Bytecodes::_getfield);
    __ br(Assembler::EQ, done);

    // if _igetfield then rewrite to _fast_iaccess_0
    assert(Bytecodes::java_code(Bytecodes::_fast_iaccess_0) == Bytecodes::_aload_0, "fix bytecode definition");
    __ cmpw(r1, Bytecodes::_fast_igetfield);
    __ movw(bc, Bytecodes::_fast_iaccess_0);
    __ br(Assembler::EQ, rewrite);

    // if _agetfield then rewrite to _fast_aaccess_0
    assert(Bytecodes::java_code(Bytecodes::_fast_aaccess_0) == Bytecodes::_aload_0, "fix bytecode definition");
    __ cmpw(r1, Bytecodes::_fast_agetfield);
    __ movw(bc, Bytecodes::_fast_aaccess_0);
    __ br(Assembler::EQ, rewrite);

    // if _fgetfield then rewrite to _fast_faccess_0
    assert(Bytecodes::java_code(Bytecodes::_fast_faccess_0) == Bytecodes::_aload_0, "fix bytecode definition");
    __ cmpw(r1, Bytecodes::_fast_fgetfield);
    __ movw(bc, Bytecodes::_fast_faccess_0);
    __ br(Assembler::EQ, rewrite);

    // else rewrite to _fast_aload0
    assert(Bytecodes::java_code(Bytecodes::_fast_aload_0) == Bytecodes::_aload_0, "fix bytecode definition");
    __ movw(bc, Bytecodes::Bytecodes::_fast_aload_0);

    // rewrite
    // bc: new bytecode
    __ bind(rewrite);
    patch_bytecode(Bytecodes::_aload_0, bc, r1, false);

    __ bind(done);
  }

  // Do actual aload_0 (must do this after patch_bytecode which might call VM and GC might change oop).
  aload(0);
}

void TemplateTable::istore()
{
  transition(itos, vtos);
  locals_index(r1);
  // FIXME: We're being very pernickerty here storing a jint in a
  // local with strw, which costs an extra instruction over what we'd
  // be able to do with a simple str.  We should just store the whole
  // word.
  __ lea(rscratch1, iaddress(r1));
  __ strw(r0, Address(rscratch1));
}

void TemplateTable::lstore()
{
  transition(ltos, vtos);
  locals_index(r1);
  __ str(r0, laddress(r1, rscratch1, _masm));
}

void TemplateTable::fstore() {
  transition(ftos, vtos);
  locals_index(r1);
  __ lea(rscratch1, iaddress(r1));
  __ strs(v0, Address(rscratch1));
}

void TemplateTable::dstore() {
  transition(dtos, vtos);
  locals_index(r1);
  __ strd(v0, daddress(r1, rscratch1, _masm));
}

void TemplateTable::astore()
{
  transition(vtos, vtos);
  __ pop_ptr(r0);
  locals_index(r1);
  __ str(r0, aaddress(r1));
}

void TemplateTable::wide_istore() {
  transition(vtos, vtos);
  __ pop_i();
  locals_index_wide(r1);
  __ lea(rscratch1, iaddress(r1));
  __ strw(r0, Address(rscratch1));
}

void TemplateTable::wide_lstore() {
  transition(vtos, vtos);
  __ pop_l();
  locals_index_wide(r1);
  __ str(r0, laddress(r1, rscratch1, _masm));
}

void TemplateTable::wide_fstore() {
  transition(vtos, vtos);
  __ pop_f();
  locals_index_wide(r1);
  __ lea(rscratch1, faddress(r1));
  __ strs(v0, rscratch1);
}

void TemplateTable::wide_dstore() {
  transition(vtos, vtos);
  __ pop_d();
  locals_index_wide(r1);
  __ strd(v0, daddress(r1, rscratch1, _masm));
}

void TemplateTable::wide_astore() {
  transition(vtos, vtos);
  __ pop_ptr(r0);
  locals_index_wide(r1);
  __ str(r0, aaddress(r1));
}

void TemplateTable::iastore() {
  transition(itos, vtos);
  __ pop_i(r1);
  __ pop_ptr(r3);
  // r0: value
  // r1: index
  // r3: array
  index_check(r3, r1); // prefer index in r1
  __ lea(rscratch1, Address(r3, r1, Address::uxtw(2)));
  __ strw(r0, Address(rscratch1,
                      arrayOopDesc::base_offset_in_bytes(T_INT)));
}

void TemplateTable::lastore() {
  transition(ltos, vtos);
  __ pop_i(r1);
  __ pop_ptr(r3);
  // r0: value
  // r1: index
  // r3: array
  index_check(r3, r1); // prefer index in r1
  __ lea(rscratch1, Address(r3, r1, Address::uxtw(3)));
  __ str(r0, Address(rscratch1,
                      arrayOopDesc::base_offset_in_bytes(T_LONG)));
}

void TemplateTable::fastore() {
  transition(ftos, vtos);
  __ pop_i(r1);
  __ pop_ptr(r3);
  // v0: value
  // r1:  index
  // r3:  array
  index_check(r3, r1); // prefer index in r1
  __ lea(rscratch1, Address(r3, r1, Address::uxtw(2)));
  __ strs(v0, Address(rscratch1,
                      arrayOopDesc::base_offset_in_bytes(T_FLOAT)));
}

void TemplateTable::dastore() {
  transition(dtos, vtos);
  __ pop_i(r1);
  __ pop_ptr(r3);
  // v0: value
  // r1:  index
  // r3:  array
  index_check(r3, r1); // prefer index in r1
  __ lea(rscratch1, Address(r3, r1, Address::uxtw(3)));
  __ strd(v0, Address(rscratch1,
                      arrayOopDesc::base_offset_in_bytes(T_DOUBLE)));
}

void TemplateTable::aastore() {
  Label is_null, ok_is_subtype, done;
  transition(vtos, vtos);
  // stack: ..., array, index, value
  __ ldr(r0, at_tos());    // value
  __ ldr(r2, at_tos_p1()); // index
  __ ldr(r3, at_tos_p2()); // array

  Address element_address(r4, arrayOopDesc::base_offset_in_bytes(T_OBJECT));

  index_check(r3, r2);     // kills r1
  __ lea(r4, Address(r3, r2, Address::uxtw(UseCompressedOops? 2 : 3)));

  // do array store check - check for NULL value first
  __ cbz(r0, is_null);

  // Move subklass into r1
  __ load_klass(r1, r0);
  // Move superklass into r0
  __ load_klass(r0, r3);
  __ ldr(r0, Address(r0,
                     ObjArrayKlass::element_klass_offset()));
  // Compress array + index*oopSize + 12 into a single register.  Frees r2.

  // Generate subtype check.  Blows r2, r5
  // Superklass in r0.  Subklass in r1.
  __ gen_subtype_check(r1, ok_is_subtype);

  // Come here on failure
  // object is at TOS
  __ b(Interpreter::_throw_ArrayStoreException_entry);

  // Come here on success
  __ bind(ok_is_subtype);

  // Get the value we will store
  __ ldr(r0, at_tos());
  // Now store using the appropriate barrier
  do_oop_store(_masm, element_address, r0, IN_HEAP | IN_HEAP_ARRAY);
  __ b(done);

  // Have a NULL in r0, r3=array, r2=index.  Store NULL at ary[idx]
  __ bind(is_null);
  __ profile_null_seen(r2);

  // Store a NULL
  do_oop_store(_masm, element_address, noreg, IN_HEAP | IN_HEAP_ARRAY);

  // Pop stack arguments
  __ bind(done);
  __ add(esp, esp, 3 * Interpreter::stackElementSize);
}

void TemplateTable::bastore()
{
  transition(itos, vtos);
  __ pop_i(r1);
  __ pop_ptr(r3);
  // r0: value
  // r1: index
  // r3: array
  index_check(r3, r1); // prefer index in r1

  // Need to check whether array is boolean or byte
  // since both types share the bastore bytecode.
  __ load_klass(r2, r3);
  __ ldrw(r2, Address(r2, Klass::layout_helper_offset()));
  int diffbit_index = exact_log2(Klass::layout_helper_boolean_diffbit());
  Label L_skip;
  __ tbz(r2, diffbit_index, L_skip);
  __ andw(r0, r0, 1);  // if it is a T_BOOLEAN array, mask the stored value to 0/1
  __ bind(L_skip);

  __ lea(rscratch1, Address(r3, r1, Address::uxtw(0)));
  __ strb(r0, Address(rscratch1,
                      arrayOopDesc::base_offset_in_bytes(T_BYTE)));
}

void TemplateTable::castore()
{
  transition(itos, vtos);
  __ pop_i(r1);
  __ pop_ptr(r3);
  // r0: value
  // r1: index
  // r3: array
  index_check(r3, r1); // prefer index in r1
  __ lea(rscratch1, Address(r3, r1, Address::uxtw(1)));
  __ strh(r0, Address(rscratch1,
                      arrayOopDesc::base_offset_in_bytes(T_CHAR)));
}

void TemplateTable::sastore()
{
  castore();
}

void TemplateTable::istore(int n)
{
  transition(itos, vtos);
  __ str(r0, iaddress(n));
}

void TemplateTable::lstore(int n)
{
  transition(ltos, vtos);
  __ str(r0, laddress(n));
}

void TemplateTable::fstore(int n)
{
  transition(ftos, vtos);
  __ strs(v0, faddress(n));
}

void TemplateTable::dstore(int n)
{
  transition(dtos, vtos);
  __ strd(v0, daddress(n));
}

void TemplateTable::astore(int n)
{
  transition(vtos, vtos);
  __ pop_ptr(r0);
  __ str(r0, iaddress(n));
}

void TemplateTable::pop()
{
  transition(vtos, vtos);
  __ add(esp, esp, Interpreter::stackElementSize);
}

void TemplateTable::pop2()
{
  transition(vtos, vtos);
  __ add(esp, esp, 2 * Interpreter::stackElementSize);
}

void TemplateTable::dup()
{
  transition(vtos, vtos);
  __ ldr(r0, Address(esp, 0));
  __ push(r0);
  // stack: ..., a, a
}

void TemplateTable::dup_x1()
{
  transition(vtos, vtos);
  // stack: ..., a, b
  __ ldr(r0, at_tos());  // load b
  __ ldr(r2, at_tos_p1());  // load a
  __ str(r0, at_tos_p1());  // store b
  __ str(r2, at_tos());  // store a
  __ push(r0);                  // push b
  // stack: ..., b, a, b
}

void TemplateTable::dup_x2()
{
  transition(vtos, vtos);
  // stack: ..., a, b, c
  __ ldr(r0, at_tos());  // load c
  __ ldr(r2, at_tos_p2());  // load a
  __ str(r0, at_tos_p2());  // store c in a
  __ push(r0);      // push c
  // stack: ..., c, b, c, c
  __ ldr(r0, at_tos_p2());  // load b
  __ str(r2, at_tos_p2());  // store a in b
  // stack: ..., c, a, c, c
  __ str(r0, at_tos_p1());  // store b in c
  // stack: ..., c, a, b, c
}

void TemplateTable::dup2()
{
  transition(vtos, vtos);
  // stack: ..., a, b
  __ ldr(r0, at_tos_p1());  // load a
  __ push(r0);                  // push a
  __ ldr(r0, at_tos_p1());  // load b
  __ push(r0);                  // push b
  // stack: ..., a, b, a, b
}

void TemplateTable::dup2_x1()
{
  transition(vtos, vtos);
  // stack: ..., a, b, c
  __ ldr(r2, at_tos());  // load c
  __ ldr(r0, at_tos_p1());  // load b
  __ push(r0);                  // push b
  __ push(r2);                  // push c
  // stack: ..., a, b, c, b, c
  __ str(r2, at_tos_p3());  // store c in b
  // stack: ..., a, c, c, b, c
  __ ldr(r2, at_tos_p4());  // load a
  __ str(r2, at_tos_p2());  // store a in 2nd c
  // stack: ..., a, c, a, b, c
  __ str(r0, at_tos_p4());  // store b in a
  // stack: ..., b, c, a, b, c
}

void TemplateTable::dup2_x2()
{
  transition(vtos, vtos);
  // stack: ..., a, b, c, d
  __ ldr(r2, at_tos());  // load d
  __ ldr(r0, at_tos_p1());  // load c
  __ push(r0)            ;      // push c
  __ push(r2);                  // push d
  // stack: ..., a, b, c, d, c, d
  __ ldr(r0, at_tos_p4());  // load b
  __ str(r0, at_tos_p2());  // store b in d
  __ str(r2, at_tos_p4());  // store d in b
  // stack: ..., a, d, c, b, c, d
  __ ldr(r2, at_tos_p5());  // load a
  __ ldr(r0, at_tos_p3());  // load c
  __ str(r2, at_tos_p3());  // store a in c
  __ str(r0, at_tos_p5());  // store c in a
  // stack: ..., c, d, a, b, c, d
}

void TemplateTable::swap()
{
  transition(vtos, vtos);
  // stack: ..., a, b
  __ ldr(r2, at_tos_p1());  // load a
  __ ldr(r0, at_tos());  // load b
  __ str(r2, at_tos());  // store a in b
  __ str(r0, at_tos_p1());  // store b in a
  // stack: ..., b, a
}

void TemplateTable::iop2(Operation op)
{
  transition(itos, itos);
  // r0 <== r1 op r0
  __ pop_i(r1);
  switch (op) {
  case add  : __ addw(r0, r1, r0); break;
  case sub  : __ subw(r0, r1, r0); break;
  case mul  : __ mulw(r0, r1, r0); break;
  case _and : __ andw(r0, r1, r0); break;
  case _or  : __ orrw(r0, r1, r0); break;
  case _xor : __ eorw(r0, r1, r0); break;
  case shl  : __ lslvw(r0, r1, r0); break;
  case shr  : __ asrvw(r0, r1, r0); break;
  case ushr : __ lsrvw(r0, r1, r0);break;
  default   : ShouldNotReachHere();
  }
}

void TemplateTable::lop2(Operation op)
{
  transition(ltos, ltos);
  // r0 <== r1 op r0
  __ pop_l(r1);
  switch (op) {
  case add  : __ add(r0, r1, r0); break;
  case sub  : __ sub(r0, r1, r0); break;
  case mul  : __ mul(r0, r1, r0); break;
  case _and : __ andr(r0, r1, r0); break;
  case _or  : __ orr(r0, r1, r0); break;
  case _xor : __ eor(r0, r1, r0); break;
  default   : ShouldNotReachHere();
  }
}

void TemplateTable::idiv()
{
  transition(itos, itos);
  // explicitly check for div0
  Label no_div0;
  __ cbnzw(r0, no_div0);
  __ mov(rscratch1, Interpreter::_throw_ArithmeticException_entry);
  __ br(rscratch1);
  __ bind(no_div0);
  __ pop_i(r1);
  // r0 <== r1 idiv r0
  __ corrected_idivl(r0, r1, r0, /* want_remainder */ false);
}

void TemplateTable::irem()
{
  transition(itos, itos);
  // explicitly check for div0
  Label no_div0;
  __ cbnzw(r0, no_div0);
  __ mov(rscratch1, Interpreter::_throw_ArithmeticException_entry);
  __ br(rscratch1);
  __ bind(no_div0);
  __ pop_i(r1);
  // r0 <== r1 irem r0
  __ corrected_idivl(r0, r1, r0, /* want_remainder */ true);
}

void TemplateTable::lmul()
{
  transition(ltos, ltos);
  __ pop_l(r1);
  __ mul(r0, r0, r1);
}

void TemplateTable::ldiv()
{
  transition(ltos, ltos);
  // explicitly check for div0
  Label no_div0;
  __ cbnz(r0, no_div0);
  __ mov(rscratch1, Interpreter::_throw_ArithmeticException_entry);
  __ br(rscratch1);
  __ bind(no_div0);
  __ pop_l(r1);
  // r0 <== r1 ldiv r0
  __ corrected_idivq(r0, r1, r0, /* want_remainder */ false);
}

void TemplateTable::lrem()
{
  transition(ltos, ltos);
  // explicitly check for div0
  Label no_div0;
  __ cbnz(r0, no_div0);
  __ mov(rscratch1, Interpreter::_throw_ArithmeticException_entry);
  __ br(rscratch1);
  __ bind(no_div0);
  __ pop_l(r1);
  // r0 <== r1 lrem r0
  __ corrected_idivq(r0, r1, r0, /* want_remainder */ true);
}

void TemplateTable::lshl()
{
  transition(itos, ltos);
  // shift count is in r0
  __ pop_l(r1);
  __ lslv(r0, r1, r0);
}

void TemplateTable::lshr()
{
  transition(itos, ltos);
  // shift count is in r0
  __ pop_l(r1);
  __ asrv(r0, r1, r0);
}

void TemplateTable::lushr()
{
  transition(itos, ltos);
  // shift count is in r0
  __ pop_l(r1);
  __ lsrv(r0, r1, r0);
}

void TemplateTable::fop2(Operation op)
{
  transition(ftos, ftos);
  switch (op) {
  case add:
    // n.b. use ldrd because this is a 64 bit slot
    __ pop_f(v1);
    __ fadds(v0, v1, v0);
    break;
  case sub:
    __ pop_f(v1);
    __ fsubs(v0, v1, v0);
    break;
  case mul:
    __ pop_f(v1);
    __ fmuls(v0, v1, v0);
    break;
  case div:
    __ pop_f(v1);
    __ fdivs(v0, v1, v0);
    break;
  case rem:
    __ fmovs(v1, v0);
    __ pop_f(v0);
    __ call_VM_leaf_base1(CAST_FROM_FN_PTR(address, SharedRuntime::frem),
                         0, 2, MacroAssembler::ret_type_float);
    break;
  default:
    ShouldNotReachHere();
    break;
  }
}

void TemplateTable::dop2(Operation op)
{
  transition(dtos, dtos);
  switch (op) {
  case add:
    // n.b. use ldrd because this is a 64 bit slot
    __ pop_d(v1);
    __ faddd(v0, v1, v0);
    break;
  case sub:
    __ pop_d(v1);
    __ fsubd(v0, v1, v0);
    break;
  case mul:
    __ pop_d(v1);
    __ fmuld(v0, v1, v0);
    break;
  case div:
    __ pop_d(v1);
    __ fdivd(v0, v1, v0);
    break;
  case rem:
    __ fmovd(v1, v0);
    __ pop_d(v0);
    __ call_VM_leaf_base1(CAST_FROM_FN_PTR(address, SharedRuntime::drem),
                         0, 2, MacroAssembler::ret_type_double);
    break;
  default:
    ShouldNotReachHere();
    break;
  }
}

void TemplateTable::ineg()
{
  transition(itos, itos);
  __ negw(r0, r0);

}

void TemplateTable::lneg()
{
  transition(ltos, ltos);
  __ neg(r0, r0);
}

void TemplateTable::fneg()
{
  transition(ftos, ftos);
  __ fnegs(v0, v0);
}

void TemplateTable::dneg()
{
  transition(dtos, dtos);
  __ fnegd(v0, v0);
}

void TemplateTable::iinc()
{
  transition(vtos, vtos);
  __ load_signed_byte(r1, at_bcp(2)); // get constant
  locals_index(r2);
  __ ldr(r0, iaddress(r2));
  __ addw(r0, r0, r1);
  __ str(r0, iaddress(r2));
}

void TemplateTable::wide_iinc()
{
  transition(vtos, vtos);
  // __ mov(r1, zr);
  __ ldrw(r1, at_bcp(2)); // get constant and index
  __ rev16(r1, r1);
  __ ubfx(r2, r1, 0, 16);
  __ neg(r2, r2);
  __ sbfx(r1, r1, 16, 16);
  __ ldr(r0, iaddress(r2));
  __ addw(r0, r0, r1);
  __ str(r0, iaddress(r2));
}

void TemplateTable::convert()
{
  // Checking
#ifdef ASSERT
  {
    TosState tos_in  = ilgl;
    TosState tos_out = ilgl;
    switch (bytecode()) {
    case Bytecodes::_i2l: // fall through
    case Bytecodes::_i2f: // fall through
    case Bytecodes::_i2d: // fall through
    case Bytecodes::_i2b: // fall through
    case Bytecodes::_i2c: // fall through
    case Bytecodes::_i2s: tos_in = itos; break;
    case Bytecodes::_l2i: // fall through
    case Bytecodes::_l2f: // fall through
    case Bytecodes::_l2d: tos_in = ltos; break;
    case Bytecodes::_f2i: // fall through
    case Bytecodes::_f2l: // fall through
    case Bytecodes::_f2d: tos_in = ftos; break;
    case Bytecodes::_d2i: // fall through
    case Bytecodes::_d2l: // fall through
    case Bytecodes::_d2f: tos_in = dtos; break;
    default             : ShouldNotReachHere();
    }
    switch (bytecode()) {
    case Bytecodes::_l2i: // fall through
    case Bytecodes::_f2i: // fall through
    case Bytecodes::_d2i: // fall through
    case Bytecodes::_i2b: // fall through
    case Bytecodes::_i2c: // fall through
    case Bytecodes::_i2s: tos_out = itos; break;
    case Bytecodes::_i2l: // fall through
    case Bytecodes::_f2l: // fall through
    case Bytecodes::_d2l: tos_out = ltos; break;
    case Bytecodes::_i2f: // fall through
    case Bytecodes::_l2f: // fall through
    case Bytecodes::_d2f: tos_out = ftos; break;
    case Bytecodes::_i2d: // fall through
    case Bytecodes::_l2d: // fall through
    case Bytecodes::_f2d: tos_out = dtos; break;
    default             : ShouldNotReachHere();
    }
    transition(tos_in, tos_out);
  }
#endif // ASSERT
  // static const int64_t is_nan = 0x8000000000000000L;

  // Conversion
  switch (bytecode()) {
  case Bytecodes::_i2l:
    __ sxtw(r0, r0);
    break;
  case Bytecodes::_i2f:
    __ scvtfws(v0, r0);
    break;
  case Bytecodes::_i2d:
    __ scvtfwd(v0, r0);
    break;
  case Bytecodes::_i2b:
    __ sxtbw(r0, r0);
    break;
  case Bytecodes::_i2c:
    __ uxthw(r0, r0);
    break;
  case Bytecodes::_i2s:
    __ sxthw(r0, r0);
    break;
  case Bytecodes::_l2i:
    __ uxtw(r0, r0);
    break;
  case Bytecodes::_l2f:
    __ scvtfs(v0, r0);
    break;
  case Bytecodes::_l2d:
    __ scvtfd(v0, r0);
    break;
  case Bytecodes::_f2i:
  {
    Label L_Okay;
    __ clear_fpsr();
    __ fcvtzsw(r0, v0);
    __ get_fpsr(r1);
    __ cbzw(r1, L_Okay);
    __ call_VM_leaf_base1(CAST_FROM_FN_PTR(address, SharedRuntime::f2i),
                         0, 1, MacroAssembler::ret_type_integral);
    __ bind(L_Okay);
  }
    break;
  case Bytecodes::_f2l:
  {
    Label L_Okay;
    __ clear_fpsr();
    __ fcvtzs(r0, v0);
    __ get_fpsr(r1);
    __ cbzw(r1, L_Okay);
    __ call_VM_leaf_base1(CAST_FROM_FN_PTR(address, SharedRuntime::f2l),
                         0, 1, MacroAssembler::ret_type_integral);
    __ bind(L_Okay);
  }
    break;
  case Bytecodes::_f2d:
    __ fcvts(v0, v0);
    break;
  case Bytecodes::_d2i:
  {
    Label L_Okay;
    __ clear_fpsr();
    __ fcvtzdw(r0, v0);
    __ get_fpsr(r1);
    __ cbzw(r1, L_Okay);
    __ call_VM_leaf_base1(CAST_FROM_FN_PTR(address, SharedRuntime::d2i),
                         0, 1, MacroAssembler::ret_type_integral);
    __ bind(L_Okay);
  }
    break;
  case Bytecodes::_d2l:
  {
    Label L_Okay;
    __ clear_fpsr();
    __ fcvtzd(r0, v0);
    __ get_fpsr(r1);
    __ cbzw(r1, L_Okay);
    __ call_VM_leaf_base1(CAST_FROM_FN_PTR(address, SharedRuntime::d2l),
                         0, 1, MacroAssembler::ret_type_integral);
    __ bind(L_Okay);
  }
    break;
  case Bytecodes::_d2f:
    __ fcvtd(v0, v0);
    break;
  default:
    ShouldNotReachHere();
  }
}

void TemplateTable::lcmp()
{
  transition(ltos, itos);
  Label done;
  __ pop_l(r1);
  __ cmp(r1, r0);
  __ mov(r0, (u_int64_t)-1L);
  __ br(Assembler::LT, done);
  // __ mov(r0, 1UL);
  // __ csel(r0, r0, zr, Assembler::NE);
  // and here is a faster way
  __ csinc(r0, zr, zr, Assembler::EQ);
  __ bind(done);
}

void TemplateTable::float_cmp(bool is_float, int unordered_result)
{
  Label done;
  if (is_float) {
    // XXX get rid of pop here, use ... reg, mem32
    __ pop_f(v1);
    __ fcmps(v1, v0);
  } else {
    // XXX get rid of pop here, use ... reg, mem64
    __ pop_d(v1);
    __ fcmpd(v1, v0);
  }
  if (unordered_result < 0) {
    // we want -1 for unordered or less than, 0 for equal and 1 for
    // greater than.
    __ mov(r0, (u_int64_t)-1L);
    // for FP LT tests less than or unordered
    __ br(Assembler::LT, done);
    // install 0 for EQ otherwise 1
    __ csinc(r0, zr, zr, Assembler::EQ);
  } else {
    // we want -1 for less than, 0 for equal and 1 for unordered or
    // greater than.
    __ mov(r0, 1L);
    // for FP HI tests greater than or unordered
    __ br(Assembler::HI, done);
    // install 0 for EQ otherwise ~0
    __ csinv(r0, zr, zr, Assembler::EQ);

  }
  __ bind(done);
}

void TemplateTable::branch(bool is_jsr, bool is_wide)
{
  // We might be moving to a safepoint.  The thread which calls
  // Interpreter::notice_safepoints() will effectively flush its cache
  // when it makes a system call, but we need to do something to
  // ensure that we see the changed dispatch table.
  __ membar(MacroAssembler::LoadLoad);

  __ profile_taken_branch(r0, r1);
  const ByteSize be_offset = MethodCounters::backedge_counter_offset() +
                             InvocationCounter::counter_offset();
  const ByteSize inv_offset = MethodCounters::invocation_counter_offset() +
                              InvocationCounter::counter_offset();

  // load branch displacement
  if (!is_wide) {
    __ ldrh(r2, at_bcp(1));
    __ rev16(r2, r2);
    // sign extend the 16 bit value in r2
    __ sbfm(r2, r2, 0, 15);
  } else {
    __ ldrw(r2, at_bcp(1));
    __ revw(r2, r2);
    // sign extend the 32 bit value in r2
    __ sbfm(r2, r2, 0, 31);
  }

  // Handle all the JSR stuff here, then exit.
  // It's much shorter and cleaner than intermingling with the non-JSR
  // normal-branch stuff occurring below.

  if (is_jsr) {
    // Pre-load the next target bytecode into rscratch1
    __ load_unsigned_byte(rscratch1, Address(rbcp, r2));
    // compute return address as bci
    __ ldr(rscratch2, Address(rmethod, Method::const_offset()));
    __ add(rscratch2, rscratch2,
           in_bytes(ConstMethod::codes_offset()) - (is_wide ? 5 : 3));
    __ sub(r1, rbcp, rscratch2);
    __ push_i(r1);
    // Adjust the bcp by the 16-bit displacement in r2
    __ add(rbcp, rbcp, r2);
    __ dispatch_only(vtos, /*generate_poll*/true);
    return;
  }

  // Normal (non-jsr) branch handling

  // Adjust the bcp by the displacement in r2
  __ add(rbcp, rbcp, r2);

  assert(UseLoopCounter || !UseOnStackReplacement,
         "on-stack-replacement requires loop counters");
  Label backedge_counter_overflow;
  Label profile_method;
  Label dispatch;
  if (UseLoopCounter) {
    // increment backedge counter for backward branches
    // r0: MDO
    // w1: MDO bumped taken-count
    // r2: target offset
    __ cmp(r2, zr);
    __ br(Assembler::GT, dispatch); // count only if backward branch

    // ECN: FIXME: This code smells
    // check if MethodCounters exists
    Label has_counters;
    __ ldr(rscratch1, Address(rmethod, Method::method_counters_offset()));
    __ cbnz(rscratch1, has_counters);
    __ push(r0);
    __ push(r1);
    __ push(r2);
    __ call_VM(noreg, CAST_FROM_FN_PTR(address,
            InterpreterRuntime::build_method_counters), rmethod);
    __ pop(r2);
    __ pop(r1);
    __ pop(r0);
    __ ldr(rscratch1, Address(rmethod, Method::method_counters_offset()));
    __ cbz(rscratch1, dispatch); // No MethodCounters allocated, OutOfMemory
    __ bind(has_counters);

    if (TieredCompilation) {
      Label no_mdo;
      int increment = InvocationCounter::count_increment;
      if (ProfileInterpreter) {
        // Are we profiling?
        __ ldr(r1, Address(rmethod, in_bytes(Method::method_data_offset())));
        __ cbz(r1, no_mdo);
        // Increment the MDO backedge counter
        const Address mdo_backedge_counter(r1, in_bytes(MethodData::backedge_counter_offset()) +
                                           in_bytes(InvocationCounter::counter_offset()));
        const Address mask(r1, in_bytes(MethodData::backedge_mask_offset()));
        __ increment_mask_and_jump(mdo_backedge_counter, increment, mask,
                                   r0, rscratch1, false, Assembler::EQ,
                                   UseOnStackReplacement ? &backedge_counter_overflow : &dispatch);
        __ b(dispatch);
      }
      __ bind(no_mdo);
      // Increment backedge counter in MethodCounters*
      __ ldr(rscratch1, Address(rmethod, Method::method_counters_offset()));
      const Address mask(rscratch1, in_bytes(MethodCounters::backedge_mask_offset()));
      __ increment_mask_and_jump(Address(rscratch1, be_offset), increment, mask,
                                 r0, rscratch2, false, Assembler::EQ,
                                 UseOnStackReplacement ? &backedge_counter_overflow : &dispatch);
    } else { // not TieredCompilation
      // increment counter
      __ ldr(rscratch2, Address(rmethod, Method::method_counters_offset()));
      __ ldrw(r0, Address(rscratch2, be_offset));        // load backedge counter
      __ addw(rscratch1, r0, InvocationCounter::count_increment); // increment counter
      __ strw(rscratch1, Address(rscratch2, be_offset));        // store counter

      __ ldrw(r0, Address(rscratch2, inv_offset));    // load invocation counter
      __ andw(r0, r0, (unsigned)InvocationCounter::count_mask_value); // and the status bits
      __ addw(r0, r0, rscratch1);        // add both counters

      if (ProfileInterpreter) {
        // Test to see if we should create a method data oop
        __ ldrw(rscratch1, Address(rscratch2, in_bytes(MethodCounters::interpreter_profile_limit_offset())));
        __ cmpw(r0, rscratch1);
        __ br(Assembler::LT, dispatch);

        // if no method data exists, go to profile method
        __ test_method_data_pointer(r0, profile_method);

        if (UseOnStackReplacement) {
          // check for overflow against w1 which is the MDO taken count
          __ ldrw(rscratch1, Address(rscratch2, in_bytes(MethodCounters::interpreter_backward_branch_limit_offset())));
          __ cmpw(r1, rscratch1);
          __ br(Assembler::LO, dispatch); // Intel == Assembler::below

          // When ProfileInterpreter is on, the backedge_count comes
          // from the MethodData*, which value does not get reset on
          // the call to frequency_counter_overflow().  To avoid
          // excessive calls to the overflow routine while the method is
          // being compiled, add a second test to make sure the overflow
          // function is called only once every overflow_frequency.
          const int overflow_frequency = 1024;
          __ andsw(r1, r1, overflow_frequency - 1);
          __ br(Assembler::EQ, backedge_counter_overflow);

        }
      } else {
        if (UseOnStackReplacement) {
          // check for overflow against w0, which is the sum of the
          // counters
          __ ldrw(rscratch1, Address(rscratch2, in_bytes(MethodCounters::interpreter_backward_branch_limit_offset())));
          __ cmpw(r0, rscratch1);
          __ br(Assembler::HS, backedge_counter_overflow); // Intel == Assembler::aboveEqual
        }
      }
    }
    __ bind(dispatch);
  }

  // Pre-load the next target bytecode into rscratch1
  __ load_unsigned_byte(rscratch1, Address(rbcp, 0));

  // continue with the bytecode @ target
  // rscratch1: target bytecode
  // rbcp: target bcp
  __ dispatch_only(vtos, /*generate_poll*/true);

  if (UseLoopCounter) {
    if (ProfileInterpreter) {
      // Out-of-line code to allocate method data oop.
      __ bind(profile_method);
      __ call_VM(noreg, CAST_FROM_FN_PTR(address, InterpreterRuntime::profile_method));
      __ load_unsigned_byte(r1, Address(rbcp, 0));  // restore target bytecode
      __ set_method_data_pointer_for_bcp();
      __ b(dispatch);
    }

    if (UseOnStackReplacement) {
      // invocation counter overflow
      __ bind(backedge_counter_overflow);
      __ neg(r2, r2);
      __ add(r2, r2, rbcp);     // branch bcp
      // IcoResult frequency_counter_overflow([JavaThread*], address branch_bcp)
      __ call_VM(noreg,
                 CAST_FROM_FN_PTR(address,
                                  InterpreterRuntime::frequency_counter_overflow),
                 r2);
      __ load_unsigned_byte(r1, Address(rbcp, 0));  // restore target bytecode

      // r0: osr nmethod (osr ok) or NULL (osr not possible)
      // w1: target bytecode
      // r2: scratch
      __ cbz(r0, dispatch);     // test result -- no osr if null
      // nmethod may have been invalidated (VM may block upon call_VM return)
      __ ldrb(r2, Address(r0, nmethod::state_offset()));
      if (nmethod::in_use != 0)
        __ sub(r2, r2, nmethod::in_use);
      __ cbnz(r2, dispatch);

      // We have the address of an on stack replacement routine in r0
      // We need to prepare to execute the OSR method. First we must
      // migrate the locals and monitors off of the stack.

      __ mov(r19, r0);                             // save the nmethod

      call_VM(noreg, CAST_FROM_FN_PTR(address, SharedRuntime::OSR_migration_begin));

      // r0 is OSR buffer, move it to expected parameter location
      __ mov(j_rarg0, r0);

      // remove activation
      // get sender esp
      __ ldr(esp,
          Address(rfp, frame::interpreter_frame_sender_sp_offset * wordSize));
      // remove frame anchor
      __ leave();
      // Ensure compiled code always sees stack at proper alignment
      __ andr(sp, esp, -16);

      // and begin the OSR nmethod
      __ ldr(rscratch1, Address(r19, nmethod::osr_entry_point_offset()));
      __ br(rscratch1);
    }
  }
}


void TemplateTable::if_0cmp(Condition cc)
{
  transition(itos, vtos);
  // assume branch is more often taken than not (loops use backward branches)
  Label not_taken;
  if (cc == equal)
    __ cbnzw(r0, not_taken);
  else if (cc == not_equal)
    __ cbzw(r0, not_taken);
  else {
    __ andsw(zr, r0, r0);
    __ br(j_not(cc), not_taken);
  }

  branch(false, false);
  __ bind(not_taken);
  __ profile_not_taken_branch(r0);
}

void TemplateTable::if_icmp(Condition cc)
{
  transition(itos, vtos);
  // assume branch is more often taken than not (loops use backward branches)
  Label not_taken;
  __ pop_i(r1);
  __ cmpw(r1, r0, Assembler::LSL);
  __ br(j_not(cc), not_taken);
  branch(false, false);
  __ bind(not_taken);
  __ profile_not_taken_branch(r0);
}

void TemplateTable::if_nullcmp(Condition cc)
{
  transition(atos, vtos);
  // assume branch is more often taken than not (loops use backward branches)
  Label not_taken;
  if (cc == equal)
    __ cbnz(r0, not_taken);
  else
    __ cbz(r0, not_taken);
  branch(false, false);
  __ bind(not_taken);
  __ profile_not_taken_branch(r0);
}

void TemplateTable::if_acmp(Condition cc)
{
  transition(atos, vtos);
  // assume branch is more often taken than not (loops use backward branches)
  Label not_taken;
  __ pop_ptr(r1);
  __ cmp(r1, r0);
  __ br(j_not(cc), not_taken);
  branch(false, false);
  __ bind(not_taken);
  __ profile_not_taken_branch(r0);
}

void TemplateTable::ret() {
  transition(vtos, vtos);
  // We might be moving to a safepoint.  The thread which calls
  // Interpreter::notice_safepoints() will effectively flush its cache
  // when it makes a system call, but we need to do something to
  // ensure that we see the changed dispatch table.
  __ membar(MacroAssembler::LoadLoad);

  locals_index(r1);
  __ ldr(r1, aaddress(r1)); // get return bci, compute return bcp
  __ profile_ret(r1, r2);
  __ ldr(rbcp, Address(rmethod, Method::const_offset()));
  __ lea(rbcp, Address(rbcp, r1));
  __ add(rbcp, rbcp, in_bytes(ConstMethod::codes_offset()));
  __ dispatch_next(vtos, 0, /*generate_poll*/true);
}

void TemplateTable::wide_ret() {
  transition(vtos, vtos);
  locals_index_wide(r1);
  __ ldr(r1, aaddress(r1)); // get return bci, compute return bcp
  __ profile_ret(r1, r2);
  __ ldr(rbcp, Address(rmethod, Method::const_offset()));
  __ lea(rbcp, Address(rbcp, r1));
  __ add(rbcp, rbcp, in_bytes(ConstMethod::codes_offset()));
  __ dispatch_next(vtos, 0, /*generate_poll*/true);
}


void TemplateTable::tableswitch() {
  Label default_case, continue_execution;
  transition(itos, vtos);
  // align rbcp
  __ lea(r1, at_bcp(BytesPerInt));
  __ andr(r1, r1, -BytesPerInt);
  // load lo & hi
  __ ldrw(r2, Address(r1, BytesPerInt));
  __ ldrw(r3, Address(r1, 2 * BytesPerInt));
  __ rev32(r2, r2);
  __ rev32(r3, r3);
  // check against lo & hi
  __ cmpw(r0, r2);
  __ br(Assembler::LT, default_case);
  __ cmpw(r0, r3);
  __ br(Assembler::GT, default_case);
  // lookup dispatch offset
  __ subw(r0, r0, r2);
  __ lea(r3, Address(r1, r0, Address::uxtw(2)));
  __ ldrw(r3, Address(r3, 3 * BytesPerInt));
  __ profile_switch_case(r0, r1, r2);
  // continue execution
  __ bind(continue_execution);
  __ rev32(r3, r3);
  __ load_unsigned_byte(rscratch1, Address(rbcp, r3, Address::sxtw(0)));
  __ add(rbcp, rbcp, r3, ext::sxtw);
  __ dispatch_only(vtos, /*generate_poll*/true);
  // handle default
  __ bind(default_case);
  __ profile_switch_default(r0);
  __ ldrw(r3, Address(r1, 0));
  __ b(continue_execution);
}

void TemplateTable::lookupswitch() {
  transition(itos, itos);
  __ stop("lookupswitch bytecode should have been rewritten");
}

void TemplateTable::fast_linearswitch() {
  transition(itos, vtos);
  Label loop_entry, loop, found, continue_execution;
  // bswap r0 so we can avoid bswapping the table entries
  __ rev32(r0, r0);
  // align rbcp
  __ lea(r19, at_bcp(BytesPerInt)); // btw: should be able to get rid of
                                    // this instruction (change offsets
                                    // below)
  __ andr(r19, r19, -BytesPerInt);
  // set counter
  __ ldrw(r1, Address(r19, BytesPerInt));
  __ rev32(r1, r1);
  __ b(loop_entry);
  // table search
  __ bind(loop);
  __ lea(rscratch1, Address(r19, r1, Address::lsl(3)));
  __ ldrw(rscratch1, Address(rscratch1, 2 * BytesPerInt));
  __ cmpw(r0, rscratch1);
  __ br(Assembler::EQ, found);
  __ bind(loop_entry);
  __ subs(r1, r1, 1);
  __ br(Assembler::PL, loop);
  // default case
  __ profile_switch_default(r0);
  __ ldrw(r3, Address(r19, 0));
  __ b(continue_execution);
  // entry found -> get offset
  __ bind(found);
  __ lea(rscratch1, Address(r19, r1, Address::lsl(3)));
  __ ldrw(r3, Address(rscratch1, 3 * BytesPerInt));
  __ profile_switch_case(r1, r0, r19);
  // continue execution
  __ bind(continue_execution);
  __ rev32(r3, r3);
  __ add(rbcp, rbcp, r3, ext::sxtw);
  __ ldrb(rscratch1, Address(rbcp, 0));
  __ dispatch_only(vtos, /*generate_poll*/true);
}

void TemplateTable::fast_binaryswitch() {
  transition(itos, vtos);
  // Implementation using the following core algorithm:
  //
  // int binary_search(int key, LookupswitchPair* array, int n) {
  //   // Binary search according to "Methodik des Programmierens" by
  //   // Edsger W. Dijkstra and W.H.J. Feijen, Addison Wesley Germany 1985.
  //   int i = 0;
  //   int j = n;
  //   while (i+1 < j) {
  //     // invariant P: 0 <= i < j <= n and (a[i] <= key < a[j] or Q)
  //     // with      Q: for all i: 0 <= i < n: key < a[i]
  //     // where a stands for the array and assuming that the (inexisting)
  //     // element a[n] is infinitely big.
  //     int h = (i + j) >> 1;
  //     // i < h < j
  //     if (key < array[h].fast_match()) {
  //       j = h;
  //     } else {
  //       i = h;
  //     }
  //   }
  //   // R: a[i] <= key < a[i+1] or Q
  //   // (i.e., if key is within array, i is the correct index)
  //   return i;
  // }

  // Register allocation
  const Register key   = r0; // already set (tosca)
  const Register array = r1;
  const Register i     = r2;
  const Register j     = r3;
  const Register h     = rscratch1;
  const Register temp  = rscratch2;

  // Find array start
  __ lea(array, at_bcp(3 * BytesPerInt)); // btw: should be able to
                                          // get rid of this
                                          // instruction (change
                                          // offsets below)
  __ andr(array, array, -BytesPerInt);

  // Initialize i & j
  __ mov(i, 0);                            // i = 0;
  __ ldrw(j, Address(array, -BytesPerInt)); // j = length(array);

  // Convert j into native byteordering
  __ rev32(j, j);

  // And start
  Label entry;
  __ b(entry);

  // binary search loop
  {
    Label loop;
    __ bind(loop);
    // int h = (i + j) >> 1;
    __ addw(h, i, j);                           // h = i + j;
    __ lsrw(h, h, 1);                                   // h = (i + j) >> 1;
    // if (key < array[h].fast_match()) {
    //   j = h;
    // } else {
    //   i = h;
    // }
    // Convert array[h].match to native byte-ordering before compare
    __ ldr(temp, Address(array, h, Address::lsl(3)));
    __ rev32(temp, temp);
    __ cmpw(key, temp);
    // j = h if (key <  array[h].fast_match())
    __ csel(j, h, j, Assembler::LT);
    // i = h if (key >= array[h].fast_match())
    __ csel(i, h, i, Assembler::GE);
    // while (i+1 < j)
    __ bind(entry);
    __ addw(h, i, 1);          // i+1
    __ cmpw(h, j);             // i+1 < j
    __ br(Assembler::LT, loop);
  }

  // end of binary search, result index is i (must check again!)
  Label default_case;
  // Convert array[i].match to native byte-ordering before compare
  __ ldr(temp, Address(array, i, Address::lsl(3)));
  __ rev32(temp, temp);
  __ cmpw(key, temp);
  __ br(Assembler::NE, default_case);

  // entry found -> j = offset
  __ add(j, array, i, ext::uxtx, 3);
  __ ldrw(j, Address(j, BytesPerInt));
  __ profile_switch_case(i, key, array);
  __ rev32(j, j);
  __ load_unsigned_byte(rscratch1, Address(rbcp, j, Address::sxtw(0)));
  __ lea(rbcp, Address(rbcp, j, Address::sxtw(0)));
  __ dispatch_only(vtos, /*generate_poll*/true);

  // default case -> j = default offset
  __ bind(default_case);
  __ profile_switch_default(i);
  __ ldrw(j, Address(array, -2 * BytesPerInt));
  __ rev32(j, j);
  __ load_unsigned_byte(rscratch1, Address(rbcp, j, Address::sxtw(0)));
  __ lea(rbcp, Address(rbcp, j, Address::sxtw(0)));
  __ dispatch_only(vtos, /*generate_poll*/true);
}


void TemplateTable::_return(TosState state)
{
  transition(state, state);
  assert(_desc->calls_vm(),
         "inconsistent calls_vm information"); // call in remove_activation

  if (_desc->bytecode() == Bytecodes::_return_register_finalizer) {
    assert(state == vtos, "only valid state");

    __ ldr(c_rarg1, aaddress(0));
    __ load_klass(r3, c_rarg1);
    __ ldrw(r3, Address(r3, Klass::access_flags_offset()));
    Label skip_register_finalizer;
    __ tbz(r3, exact_log2(JVM_ACC_HAS_FINALIZER), skip_register_finalizer);

    __ call_VM(noreg, CAST_FROM_FN_PTR(address, InterpreterRuntime::register_finalizer), c_rarg1);

    __ bind(skip_register_finalizer);
  }

  // Issue a StoreStore barrier after all stores but before return
  // from any constructor for any class with a final field.  We don't
  // know if this is a finalizer, so we always do so.
  if (_desc->bytecode() == Bytecodes::_return)
    __ membar(MacroAssembler::StoreStore);

  // Narrow result if state is itos but result type is smaller.
  // Need to narrow in the return bytecode rather than in generate_return_entry
  // since compiled code callers expect the result to already be narrowed.
  if (state == itos) {
    __ narrow(r0);
  }

  __ remove_activation(state);
  __ ret(lr);
}

// ----------------------------------------------------------------------------
// Volatile variables demand their effects be made known to all CPU's
// in order.  Store buffers on most chips allow reads & writes to
// reorder; the JMM's ReadAfterWrite.java test fails in -Xint mode
// without some kind of memory barrier (i.e., it's not sufficient that
// the interpreter does not reorder volatile references, the hardware
// also must not reorder them).
//
// According to the new Java Memory Model (JMM):
// (1) All volatiles are serialized wrt to each other.  ALSO reads &
//     writes act as aquire & release, so:
// (2) A read cannot let unrelated NON-volatile memory refs that
//     happen after the read float up to before the read.  It's OK for
//     non-volatile memory refs that happen before the volatile read to
//     float down below it.
// (3) Similar a volatile write cannot let unrelated NON-volatile
//     memory refs that happen BEFORE the write float down to after the
//     write.  It's OK for non-volatile memory refs that happen after the
//     volatile write to float up before it.
//
// We only put in barriers around volatile refs (they are expensive),
// not _between_ memory refs (that would require us to track the
// flavor of the previous memory refs).  Requirements (2) and (3)
// require some barriers before volatile stores and after volatile
// loads.  These nearly cover requirement (1) but miss the
// volatile-store-volatile-load case.  This final case is placed after
// volatile-stores although it could just as well go before
// volatile-loads.

void TemplateTable::resolve_cache_and_index(int byte_no,
                                            Register Rcache,
                                            Register index,
                                            size_t index_size) {
  const Register temp = r19;
  assert_different_registers(Rcache, index, temp);

  Label resolved;

  Bytecodes::Code code = bytecode();
  switch (code) {
  case Bytecodes::_nofast_getfield: code = Bytecodes::_getfield; break;
  case Bytecodes::_nofast_putfield: code = Bytecodes::_putfield; break;
  }

  assert(byte_no == f1_byte || byte_no == f2_byte, "byte_no out of range");
  __ get_cache_and_index_and_bytecode_at_bcp(Rcache, index, temp, byte_no, 1, index_size);
  __ cmp(temp, (int) code);  // have we resolved this bytecode?
  __ br(Assembler::EQ, resolved);

  // resolve first time through
  address entry = CAST_FROM_FN_PTR(address, InterpreterRuntime::resolve_from_cache);
  __ mov(temp, (int) code);
  __ call_VM(noreg, entry, temp);

  // Update registers with resolved info
  __ get_cache_and_index_at_bcp(Rcache, index, 1, index_size);
  // n.b. unlike x86 Rcache is now rcpool plus the indexed offset
  // so all clients ofthis method must be modified accordingly
  __ bind(resolved);
}

// The Rcache and index registers must be set before call
// n.b unlike x86 cache already includes the index offset
void TemplateTable::load_field_cp_cache_entry(Register obj,
                                              Register cache,
                                              Register index,
                                              Register off,
                                              Register flags,
                                              bool is_static = false) {
  assert_different_registers(cache, index, flags, off);

  ByteSize cp_base_offset = ConstantPoolCache::base_offset();
  // Field offset
  __ ldr(off, Address(cache, in_bytes(cp_base_offset +
                                          ConstantPoolCacheEntry::f2_offset())));
  // Flags
  __ ldrw(flags, Address(cache, in_bytes(cp_base_offset +
                                           ConstantPoolCacheEntry::flags_offset())));

  // klass overwrite register
  if (is_static) {
    __ ldr(obj, Address(cache, in_bytes(cp_base_offset +
                                        ConstantPoolCacheEntry::f1_offset())));
    const int mirror_offset = in_bytes(Klass::java_mirror_offset());
    __ ldr(obj, Address(obj, mirror_offset));
    __ resolve_oop_handle(obj);
  }
}

void TemplateTable::load_invoke_cp_cache_entry(int byte_no,
                                               Register method,
                                               Register itable_index,
                                               Register flags,
                                               bool is_invokevirtual,
                                               bool is_invokevfinal, /*unused*/
                                               bool is_invokedynamic) {
  // setup registers
  const Register cache = rscratch2;
  const Register index = r4;
  assert_different_registers(method, flags);
  assert_different_registers(method, cache, index);
  assert_different_registers(itable_index, flags);
  assert_different_registers(itable_index, cache, index);
  // determine constant pool cache field offsets
  assert(is_invokevirtual == (byte_no == f2_byte), "is_invokevirtual flag redundant");
  const int method_offset = in_bytes(
    ConstantPoolCache::base_offset() +
      (is_invokevirtual
       ? ConstantPoolCacheEntry::f2_offset()
       : ConstantPoolCacheEntry::f1_offset()));
  const int flags_offset = in_bytes(ConstantPoolCache::base_offset() +
                                    ConstantPoolCacheEntry::flags_offset());
  // access constant pool cache fields
  const int index_offset = in_bytes(ConstantPoolCache::base_offset() +
                                    ConstantPoolCacheEntry::f2_offset());

  size_t index_size = (is_invokedynamic ? sizeof(u4) : sizeof(u2));
  resolve_cache_and_index(byte_no, cache, index, index_size);
  __ ldr(method, Address(cache, method_offset));

  if (itable_index != noreg) {
    __ ldr(itable_index, Address(cache, index_offset));
  }
  __ ldrw(flags, Address(cache, flags_offset));
}


// The registers cache and index expected to be set before call.
// Correct values of the cache and index registers are preserved.
void TemplateTable::jvmti_post_field_access(Register cache, Register index,
                                            bool is_static, bool has_tos) {
  // do the JVMTI work here to avoid disturbing the register state below
  // We use c_rarg registers here because we want to use the register used in
  // the call to the VM
  if (JvmtiExport::can_post_field_access()) {
    // Check to see if a field access watch has been set before we
    // take the time to call into the VM.
    Label L1;
    assert_different_registers(cache, index, r0);
    __ lea(rscratch1, ExternalAddress((address) JvmtiExport::get_field_access_count_addr()));
    __ ldrw(r0, Address(rscratch1));
    __ cbzw(r0, L1);

    __ get_cache_and_index_at_bcp(c_rarg2, c_rarg3, 1);
    __ lea(c_rarg2, Address(c_rarg2, in_bytes(ConstantPoolCache::base_offset())));

    if (is_static) {
      __ mov(c_rarg1, zr); // NULL object reference
    } else {
      __ ldr(c_rarg1, at_tos()); // get object pointer without popping it
      __ verify_oop(c_rarg1);
    }
    // c_rarg1: object pointer or NULL
    // c_rarg2: cache entry pointer
    // c_rarg3: jvalue object on the stack
    __ call_VM(noreg, CAST_FROM_FN_PTR(address,
                                       InterpreterRuntime::post_field_access),
               c_rarg1, c_rarg2, c_rarg3);
    __ get_cache_and_index_at_bcp(cache, index, 1);
    __ bind(L1);
  }
}

void TemplateTable::pop_and_check_object(Register r)
{
  __ pop_ptr(r);
  __ null_check(r);  // for field access must check obj.
  __ verify_oop(r);
}

void TemplateTable::getfield_or_static(int byte_no, bool is_static, RewriteControl rc)
{
  const Register cache = r2;
  const Register index = r3;
  const Register obj   = r4;
  const Register off   = r19;
  const Register flags = r0;
  const Register raw_flags = r6;
  const Register bc    = r4; // uses same reg as obj, so don't mix them

  resolve_cache_and_index(byte_no, cache, index, sizeof(u2));
  jvmti_post_field_access(cache, index, is_static, false);
  load_field_cp_cache_entry(obj, cache, index, off, raw_flags, is_static);

  if (!is_static) {
    // obj is on the stack
    pop_and_check_object(obj);
  }

  // 8179954: We need to make sure that the code generated for
  // volatile accesses forms a sequentially-consistent set of
  // operations when combined with STLR and LDAR.  Without a leading
  // membar it's possible for a simple Dekker test to fail if loads
  // use LDR;DMB but stores use STLR.  This can happen if C2 compiles
  // the stores in one method and we interpret the loads in another.
  if (! UseBarriersForVolatile) {
    Label notVolatile;
    __ tbz(raw_flags, ConstantPoolCacheEntry::is_volatile_shift, notVolatile);
    __ membar(MacroAssembler::AnyAny);
    __ bind(notVolatile);
  }

  const Address field(obj, off);

  Label Done, notByte, notBool, notInt, notShort, notChar,
              notLong, notFloat, notObj, notDouble;

  // x86 uses a shift and mask or wings it with a shift plus assert
  // the mask is not needed. aarch64 just uses bitfield extract
  __ ubfxw(flags, raw_flags, ConstantPoolCacheEntry::tos_state_shift,
           ConstantPoolCacheEntry::tos_state_bits);

  assert(btos == 0, "change code, btos != 0");
  __ cbnz(flags, notByte);

  // Don't rewrite getstatic, only getfield
  if (is_static) rc = may_not_rewrite;

  // btos
  __ load_signed_byte(r0, field);
  __ push(btos);
  // Rewrite bytecode to be faster
  if (rc == may_rewrite) {
    patch_bytecode(Bytecodes::_fast_bgetfield, bc, r1);
  }
  __ b(Done);

  __ bind(notByte);
  __ cmp(flags, ztos);
  __ br(Assembler::NE, notBool);

  // ztos (same code as btos)
  __ ldrsb(r0, field);
  __ push(ztos);
  // Rewrite bytecode to be faster
  if (rc == may_rewrite) {
    // use btos rewriting, no truncating to t/f bit is needed for getfield.
    patch_bytecode(Bytecodes::_fast_bgetfield, bc, r1);
  }
  __ b(Done);

  __ bind(notBool);
  __ cmp(flags, atos);
  __ br(Assembler::NE, notObj);
  // atos
  do_oop_load(_masm, field, r0, IN_HEAP);
  __ push(atos);
  if (rc == may_rewrite) {
    patch_bytecode(Bytecodes::_fast_agetfield, bc, r1);
  }
  __ b(Done);

  __ bind(notObj);
  __ cmp(flags, itos);
  __ br(Assembler::NE, notInt);
  // itos
  __ ldrw(r0, field);
  __ push(itos);
  // Rewrite bytecode to be faster
  if (rc == may_rewrite) {
    patch_bytecode(Bytecodes::_fast_igetfield, bc, r1);
  }
  __ b(Done);

  __ bind(notInt);
  __ cmp(flags, ctos);
  __ br(Assembler::NE, notChar);
  // ctos
  __ load_unsigned_short(r0, field);
  __ push(ctos);
  // Rewrite bytecode to be faster
  if (rc == may_rewrite) {
    patch_bytecode(Bytecodes::_fast_cgetfield, bc, r1);
  }
  __ b(Done);

  __ bind(notChar);
  __ cmp(flags, stos);
  __ br(Assembler::NE, notShort);
  // stos
  __ load_signed_short(r0, field);
  __ push(stos);
  // Rewrite bytecode to be faster
  if (rc == may_rewrite) {
    patch_bytecode(Bytecodes::_fast_sgetfield, bc, r1);
  }
  __ b(Done);

  __ bind(notShort);
  __ cmp(flags, ltos);
  __ br(Assembler::NE, notLong);
  // ltos
  __ ldr(r0, field);
  __ push(ltos);
  // Rewrite bytecode to be faster
  if (rc == may_rewrite) {
    patch_bytecode(Bytecodes::_fast_lgetfield, bc, r1);
  }
  __ b(Done);

  __ bind(notLong);
  __ cmp(flags, ftos);
  __ br(Assembler::NE, notFloat);
  // ftos
  __ ldrs(v0, field);
  __ push(ftos);
  // Rewrite bytecode to be faster
  if (rc == may_rewrite) {
    patch_bytecode(Bytecodes::_fast_fgetfield, bc, r1);
  }
  __ b(Done);

  __ bind(notFloat);
#ifdef ASSERT
  __ cmp(flags, dtos);
  __ br(Assembler::NE, notDouble);
#endif
  // dtos
  __ ldrd(v0, field);
  __ push(dtos);
  // Rewrite bytecode to be faster
  if (rc == may_rewrite) {
    patch_bytecode(Bytecodes::_fast_dgetfield, bc, r1);
  }
#ifdef ASSERT
  __ b(Done);

  __ bind(notDouble);
  __ stop("Bad state");
#endif

  __ bind(Done);

  Label notVolatile;
  __ tbz(raw_flags, ConstantPoolCacheEntry::is_volatile_shift, notVolatile);
  __ membar(MacroAssembler::LoadLoad | MacroAssembler::LoadStore);
  __ bind(notVolatile);
}


void TemplateTable::getfield(int byte_no)
{
  getfield_or_static(byte_no, false);
}

void TemplateTable::nofast_getfield(int byte_no) {
  getfield_or_static(byte_no, false, may_not_rewrite);
}

void TemplateTable::getstatic(int byte_no)
{
  getfield_or_static(byte_no, true);
}

// The registers cache and index expected to be set before call.
// The function may destroy various registers, just not the cache and index registers.
void TemplateTable::jvmti_post_field_mod(Register cache, Register index, bool is_static) {
  transition(vtos, vtos);

  ByteSize cp_base_offset = ConstantPoolCache::base_offset();

  if (JvmtiExport::can_post_field_modification()) {
    // Check to see if a field modification watch has been set before
    // we take the time to call into the VM.
    Label L1;
    assert_different_registers(cache, index, r0);
    __ lea(rscratch1, ExternalAddress((address)JvmtiExport::get_field_modification_count_addr()));
    __ ldrw(r0, Address(rscratch1));
    __ cbz(r0, L1);

    __ get_cache_and_index_at_bcp(c_rarg2, rscratch1, 1);

    if (is_static) {
      // Life is simple.  Null out the object pointer.
      __ mov(c_rarg1, zr);
    } else {
      // Life is harder. The stack holds the value on top, followed by
      // the object.  We don't know the size of the value, though; it
      // could be one or two words depending on its type. As a result,
      // we must find the type to determine where the object is.
      __ ldrw(c_rarg3, Address(c_rarg2,
                               in_bytes(cp_base_offset +
                                        ConstantPoolCacheEntry::flags_offset())));
      __ lsr(c_rarg3, c_rarg3,
             ConstantPoolCacheEntry::tos_state_shift);
      ConstantPoolCacheEntry::verify_tos_state_shift();
      Label nope2, done, ok;
      __ ldr(c_rarg1, at_tos_p1());  // initially assume a one word jvalue
      __ cmpw(c_rarg3, ltos);
      __ br(Assembler::EQ, ok);
      __ cmpw(c_rarg3, dtos);
      __ br(Assembler::NE, nope2);
      __ bind(ok);
      __ ldr(c_rarg1, at_tos_p2()); // ltos (two word jvalue)
      __ bind(nope2);
    }
    // cache entry pointer
    __ add(c_rarg2, c_rarg2, in_bytes(cp_base_offset));
    // object (tos)
    __ mov(c_rarg3, esp);
    // c_rarg1: object pointer set up above (NULL if static)
    // c_rarg2: cache entry pointer
    // c_rarg3: jvalue object on the stack
    __ call_VM(noreg,
               CAST_FROM_FN_PTR(address,
                                InterpreterRuntime::post_field_modification),
               c_rarg1, c_rarg2, c_rarg3);
    __ get_cache_and_index_at_bcp(cache, index, 1);
    __ bind(L1);
  }
}

void TemplateTable::putfield_or_static(int byte_no, bool is_static, RewriteControl rc) {
  transition(vtos, vtos);

  const Register cache = r2;
  const Register index = r3;
  const Register obj   = r2;
  const Register off   = r19;
  const Register flags = r0;
  const Register bc    = r4;

  resolve_cache_and_index(byte_no, cache, index, sizeof(u2));
  jvmti_post_field_mod(cache, index, is_static);
  load_field_cp_cache_entry(obj, cache, index, off, flags, is_static);

  Label Done;
  __ mov(r5, flags);

  {
    Label notVolatile;
    __ tbz(r5, ConstantPoolCacheEntry::is_volatile_shift, notVolatile);
    __ membar(MacroAssembler::StoreStore);
    __ bind(notVolatile);
  }

  // field address
  const Address field(obj, off);

  Label notByte, notBool, notInt, notShort, notChar,
        notLong, notFloat, notObj, notDouble;

  // x86 uses a shift and mask or wings it with a shift plus assert
  // the mask is not needed. aarch64 just uses bitfield extract
  __ ubfxw(flags, flags, ConstantPoolCacheEntry::tos_state_shift,  ConstantPoolCacheEntry::tos_state_bits);

  assert(btos == 0, "change code, btos != 0");
  __ cbnz(flags, notByte);

  // Don't rewrite putstatic, only putfield
  if (is_static) rc = may_not_rewrite;

  // btos
  {
    __ pop(btos);
    if (!is_static) pop_and_check_object(obj);
    __ strb(r0, field);
    if (rc == may_rewrite) {
      patch_bytecode(Bytecodes::_fast_bputfield, bc, r1, true, byte_no);
    }
    __ b(Done);
  }

  __ bind(notByte);
  __ cmp(flags, ztos);
  __ br(Assembler::NE, notBool);

  // ztos
  {
    __ pop(ztos);
    if (!is_static) pop_and_check_object(obj);
    __ andw(r0, r0, 0x1);
    __ strb(r0, field);
    if (rc == may_rewrite) {
      patch_bytecode(Bytecodes::_fast_zputfield, bc, r1, true, byte_no);
    }
    __ b(Done);
  }

  __ bind(notBool);
  __ cmp(flags, atos);
  __ br(Assembler::NE, notObj);

  // atos
  {
    __ pop(atos);
    if (!is_static) pop_and_check_object(obj);
    // Store into the field
    do_oop_store(_masm, field, r0, IN_HEAP);
    if (rc == may_rewrite) {
      patch_bytecode(Bytecodes::_fast_aputfield, bc, r1, true, byte_no);
    }
    __ b(Done);
  }

  __ bind(notObj);
  __ cmp(flags, itos);
  __ br(Assembler::NE, notInt);

  // itos
  {
    __ pop(itos);
    if (!is_static) pop_and_check_object(obj);
    __ strw(r0, field);
    if (rc == may_rewrite) {
      patch_bytecode(Bytecodes::_fast_iputfield, bc, r1, true, byte_no);
    }
    __ b(Done);
  }

  __ bind(notInt);
  __ cmp(flags, ctos);
  __ br(Assembler::NE, notChar);

  // ctos
  {
    __ pop(ctos);
    if (!is_static) pop_and_check_object(obj);
    __ strh(r0, field);
    if (rc == may_rewrite) {
      patch_bytecode(Bytecodes::_fast_cputfield, bc, r1, true, byte_no);
    }
    __ b(Done);
  }

  __ bind(notChar);
  __ cmp(flags, stos);
  __ br(Assembler::NE, notShort);

  // stos
  {
    __ pop(stos);
    if (!is_static) pop_and_check_object(obj);
    __ strh(r0, field);
    if (rc == may_rewrite) {
      patch_bytecode(Bytecodes::_fast_sputfield, bc, r1, true, byte_no);
    }
    __ b(Done);
  }

  __ bind(notShort);
  __ cmp(flags, ltos);
  __ br(Assembler::NE, notLong);

  // ltos
  {
    __ pop(ltos);
    if (!is_static) pop_and_check_object(obj);
    __ str(r0, field);
    if (rc == may_rewrite) {
      patch_bytecode(Bytecodes::_fast_lputfield, bc, r1, true, byte_no);
    }
    __ b(Done);
  }

  __ bind(notLong);
  __ cmp(flags, ftos);
  __ br(Assembler::NE, notFloat);

  // ftos
  {
    __ pop(ftos);
    if (!is_static) pop_and_check_object(obj);
    __ strs(v0, field);
    if (rc == may_rewrite) {
      patch_bytecode(Bytecodes::_fast_fputfield, bc, r1, true, byte_no);
    }
    __ b(Done);
  }

  __ bind(notFloat);
#ifdef ASSERT
  __ cmp(flags, dtos);
  __ br(Assembler::NE, notDouble);
#endif

  // dtos
  {
    __ pop(dtos);
    if (!is_static) pop_and_check_object(obj);
    __ strd(v0, field);
    if (rc == may_rewrite) {
      patch_bytecode(Bytecodes::_fast_dputfield, bc, r1, true, byte_no);
    }
  }

#ifdef ASSERT
  __ b(Done);

  __ bind(notDouble);
  __ stop("Bad state");
#endif

  __ bind(Done);

  {
    Label notVolatile;
    __ tbz(r5, ConstantPoolCacheEntry::is_volatile_shift, notVolatile);
    __ membar(MacroAssembler::StoreLoad);
    __ bind(notVolatile);
  }
}

void TemplateTable::putfield(int byte_no)
{
  putfield_or_static(byte_no, false);
}

void TemplateTable::nofast_putfield(int byte_no) {
  putfield_or_static(byte_no, false, may_not_rewrite);
}

void TemplateTable::putstatic(int byte_no) {
  putfield_or_static(byte_no, true);
}

void TemplateTable::jvmti_post_fast_field_mod()
{
  if (JvmtiExport::can_post_field_modification()) {
    // Check to see if a field modification watch has been set before
    // we take the time to call into the VM.
    Label L2;
    __ lea(rscratch1, ExternalAddress((address)JvmtiExport::get_field_modification_count_addr()));
    __ ldrw(c_rarg3, Address(rscratch1));
    __ cbzw(c_rarg3, L2);
    __ pop_ptr(r19);                  // copy the object pointer from tos
    __ verify_oop(r19);
    __ push_ptr(r19);                 // put the object pointer back on tos
    // Save tos values before call_VM() clobbers them. Since we have
    // to do it for every data type, we use the saved values as the
    // jvalue object.
    switch (bytecode()) {          // load values into the jvalue object
    case Bytecodes::_fast_aputfield: __ push_ptr(r0); break;
    case Bytecodes::_fast_bputfield: // fall through
    case Bytecodes::_fast_zputfield: // fall through
    case Bytecodes::_fast_sputfield: // fall through
    case Bytecodes::_fast_cputfield: // fall through
    case Bytecodes::_fast_iputfield: __ push_i(r0); break;
    case Bytecodes::_fast_dputfield: __ push_d(); break;
    case Bytecodes::_fast_fputfield: __ push_f(); break;
    case Bytecodes::_fast_lputfield: __ push_l(r0); break;

    default:
      ShouldNotReachHere();
    }
    __ mov(c_rarg3, esp);             // points to jvalue on the stack
    // access constant pool cache entry
    __ get_cache_entry_pointer_at_bcp(c_rarg2, r0, 1);
    __ verify_oop(r19);
    // r19: object pointer copied above
    // c_rarg2: cache entry pointer
    // c_rarg3: jvalue object on the stack
    __ call_VM(noreg,
               CAST_FROM_FN_PTR(address,
                                InterpreterRuntime::post_field_modification),
               r19, c_rarg2, c_rarg3);

    switch (bytecode()) {             // restore tos values
    case Bytecodes::_fast_aputfield: __ pop_ptr(r0); break;
    case Bytecodes::_fast_bputfield: // fall through
    case Bytecodes::_fast_zputfield: // fall through
    case Bytecodes::_fast_sputfield: // fall through
    case Bytecodes::_fast_cputfield: // fall through
    case Bytecodes::_fast_iputfield: __ pop_i(r0); break;
    case Bytecodes::_fast_dputfield: __ pop_d(); break;
    case Bytecodes::_fast_fputfield: __ pop_f(); break;
    case Bytecodes::_fast_lputfield: __ pop_l(r0); break;
    }
    __ bind(L2);
  }
}

void TemplateTable::fast_storefield(TosState state)
{
  transition(state, vtos);

  ByteSize base = ConstantPoolCache::base_offset();

  jvmti_post_fast_field_mod();

  // access constant pool cache
  __ get_cache_and_index_at_bcp(r2, r1, 1);

  // test for volatile with r3
  __ ldrw(r3, Address(r2, in_bytes(base +
                                   ConstantPoolCacheEntry::flags_offset())));

  // replace index with field offset from cache entry
  __ ldr(r1, Address(r2, in_bytes(base + ConstantPoolCacheEntry::f2_offset())));

  {
    Label notVolatile;
    __ tbz(r3, ConstantPoolCacheEntry::is_volatile_shift, notVolatile);
    __ membar(MacroAssembler::StoreStore);
    __ bind(notVolatile);
  }

  Label notVolatile;

  // Get object from stack
  pop_and_check_object(r2);

  // field address
  const Address field(r2, r1);

  // access field
  switch (bytecode()) {
  case Bytecodes::_fast_aputfield:
    do_oop_store(_masm, field, r0, IN_HEAP);
    break;
  case Bytecodes::_fast_lputfield:
    __ str(r0, field);
    break;
  case Bytecodes::_fast_iputfield:
    __ strw(r0, field);
    break;
  case Bytecodes::_fast_zputfield:
    __ andw(r0, r0, 0x1);  // boolean is true if LSB is 1
    // fall through to bputfield
  case Bytecodes::_fast_bputfield:
    __ strb(r0, field);
    break;
  case Bytecodes::_fast_sputfield:
    // fall through
  case Bytecodes::_fast_cputfield:
    __ strh(r0, field);
    break;
  case Bytecodes::_fast_fputfield:
    __ strs(v0, field);
    break;
  case Bytecodes::_fast_dputfield:
    __ strd(v0, field);
    break;
  default:
    ShouldNotReachHere();
  }

  {
    Label notVolatile;
    __ tbz(r3, ConstantPoolCacheEntry::is_volatile_shift, notVolatile);
    __ membar(MacroAssembler::StoreLoad);
    __ bind(notVolatile);
  }
}


void TemplateTable::fast_accessfield(TosState state)
{
  transition(atos, state);
  // Do the JVMTI work here to avoid disturbing the register state below
  if (JvmtiExport::can_post_field_access()) {
    // Check to see if a field access watch has been set before we
    // take the time to call into the VM.
    Label L1;
    __ lea(rscratch1, ExternalAddress((address) JvmtiExport::get_field_access_count_addr()));
    __ ldrw(r2, Address(rscratch1));
    __ cbzw(r2, L1);
    // access constant pool cache entry
    __ get_cache_entry_pointer_at_bcp(c_rarg2, rscratch2, 1);
    __ verify_oop(r0);
    __ push_ptr(r0);  // save object pointer before call_VM() clobbers it
    __ mov(c_rarg1, r0);
    // c_rarg1: object pointer copied above
    // c_rarg2: cache entry pointer
    __ call_VM(noreg,
               CAST_FROM_FN_PTR(address,
                                InterpreterRuntime::post_field_access),
               c_rarg1, c_rarg2);
    __ pop_ptr(r0); // restore object pointer
    __ bind(L1);
  }

  // access constant pool cache
  __ get_cache_and_index_at_bcp(r2, r1, 1);
  __ ldr(r1, Address(r2, in_bytes(ConstantPoolCache::base_offset() +
                                  ConstantPoolCacheEntry::f2_offset())));
  __ ldrw(r3, Address(r2, in_bytes(ConstantPoolCache::base_offset() +
                                   ConstantPoolCacheEntry::flags_offset())));

  // r0: object
  __ verify_oop(r0);
  __ null_check(r0);
  const Address field(r0, r1);

  // 8179954: We need to make sure that the code generated for
  // volatile accesses forms a sequentially-consistent set of
  // operations when combined with STLR and LDAR.  Without a leading
  // membar it's possible for a simple Dekker test to fail if loads
  // use LDR;DMB but stores use STLR.  This can happen if C2 compiles
  // the stores in one method and we interpret the loads in another.
  if (! UseBarriersForVolatile) {
    Label notVolatile;
    __ tbz(r3, ConstantPoolCacheEntry::is_volatile_shift, notVolatile);
    __ membar(MacroAssembler::AnyAny);
    __ bind(notVolatile);
  }

  // access field
  switch (bytecode()) {
  case Bytecodes::_fast_agetfield:
    do_oop_load(_masm, field, r0, IN_HEAP);
    __ verify_oop(r0);
    break;
  case Bytecodes::_fast_lgetfield:
    __ ldr(r0, field);
    break;
  case Bytecodes::_fast_igetfield:
    __ ldrw(r0, field);
    break;
  case Bytecodes::_fast_bgetfield:
    __ load_signed_byte(r0, field);
    break;
  case Bytecodes::_fast_sgetfield:
    __ load_signed_short(r0, field);
    break;
  case Bytecodes::_fast_cgetfield:
    __ load_unsigned_short(r0, field);
    break;
  case Bytecodes::_fast_fgetfield:
    __ ldrs(v0, field);
    break;
  case Bytecodes::_fast_dgetfield:
    __ ldrd(v0, field);
    break;
  default:
    ShouldNotReachHere();
  }
  {
    Label notVolatile;
    __ tbz(r3, ConstantPoolCacheEntry::is_volatile_shift, notVolatile);
    __ membar(MacroAssembler::LoadLoad | MacroAssembler::LoadStore);
    __ bind(notVolatile);
  }
}

void TemplateTable::fast_xaccess(TosState state)
{
  transition(vtos, state);

  // get receiver
  __ ldr(r0, aaddress(0));
  // access constant pool cache
  __ get_cache_and_index_at_bcp(r2, r3, 2);
  __ ldr(r1, Address(r2, in_bytes(ConstantPoolCache::base_offset() +
                                  ConstantPoolCacheEntry::f2_offset())));

  // 8179954: We need to make sure that the code generated for
  // volatile accesses forms a sequentially-consistent set of
  // operations when combined with STLR and LDAR.  Without a leading
  // membar it's possible for a simple Dekker test to fail if loads
  // use LDR;DMB but stores use STLR.  This can happen if C2 compiles
  // the stores in one method and we interpret the loads in another.
  if (! UseBarriersForVolatile) {
    Label notVolatile;
    __ ldrw(r3, Address(r2, in_bytes(ConstantPoolCache::base_offset() +
                                     ConstantPoolCacheEntry::flags_offset())));
    __ tbz(r3, ConstantPoolCacheEntry::is_volatile_shift, notVolatile);
    __ membar(MacroAssembler::AnyAny);
    __ bind(notVolatile);
  }

  // make sure exception is reported in correct bcp range (getfield is
  // next instruction)
  __ increment(rbcp);
  __ null_check(r0);
  switch (state) {
  case itos:
    __ ldrw(r0, Address(r0, r1, Address::lsl(0)));
    break;
  case atos:
    do_oop_load(_masm, Address(r0, r1, Address::lsl(0)), r0, IN_HEAP);
    __ verify_oop(r0);
    break;
  case ftos:
    __ ldrs(v0, Address(r0, r1, Address::lsl(0)));
    break;
  default:
    ShouldNotReachHere();
  }

  {
    Label notVolatile;
    __ ldrw(r3, Address(r2, in_bytes(ConstantPoolCache::base_offset() +
                                     ConstantPoolCacheEntry::flags_offset())));
    __ tbz(r3, ConstantPoolCacheEntry::is_volatile_shift, notVolatile);
    __ membar(MacroAssembler::LoadLoad | MacroAssembler::LoadStore);
    __ bind(notVolatile);
  }

  __ decrement(rbcp);
}



//-----------------------------------------------------------------------------
// Calls

void TemplateTable::count_calls(Register method, Register temp)
{
  __ call_Unimplemented();
}

void TemplateTable::prepare_invoke(int byte_no,
                                   Register method, // linked method (or i-klass)
                                   Register index,  // itable index, MethodType, etc.
                                   Register recv,   // if caller wants to see it
                                   Register flags   // if caller wants to test it
                                   ) {
  // determine flags
  Bytecodes::Code code = bytecode();
  const bool is_invokeinterface  = code == Bytecodes::_invokeinterface;
  const bool is_invokedynamic    = code == Bytecodes::_invokedynamic;
  const bool is_invokehandle     = code == Bytecodes::_invokehandle;
  const bool is_invokevirtual    = code == Bytecodes::_invokevirtual;
  const bool is_invokespecial    = code == Bytecodes::_invokespecial;
  const bool load_receiver       = (recv  != noreg);
  const bool save_flags          = (flags != noreg);
  assert(load_receiver == (code != Bytecodes::_invokestatic && code != Bytecodes::_invokedynamic), "");
  assert(save_flags    == (is_invokeinterface || is_invokevirtual), "need flags for vfinal");
  assert(flags == noreg || flags == r3, "");
  assert(recv  == noreg || recv  == r2, "");

  // setup registers & access constant pool cache
  if (recv  == noreg)  recv  = r2;
  if (flags == noreg)  flags = r3;
  assert_different_registers(method, index, recv, flags);

  // save 'interpreter return address'
  __ save_bcp();

  load_invoke_cp_cache_entry(byte_no, method, index, flags, is_invokevirtual, false, is_invokedynamic);

  // maybe push appendix to arguments (just before return address)
  if (is_invokedynamic || is_invokehandle) {
    Label L_no_push;
    __ tbz(flags, ConstantPoolCacheEntry::has_appendix_shift, L_no_push);
    // Push the appendix as a trailing parameter.
    // This must be done before we get the receiver,
    // since the parameter_size includes it.
    __ push(r19);
    __ mov(r19, index);
    assert(ConstantPoolCacheEntry::_indy_resolved_references_appendix_offset == 0, "appendix expected at index+0");
    __ load_resolved_reference_at_index(index, r19);
    __ pop(r19);
    __ push(index);  // push appendix (MethodType, CallSite, etc.)
    __ bind(L_no_push);
  }

  // load receiver if needed (note: no return address pushed yet)
  if (load_receiver) {
    __ andw(recv, flags, ConstantPoolCacheEntry::parameter_size_mask);
    // FIXME -- is this actually correct? looks like it should be 2
    // const int no_return_pc_pushed_yet = -1;  // argument slot correction before we push return address
    // const int receiver_is_at_end      = -1;  // back off one slot to get receiver
    // Address recv_addr = __ argument_address(recv, no_return_pc_pushed_yet + receiver_is_at_end);
    // __ movptr(recv, recv_addr);
    __ add(rscratch1, esp, recv, ext::uxtx, 3); // FIXME: uxtb here?
    __ ldr(recv, Address(rscratch1, -Interpreter::expr_offset_in_bytes(1)));
    __ verify_oop(recv);
  }

  // compute return type
  // x86 uses a shift and mask or wings it with a shift plus assert
  // the mask is not needed. aarch64 just uses bitfield extract
  __ ubfxw(rscratch2, flags, ConstantPoolCacheEntry::tos_state_shift,  ConstantPoolCacheEntry::tos_state_bits);
  // load return address
  {
    const address table_addr = (address) Interpreter::invoke_return_entry_table_for(code);
    __ mov(rscratch1, table_addr);
    __ ldr(lr, Address(rscratch1, rscratch2, Address::lsl(3)));
  }
}


void TemplateTable::invokevirtual_helper(Register index,
                                         Register recv,
                                         Register flags)
{
  // Uses temporary registers r0, r3
  assert_different_registers(index, recv, r0, r3);
  // Test for an invoke of a final method
  Label notFinal;
  __ tbz(flags, ConstantPoolCacheEntry::is_vfinal_shift, notFinal);

  const Register method = index;  // method must be rmethod
  assert(method == rmethod,
         "methodOop must be rmethod for interpreter calling convention");

  // do the call - the index is actually the method to call
  // that is, f2 is a vtable index if !is_vfinal, else f2 is a Method*

  // It's final, need a null check here!
  __ null_check(recv);

  // profile this call
  __ profile_final_call(r0);
  __ profile_arguments_type(r0, method, r4, true);

  __ jump_from_interpreted(method, r0);

  __ bind(notFinal);

  // get receiver klass
  __ null_check(recv, oopDesc::klass_offset_in_bytes());
  __ load_klass(r0, recv);

  // profile this call
  __ profile_virtual_call(r0, rlocals, r3);

  // get target methodOop & entry point
  __ lookup_virtual_method(r0, index, method);
  __ profile_arguments_type(r3, method, r4, true);
  // FIXME -- this looks completely redundant. is it?
  // __ ldr(r3, Address(method, Method::interpreter_entry_offset()));
  __ jump_from_interpreted(method, r3);
}

void TemplateTable::invokevirtual(int byte_no)
{
  transition(vtos, vtos);
  assert(byte_no == f2_byte, "use this argument");

  prepare_invoke(byte_no, rmethod, noreg, r2, r3);

  // rmethod: index (actually a Method*)
  // r2: receiver
  // r3: flags

  invokevirtual_helper(rmethod, r2, r3);
}

void TemplateTable::invokespecial(int byte_no)
{
  transition(vtos, vtos);
  assert(byte_no == f1_byte, "use this argument");

  prepare_invoke(byte_no, rmethod, noreg,  // get f1 Method*
                 r2);  // get receiver also for null check
  __ verify_oop(r2);
  __ null_check(r2);
  // do the call
  __ profile_call(r0);
  __ profile_arguments_type(r0, rmethod, rbcp, false);
  __ jump_from_interpreted(rmethod, r0);
}

void TemplateTable::invokestatic(int byte_no)
{
  transition(vtos, vtos);
  assert(byte_no == f1_byte, "use this argument");

  prepare_invoke(byte_no, rmethod);  // get f1 Method*
  // do the call
  __ profile_call(r0);
  __ profile_arguments_type(r0, rmethod, r4, false);
  __ jump_from_interpreted(rmethod, r0);
}

void TemplateTable::fast_invokevfinal(int byte_no)
{
  __ call_Unimplemented();
}

void TemplateTable::invokeinterface(int byte_no) {
  transition(vtos, vtos);
  assert(byte_no == f1_byte, "use this argument");

  prepare_invoke(byte_no, r0, rmethod,  // get f1 Klass*, f2 Method*
                 r2, r3); // recv, flags

  // r0: interface klass (from f1)
  // rmethod: method (from f2)
  // r2: receiver
  // r3: flags

  // Special case of invokeinterface called for virtual method of
  // java.lang.Object.  See cpCacheOop.cpp for details.
  // This code isn't produced by javac, but could be produced by
  // another compliant java compiler.
  Label notMethod;
  __ tbz(r3, ConstantPoolCacheEntry::is_forced_virtual_shift, notMethod);

  invokevirtual_helper(rmethod, r2, r3);
  __ bind(notMethod);

  // Get receiver klass into r3 - also a null check
  __ restore_locals();
  __ null_check(r2, oopDesc::klass_offset_in_bytes());
  __ load_klass(r3, r2);

  Label no_such_interface, no_such_method;

  // Preserve method for throw_AbstractMethodErrorVerbose.
  __ mov(r16, rmethod);
  // Receiver subtype check against REFC.
  // Superklass in r0. Subklass in r3. Blows rscratch2, r13
  __ lookup_interface_method(// inputs: rec. class, interface, itable index
                             r3, r0, noreg,
                             // outputs: scan temp. reg, scan temp. reg
                             rscratch2, r13,
                             no_such_interface,
                             /*return_method=*/false);

  // profile this call
  __ profile_virtual_call(r3, r13, r19);

  // Get declaring interface class from method, and itable index
  __ ldr(r0, Address(rmethod, Method::const_offset()));
  __ ldr(r0, Address(r0, ConstMethod::constants_offset()));
  __ ldr(r0, Address(r0, ConstantPool::pool_holder_offset_in_bytes()));
  __ ldrw(rmethod, Address(rmethod, Method::itable_index_offset()));
  __ subw(rmethod, rmethod, Method::itable_index_max);
  __ negw(rmethod, rmethod);

  // Preserve recvKlass for throw_AbstractMethodErrorVerbose.
  __ mov(rlocals, r3);
  __ lookup_interface_method(// inputs: rec. class, interface, itable index
                             rlocals, r0, rmethod,
                             // outputs: method, scan temp. reg
                             rmethod, r13,
                             no_such_interface);

  // rmethod,: methodOop to call
  // r2: receiver
  // Check for abstract method error
  // Note: This should be done more efficiently via a throw_abstract_method_error
  //       interpreter entry point and a conditional jump to it in case of a null
  //       method.
  __ cbz(rmethod, no_such_method);

  __ profile_arguments_type(r3, rmethod, r13, true);

  // do the call
  // r2: receiver
  // rmethod,: methodOop
  __ jump_from_interpreted(rmethod, r3);
  __ should_not_reach_here();

  // exception handling code follows...
  // note: must restore interpreter registers to canonical
  //       state for exception handling to work correctly!

  __ bind(no_such_method);
  // throw exception
  __ restore_bcp();      // bcp must be correct for exception handler   (was destroyed)
  __ restore_locals();   // make sure locals pointer is correct as well (was destroyed)
  // Pass arguments for generating a verbose error message.
  __ call_VM(noreg, CAST_FROM_FN_PTR(address, InterpreterRuntime::throw_AbstractMethodErrorVerbose), r3, r16);
  // the call_VM checks for exception, so we should never return here.
  __ should_not_reach_here();

  __ bind(no_such_interface);
  // throw exception
  __ restore_bcp();      // bcp must be correct for exception handler   (was destroyed)
  __ restore_locals();   // make sure locals pointer is correct as well (was destroyed)
  // Pass arguments for generating a verbose error message.
  __ call_VM(noreg, CAST_FROM_FN_PTR(address,
                   InterpreterRuntime::throw_IncompatibleClassChangeErrorVerbose), r3, r0);
  // the call_VM checks for exception, so we should never return here.
  __ should_not_reach_here();
  return;
}

void TemplateTable::invokehandle(int byte_no) {
  transition(vtos, vtos);
  assert(byte_no == f1_byte, "use this argument");

  prepare_invoke(byte_no, rmethod, r0, r2);
  __ verify_method_ptr(r2);
  __ verify_oop(r2);
  __ null_check(r2);

  // FIXME: profile the LambdaForm also

  // r13 is safe to use here as a scratch reg because it is about to
  // be clobbered by jump_from_interpreted().
  __ profile_final_call(r13);
  __ profile_arguments_type(r13, rmethod, r4, true);

  __ jump_from_interpreted(rmethod, r0);
}

void TemplateTable::invokedynamic(int byte_no) {
  transition(vtos, vtos);
  assert(byte_no == f1_byte, "use this argument");

  prepare_invoke(byte_no, rmethod, r0);

  // r0: CallSite object (from cpool->resolved_references[])
  // rmethod: MH.linkToCallSite method (from f2)

  // Note:  r0_callsite is already pushed by prepare_invoke

  // %%% should make a type profile for any invokedynamic that takes a ref argument
  // profile this call
  __ profile_call(rbcp);
  __ profile_arguments_type(r3, rmethod, r13, false);

  __ verify_oop(r0);

  __ jump_from_interpreted(rmethod, r0);
}


//-----------------------------------------------------------------------------
// Allocation

void TemplateTable::_new() {
  transition(vtos, atos);

  __ get_unsigned_2_byte_index_at_bcp(r3, 1);
  Label slow_case;
  Label done;
  Label initialize_header;
  Label initialize_object; // including clearing the fields

  __ get_cpool_and_tags(r4, r0);
  // Make sure the class we're about to instantiate has been resolved.
  // This is done before loading InstanceKlass to be consistent with the order
  // how Constant Pool is updated (see ConstantPool::klass_at_put)
  const int tags_offset = Array<u1>::base_offset_in_bytes();
  __ lea(rscratch1, Address(r0, r3, Address::lsl(0)));
  __ lea(rscratch1, Address(rscratch1, tags_offset));
  __ ldarb(rscratch1, rscratch1);
  __ cmp(rscratch1, JVM_CONSTANT_Class);
  __ br(Assembler::NE, slow_case);

  // get InstanceKlass
  __ load_resolved_klass_at_offset(r4, r3, r4, rscratch1);

  // make sure klass is initialized & doesn't have finalizer
  // make sure klass is fully initialized
  __ ldrb(rscratch1, Address(r4, InstanceKlass::init_state_offset()));
  __ cmp(rscratch1, InstanceKlass::fully_initialized);
  __ br(Assembler::NE, slow_case);

  // get instance_size in InstanceKlass (scaled to a count of bytes)
  __ ldrw(r3,
          Address(r4,
                  Klass::layout_helper_offset()));
  // test to see if it has a finalizer or is malformed in some way
  __ tbnz(r3, exact_log2(Klass::_lh_instance_slow_path_bit), slow_case);

  // Allocate the instance:
  //  If TLAB is enabled:
  //    Try to allocate in the TLAB.
  //    If fails, go to the slow path.
  //  Else If inline contiguous allocations are enabled:
  //    Try to allocate in eden.
  //    If fails due to heap end, go to slow path.
  //
  //  If TLAB is enabled OR inline contiguous is enabled:
  //    Initialize the allocation.
  //    Exit.
  //
  //  Go to slow path.
  const bool allow_shared_alloc =
    Universe::heap()->supports_inline_contig_alloc();

  if (UseTLAB) {
    __ tlab_allocate(r0, r3, 0, noreg, r1, slow_case);

    if (ZeroTLAB) {
      // the fields have been already cleared
      __ b(initialize_header);
    } else {
      // initialize both the header and fields
      __ b(initialize_object);
    }
  } else {
    // Allocation in the shared Eden, if allowed.
    //
    // r3: instance size in bytes
    if (allow_shared_alloc) {
      __ eden_allocate(r0, r3, 0, r10, slow_case);
      __ incr_allocated_bytes(rthread, r3, 0, rscratch1);
    }
  }

  // If UseTLAB or allow_shared_alloc are true, the object is created above and
  // there is an initialize need. Otherwise, skip and go to the slow path.
  if (UseTLAB || allow_shared_alloc) {
    // The object is initialized before the header.  If the object size is
    // zero, go directly to the header initialization.
    __ bind(initialize_object);
    __ sub(r3, r3, sizeof(oopDesc));
    __ cbz(r3, initialize_header);

    // Initialize object fields
    {
      __ add(r2, r0, sizeof(oopDesc));
      Label loop;
      __ bind(loop);
      __ str(zr, Address(__ post(r2, BytesPerLong)));
      __ sub(r3, r3, BytesPerLong);
      __ cbnz(r3, loop);
    }

    // initialize object header only.
    __ bind(initialize_header);
    if (UseBiasedLocking) {
      __ ldr(rscratch1, Address(r4, Klass::prototype_header_offset()));
    } else {
      __ mov(rscratch1, (intptr_t)markOopDesc::prototype());
    }
    __ str(rscratch1, Address(r0, oopDesc::mark_offset_in_bytes()));
    __ store_klass_gap(r0, zr);  // zero klass gap for compressed oops
    __ store_klass(r0, r4);      // store klass last

    {
      SkipIfEqual skip(_masm, &DTraceAllocProbes, false);
      // Trigger dtrace event for fastpath
      __ push(atos); // save the return value
      __ call_VM_leaf(
           CAST_FROM_FN_PTR(address, SharedRuntime::dtrace_object_alloc), r0);
      __ pop(atos); // restore the return value

    }
    __ b(done);
  }

  // slow case
  __ bind(slow_case);
  __ get_constant_pool(c_rarg1);
  __ get_unsigned_2_byte_index_at_bcp(c_rarg2, 1);
  call_VM(r0, CAST_FROM_FN_PTR(address, InterpreterRuntime::_new), c_rarg1, c_rarg2);
  __ verify_oop(r0);

  // continue
  __ bind(done);
  // Must prevent reordering of stores for object initialization with stores that publish the new object.
  __ membar(Assembler::StoreStore);
}

void TemplateTable::newarray() {
  transition(itos, atos);
  __ load_unsigned_byte(c_rarg1, at_bcp(1));
  __ mov(c_rarg2, r0);
  call_VM(r0, CAST_FROM_FN_PTR(address, InterpreterRuntime::newarray),
          c_rarg1, c_rarg2);
  // Must prevent reordering of stores for object initialization with stores that publish the new object.
  __ membar(Assembler::StoreStore);
}

void TemplateTable::anewarray() {
  transition(itos, atos);
  __ get_unsigned_2_byte_index_at_bcp(c_rarg2, 1);
  __ get_constant_pool(c_rarg1);
  __ mov(c_rarg3, r0);
  call_VM(r0, CAST_FROM_FN_PTR(address, InterpreterRuntime::anewarray),
          c_rarg1, c_rarg2, c_rarg3);
  // Must prevent reordering of stores for object initialization with stores that publish the new object.
  __ membar(Assembler::StoreStore);
}

void TemplateTable::arraylength() {
  transition(atos, itos);
  __ null_check(r0, arrayOopDesc::length_offset_in_bytes());
  __ ldrw(r0, Address(r0, arrayOopDesc::length_offset_in_bytes()));
}

void TemplateTable::checkcast()
{
  transition(atos, atos);
  Label done, is_null, ok_is_subtype, quicked, resolved;
  __ cbz(r0, is_null);

  // Get cpool & tags index
  __ get_cpool_and_tags(r2, r3); // r2=cpool, r3=tags array
  __ get_unsigned_2_byte_index_at_bcp(r19, 1); // r19=index
  // See if bytecode has already been quicked
  __ add(rscratch1, r3, Array<u1>::base_offset_in_bytes());
  __ lea(r1, Address(rscratch1, r19));
  __ ldarb(r1, r1);
  __ cmp(r1, JVM_CONSTANT_Class);
  __ br(Assembler::EQ, quicked);

  __ push(atos); // save receiver for result, and for GC
  call_VM(r0, CAST_FROM_FN_PTR(address, InterpreterRuntime::quicken_io_cc));
  // vm_result_2 has metadata result
  __ get_vm_result_2(r0, rthread);
  __ pop(r3); // restore receiver
  __ b(resolved);

  // Get superklass in r0 and subklass in r3
  __ bind(quicked);
  __ mov(r3, r0); // Save object in r3; r0 needed for subtype check
  __ load_resolved_klass_at_offset(r2, r19, r0, rscratch1); // r0 = klass

  __ bind(resolved);
  __ load_klass(r19, r3);

  // Generate subtype check.  Blows r2, r5.  Object in r3.
  // Superklass in r0.  Subklass in r19.
  __ gen_subtype_check(r19, ok_is_subtype);

  // Come here on failure
  __ push(r3);
  // object is at TOS
  __ b(Interpreter::_throw_ClassCastException_entry);

  // Come here on success
  __ bind(ok_is_subtype);
  __ mov(r0, r3); // Restore object in r3

  // Collect counts on whether this test sees NULLs a lot or not.
  if (ProfileInterpreter) {
    __ b(done);
    __ bind(is_null);
    __ profile_null_seen(r2);
  } else {
    __ bind(is_null);   // same as 'done'
  }
  __ bind(done);
}

void TemplateTable::instanceof() {
  transition(atos, itos);
  Label done, is_null, ok_is_subtype, quicked, resolved;
  __ cbz(r0, is_null);

  // Get cpool & tags index
  __ get_cpool_and_tags(r2, r3); // r2=cpool, r3=tags array
  __ get_unsigned_2_byte_index_at_bcp(r19, 1); // r19=index
  // See if bytecode has already been quicked
  __ add(rscratch1, r3, Array<u1>::base_offset_in_bytes());
  __ lea(r1, Address(rscratch1, r19));
  __ ldarb(r1, r1);
  __ cmp(r1, JVM_CONSTANT_Class);
  __ br(Assembler::EQ, quicked);

  __ push(atos); // save receiver for result, and for GC
  call_VM(r0, CAST_FROM_FN_PTR(address, InterpreterRuntime::quicken_io_cc));
  // vm_result_2 has metadata result
  __ get_vm_result_2(r0, rthread);
  __ pop(r3); // restore receiver
  __ verify_oop(r3);
  __ load_klass(r3, r3);
  __ b(resolved);

  // Get superklass in r0 and subklass in r3
  __ bind(quicked);
  __ load_klass(r3, r0);
  __ load_resolved_klass_at_offset(r2, r19, r0, rscratch1);

  __ bind(resolved);

  // Generate subtype check.  Blows r2, r5
  // Superklass in r0.  Subklass in r3.
  __ gen_subtype_check(r3, ok_is_subtype);

  // Come here on failure
  __ mov(r0, 0);
  __ b(done);
  // Come here on success
  __ bind(ok_is_subtype);
  __ mov(r0, 1);

  // Collect counts on whether this test sees NULLs a lot or not.
  if (ProfileInterpreter) {
    __ b(done);
    __ bind(is_null);
    __ profile_null_seen(r2);
  } else {
    __ bind(is_null);   // same as 'done'
  }
  __ bind(done);
  // r0 = 0: obj == NULL or  obj is not an instanceof the specified klass
  // r0 = 1: obj != NULL and obj is     an instanceof the specified klass
}

//-----------------------------------------------------------------------------
// Breakpoints
void TemplateTable::_breakpoint() {
  // Note: We get here even if we are single stepping..
  // jbug inists on setting breakpoints at every bytecode
  // even if we are in single step mode.

  transition(vtos, vtos);

  // get the unpatched byte code
  __ get_method(c_rarg1);
  __ call_VM(noreg,
             CAST_FROM_FN_PTR(address,
                              InterpreterRuntime::get_original_bytecode_at),
             c_rarg1, rbcp);
  __ mov(r19, r0);

  // post the breakpoint event
  __ call_VM(noreg,
             CAST_FROM_FN_PTR(address, InterpreterRuntime::_breakpoint),
             rmethod, rbcp);

  // complete the execution of original bytecode
  __ mov(rscratch1, r19);
  __ dispatch_only_normal(vtos);
}

//-----------------------------------------------------------------------------
// Exceptions

void TemplateTable::athrow() {
  transition(atos, vtos);
  __ null_check(r0);
  __ b(Interpreter::throw_exception_entry());
}

//-----------------------------------------------------------------------------
// Synchronization
//
// Note: monitorenter & exit are symmetric routines; which is reflected
//       in the assembly code structure as well
//
// Stack layout:
//
// [expressions  ] <--- esp               = expression stack top
// ..
// [expressions  ]
// [monitor entry] <--- monitor block top = expression stack bot
// ..
// [monitor entry]
// [frame data   ] <--- monitor block bot
// ...
// [saved rbp    ] <--- rbp
void TemplateTable::monitorenter()
{
  transition(atos, vtos);

  // check for NULL object
  __ null_check(r0);

  const Address monitor_block_top(
        rfp, frame::interpreter_frame_monitor_block_top_offset * wordSize);
  const Address monitor_block_bot(
        rfp, frame::interpreter_frame_initial_sp_offset * wordSize);
  const int entry_size = frame::interpreter_frame_monitor_size() * wordSize;

  Label allocated;

  // initialize entry pointer
  __ mov(c_rarg1, zr); // points to free slot or NULL

  // find a free slot in the monitor block (result in c_rarg1)
  {
    Label entry, loop, exit;
    __ ldr(c_rarg3, monitor_block_top); // points to current entry,
                                        // starting with top-most entry
    __ lea(c_rarg2, monitor_block_bot); // points to word before bottom

    __ b(entry);

    __ bind(loop);
    // check if current entry is used
    // if not used then remember entry in c_rarg1
    __ ldr(rscratch1, Address(c_rarg3, BasicObjectLock::obj_offset_in_bytes()));
    __ cmp(zr, rscratch1);
    __ csel(c_rarg1, c_rarg3, c_rarg1, Assembler::EQ);
    // check if current entry is for same object
    __ cmp(r0, rscratch1);
    // if same object then stop searching
    __ br(Assembler::EQ, exit);
    // otherwise advance to next entry
    __ add(c_rarg3, c_rarg3, entry_size);
    __ bind(entry);
    // check if bottom reached
    __ cmp(c_rarg3, c_rarg2);
    // if not at bottom then check this entry
    __ br(Assembler::NE, loop);
    __ bind(exit);
  }

  __ cbnz(c_rarg1, allocated); // check if a slot has been found and
                            // if found, continue with that on

  // allocate one if there's no free slot
  {
    Label entry, loop;
    // 1. compute new pointers            // rsp: old expression stack top
    __ ldr(c_rarg1, monitor_block_bot);   // c_rarg1: old expression stack bottom
    __ sub(esp, esp, entry_size);         // move expression stack top
    __ sub(c_rarg1, c_rarg1, entry_size); // move expression stack bottom
    __ mov(c_rarg3, esp);                 // set start value for copy loop
    __ str(c_rarg1, monitor_block_bot);   // set new monitor block bottom

    __ sub(sp, sp, entry_size);           // make room for the monitor

    __ b(entry);
    // 2. move expression stack contents
    __ bind(loop);
    __ ldr(c_rarg2, Address(c_rarg3, entry_size)); // load expression stack
                                                   // word from old location
    __ str(c_rarg2, Address(c_rarg3, 0));          // and store it at new location
    __ add(c_rarg3, c_rarg3, wordSize);            // advance to next word
    __ bind(entry);
    __ cmp(c_rarg3, c_rarg1);        // check if bottom reached
    __ br(Assembler::NE, loop);      // if not at bottom then
                                     // copy next word
  }

  // call run-time routine
  // c_rarg1: points to monitor entry
  __ bind(allocated);

  // Increment bcp to point to the next bytecode, so exception
  // handling for async. exceptions work correctly.
  // The object has already been poped from the stack, so the
  // expression stack looks correct.
  __ increment(rbcp);

  // store object
  __ str(r0, Address(c_rarg1, BasicObjectLock::obj_offset_in_bytes()));
  __ lock_object(c_rarg1);

  // check to make sure this monitor doesn't cause stack overflow after locking
  __ save_bcp();  // in case of exception
  __ generate_stack_overflow_check(0);

  // The bcp has already been incremented. Just need to dispatch to
  // next instruction.
  __ dispatch_next(vtos);
}


void TemplateTable::monitorexit()
{
  transition(atos, vtos);

  // check for NULL object
  __ null_check(r0);

  const Address monitor_block_top(
        rfp, frame::interpreter_frame_monitor_block_top_offset * wordSize);
  const Address monitor_block_bot(
        rfp, frame::interpreter_frame_initial_sp_offset * wordSize);
  const int entry_size = frame::interpreter_frame_monitor_size() * wordSize;

  Label found;

  // find matching slot
  {
    Label entry, loop;
    __ ldr(c_rarg1, monitor_block_top); // points to current entry,
                                        // starting with top-most entry
    __ lea(c_rarg2, monitor_block_bot); // points to word before bottom
                                        // of monitor block
    __ b(entry);

    __ bind(loop);
    // check if current entry is for same object
    __ ldr(rscratch1, Address(c_rarg1, BasicObjectLock::obj_offset_in_bytes()));
    __ cmp(r0, rscratch1);
    // if same object then stop searching
    __ br(Assembler::EQ, found);
    // otherwise advance to next entry
    __ add(c_rarg1, c_rarg1, entry_size);
    __ bind(entry);
    // check if bottom reached
    __ cmp(c_rarg1, c_rarg2);
    // if not at bottom then check this entry
    __ br(Assembler::NE, loop);
  }

  // error handling. Unlocking was not block-structured
  __ call_VM(noreg, CAST_FROM_FN_PTR(address,
                   InterpreterRuntime::throw_illegal_monitor_state_exception));
  __ should_not_reach_here();

  // call run-time routine
  __ bind(found);
  __ push_ptr(r0); // make sure object is on stack (contract with oopMaps)
  __ unlock_object(c_rarg1);
  __ pop_ptr(r0); // discard object
}


// Wide instructions
void TemplateTable::wide()
{
  __ load_unsigned_byte(r19, at_bcp(1));
  __ mov(rscratch1, (address)Interpreter::_wentry_point);
  __ ldr(rscratch1, Address(rscratch1, r19, Address::uxtw(3)));
  __ br(rscratch1);
}


// Multi arrays
void TemplateTable::multianewarray() {
  transition(vtos, atos);
  __ load_unsigned_byte(r0, at_bcp(3)); // get number of dimensions
  // last dim is on top of stack; we want address of first one:
  // first_addr = last_addr + (ndims - 1) * wordSize
  __ lea(c_rarg1, Address(esp, r0, Address::uxtw(3)));
  __ sub(c_rarg1, c_rarg1, wordSize);
  call_VM(r0,
          CAST_FROM_FN_PTR(address, InterpreterRuntime::multianewarray),
          c_rarg1);
  __ load_unsigned_byte(r1, at_bcp(3));
  __ lea(esp, Address(esp, r1, Address::uxtw(3)));
}<|MERGE_RESOLUTION|>--- conflicted
+++ resolved
@@ -147,82 +147,9 @@
                          Register val,
                          DecoratorSet decorators) {
   assert(val == noreg || val == r0, "parameter is just for looks");
-<<<<<<< HEAD
-  switch (barrier) {
-#if INCLUDE_ALL_GCS
-    case BarrierSet::G1BarrierSet:
-      {
-        // flatten object address if needed
-        if (obj.index() == noreg && obj.offset() == 0) {
-          if (obj.base() != r3) {
-            __ mov(r3, obj.base());
-          }
-        } else {
-          __ lea(r3, obj);
-        }
-        __ g1_write_barrier_pre(r3 /* obj */,
-                                r1 /* pre_val */,
-                                rthread /* thread */,
-                                r10  /* tmp */,
-                                val != noreg /* tosca_live */,
-                                false /* expand_call */);
-        if (val == noreg) {
-          __ store_heap_oop_null(Address(r3, 0));
-        } else {
-          // G1 barrier needs uncompressed oop for region cross check.
-          Register new_val = val;
-          if (UseCompressedOops) {
-            new_val = rscratch2;
-            __ mov(new_val, val);
-          }
-          __ store_heap_oop(Address(r3, 0), val);
-          __ g1_write_barrier_post(r3 /* store_adr */,
-                                   new_val /* new_val */,
-                                   rthread /* thread */,
-                                   r10 /* tmp */,
-                                   r1 /* tmp2 */);
-        }
-
-      }
-      break;
-    case BarrierSet::Epsilon:
-      if (val == noreg) {
-        __ store_heap_oop_null(obj);
-      } else {
-        __ store_heap_oop(obj, val);
-      }
-      break;
-#endif // INCLUDE_ALL_GCS
-    case BarrierSet::CardTableBarrierSet:
-      {
-        if (val == noreg) {
-          __ store_heap_oop_null(obj);
-        } else {
-          __ store_heap_oop(obj, val);
-          // flatten object address if needed
-          if (!precise || (obj.index() == noreg && obj.offset() == 0)) {
-            __ store_check(obj.base());
-          } else {
-            __ lea(r3, obj);
-            __ store_check(r3);
-          }
-        }
-      }
-      break;
-    case BarrierSet::ModRef:
-      if (val == noreg) {
-        __ store_heap_oop_null(obj);
-      } else {
-        __ store_heap_oop(obj, val);
-      }
-      break;
-    default      :
-      ShouldNotReachHere();
-=======
   BarrierSetAssembler *bs = BarrierSet::barrier_set()->barrier_set_assembler();
   bs->store_at(_masm, decorators, T_OBJECT, dst, val, /*tmp1*/ r10, /*tmp2*/ r1);
 }
->>>>>>> 97979a53
 
 static void do_oop_load(InterpreterMacroAssembler* _masm,
                         Address src,
