/*
 * Copyright (c) 1997, 2019, Oracle and/or its affiliates. All rights reserved.
 * DO NOT ALTER OR REMOVE COPYRIGHT NOTICES OR THIS FILE HEADER.
 *
 * This code is free software; you can redistribute it and/or modify it
 * under the terms of the GNU General Public License version 2 only, as
 * published by the Free Software Foundation.
 *
 * This code is distributed in the hope that it will be useful, but WITHOUT
 * ANY WARRANTY; without even the implied warranty of MERCHANTABILITY or
 * FITNESS FOR A PARTICULAR PURPOSE.  See the GNU General Public License
 * version 2 for more details (a copy is included in the LICENSE file that
 * accompanied this code).
 *
 * You should have received a copy of the GNU General Public License version
 * 2 along with this work; if not, write to the Free Software Foundation,
 * Inc., 51 Franklin St, Fifth Floor, Boston, MA 02110-1301 USA.
 *
 * Please contact Oracle, 500 Oracle Parkway, Redwood Shores, CA 94065 USA
 * or visit www.oracle.com if you need additional information or have any
 * questions.
 *
 */

#ifndef SHARE_OPTO_MACHNODE_HPP
#define SHARE_OPTO_MACHNODE_HPP

#include "opto/callnode.hpp"
#include "opto/matcher.hpp"
#include "opto/multnode.hpp"
#include "opto/node.hpp"
#include "opto/regmask.hpp"

class BiasedLockingCounters;
class BufferBlob;
class CodeBuffer;
class JVMState;
class MachCallDynamicJavaNode;
class MachCallJavaNode;
class MachCallLeafNode;
class MachCallNode;
class MachCallRuntimeNode;
class MachCallStaticJavaNode;
class MachEpilogNode;
class MachIfNode;
class MachNullCheckNode;
class MachOper;
class MachProjNode;
class MachPrologNode;
class MachReturnNode;
class MachSafePointNode;
class MachSpillCopyNode;
class Matcher;
class PhaseRegAlloc;
class RegMask;
class RTMLockingCounters;
class State;

//---------------------------MachOper------------------------------------------
class MachOper : public ResourceObj {
public:
  // Allocate right next to the MachNodes in the same arena
  void *operator new(size_t x) throw() {
    Compile* C = Compile::current();
    return C->node_arena()->Amalloc_D(x);
  }

  // Opcode
  virtual uint opcode() const = 0;

  // Number of input edges.
  // Generally at least 1
  virtual uint num_edges() const { return 1; }
  // Array of Register masks
  virtual const RegMask *in_RegMask(int index) const;

  // Methods to output the encoding of the operand

  // Negate conditional branches.  Error for non-branch Nodes
  virtual void negate();

  // Return the value requested
  // result register lookup, corresponding to int_format
  virtual int  reg(PhaseRegAlloc *ra_, const Node *node)   const;
  // input register lookup, corresponding to ext_format
  virtual int  reg(PhaseRegAlloc *ra_, const Node *node, int idx)   const;

  // helpers for MacroAssembler generation from ADLC
  Register  as_Register(PhaseRegAlloc *ra_, const Node *node)   const {
    return ::as_Register(reg(ra_, node));
  }
  Register  as_Register(PhaseRegAlloc *ra_, const Node *node, int idx)   const {
    return ::as_Register(reg(ra_, node, idx));
  }
  FloatRegister  as_FloatRegister(PhaseRegAlloc *ra_, const Node *node)   const {
    return ::as_FloatRegister(reg(ra_, node));
  }
  FloatRegister  as_FloatRegister(PhaseRegAlloc *ra_, const Node *node, int idx)   const {
    return ::as_FloatRegister(reg(ra_, node, idx));
  }

#if defined(IA32) || defined(AMD64)
  XMMRegister  as_XMMRegister(PhaseRegAlloc *ra_, const Node *node)   const {
    return ::as_XMMRegister(reg(ra_, node));
  }
  XMMRegister  as_XMMRegister(PhaseRegAlloc *ra_, const Node *node, int idx)   const {
    return ::as_XMMRegister(reg(ra_, node, idx));
  }
#endif
  // CondRegister reg converter
#if defined(PPC64)
  ConditionRegister as_ConditionRegister(PhaseRegAlloc *ra_, const Node *node) const {
    return ::as_ConditionRegister(reg(ra_, node));
  }
  ConditionRegister as_ConditionRegister(PhaseRegAlloc *ra_, const Node *node, int idx) const {
    return ::as_ConditionRegister(reg(ra_, node, idx));
  }
  VectorRegister as_VectorRegister(PhaseRegAlloc *ra_, const Node *node) const {
    return ::as_VectorRegister(reg(ra_, node));
  }
  VectorRegister as_VectorRegister(PhaseRegAlloc *ra_, const Node *node, int idx) const {
    return ::as_VectorRegister(reg(ra_, node, idx));
  }
  VectorSRegister as_VectorSRegister(PhaseRegAlloc *ra_, const Node *node) const {
    return ::as_VectorSRegister(reg(ra_, node));
  }
  VectorSRegister as_VectorSRegister(PhaseRegAlloc *ra_, const Node *node, int idx) const {
    return ::as_VectorSRegister(reg(ra_, node, idx));
  }
#endif

  virtual intptr_t  constant() const;
  virtual relocInfo::relocType constant_reloc() const;
  virtual jdouble constantD() const;
  virtual jfloat  constantF() const;
  virtual jlong   constantL() const;
  virtual TypeOopPtr *oop() const;
  virtual int  ccode() const;
  // A zero, default, indicates this value is not needed.
  // May need to lookup the base register, as done in int_ and ext_format
  virtual int  base (PhaseRegAlloc *ra_, const Node *node, int idx) const;
  virtual int  index(PhaseRegAlloc *ra_, const Node *node, int idx) const;
  virtual int  scale() const;
  // Parameters needed to support MEMORY_INTERFACE access to stackSlot
  virtual int  disp (PhaseRegAlloc *ra_, const Node *node, int idx) const;
  // Check for PC-Relative displacement
  virtual relocInfo::relocType disp_reloc() const;
  virtual int  constant_disp() const;   // usu. 0, may return Type::OffsetBot
  virtual int  base_position()  const;  // base edge position, or -1
  virtual int  index_position() const;  // index edge position, or -1

  // Access the TypeKlassPtr of operands with a base==RegI and disp==RegP
  // Only returns non-null value for i486.ad's indOffset32X
  virtual const TypePtr *disp_as_type() const { return NULL; }

  // Return the label
  virtual Label *label() const;

  // Return the method's address
  virtual intptr_t  method() const;

  // Hash and compare over operands are currently identical
  virtual uint  hash() const;
  virtual bool  cmp( const MachOper &oper ) const;

  // Virtual clone, since I do not know how big the MachOper is.
  virtual MachOper *clone() const = 0;

  // Return ideal Type from simple operands.  Fail for complex operands.
  virtual const Type *type() const;

  // Set an integer offset if we have one, or error otherwise
  virtual void set_con( jint c0 ) { ShouldNotReachHere();  }

#ifndef PRODUCT
  // Return name of operand
  virtual const char    *Name() const { return "???";}

  // Methods to output the text version of the operand
  virtual void int_format(PhaseRegAlloc *,const MachNode *node, outputStream *st) const = 0;
  virtual void ext_format(PhaseRegAlloc *,const MachNode *node,int idx, outputStream *st) const=0;

  virtual void dump_spec(outputStream *st) const; // Print per-operand info

  // Check whether o is a valid oper.
  static bool notAnOper(const MachOper *o) {
    if (o == NULL)                   return true;
    if (((intptr_t)o & 1) != 0)      return true;
    if (*(address*)o == badAddress)  return true;  // kill by Node::destruct
    return false;
  }
#endif // !PRODUCT
};

//------------------------------MachNode---------------------------------------
// Base type for all machine specific nodes.  All node classes generated by the
// ADLC inherit from this class.
class MachNode : public Node {
public:
  MachNode() : Node((uint)0), _barrier(0), _num_opnds(0), _opnds(NULL) {
    init_class_id(Class_Mach);
  }
  // Required boilerplate
  virtual uint size_of() const { return sizeof(MachNode); }
  virtual int  Opcode() const;          // Always equal to MachNode
  virtual uint rule() const = 0;        // Machine-specific opcode
  // Number of inputs which come before the first operand.
  // Generally at least 1, to skip the Control input
  virtual uint oper_input_base() const { return 1; }
  // Position of constant base node in node's inputs. -1 if
  // no constant base node input.
  virtual uint mach_constant_base_node_input() const { return (uint)-1; }

  uint8_t barrier_data() const { return _barrier; }
  void set_barrier_data(uint data) { _barrier = data; }

  // Copy inputs and operands to new node of instruction.
  // Called from cisc_version() and short_branch_version().
  // !!!! The method's body is defined in ad_<arch>.cpp file.
  void fill_new_machnode(MachNode *n) const;

  // Return an equivalent instruction using memory for cisc_operand position
  virtual MachNode *cisc_version(int offset);
  // Modify this instruction's register mask to use stack version for cisc_operand
  virtual void use_cisc_RegMask();

  // Support for short branches
  bool may_be_short_branch() const { return (flags() & Flag_may_be_short_branch) != 0; }

  // Avoid back to back some instructions on some CPUs.
  enum AvoidBackToBackFlag { AVOID_NONE = 0,
                             AVOID_BEFORE = Flag_avoid_back_to_back_before,
                             AVOID_AFTER = Flag_avoid_back_to_back_after,
                             AVOID_BEFORE_AND_AFTER = AVOID_BEFORE | AVOID_AFTER };

  bool avoid_back_to_back(AvoidBackToBackFlag flag_value) const {
    return (flags() & flag_value) == flag_value;
  }

  // instruction implemented with a call
  bool has_call() const { return (flags() & Flag_has_call) != 0; }

  // First index in _in[] corresponding to operand, or -1 if there is none
  int  operand_index(uint operand) const;
  int  operand_index(const MachOper *oper) const;

  // Register class input is expected in
  virtual const RegMask &in_RegMask(uint) const;

  // cisc-spillable instructions redefine for use by in_RegMask
  virtual const RegMask *cisc_RegMask() const { return NULL; }

  // If this instruction is a 2-address instruction, then return the
  // index of the input which must match the output.  Not nessecary
  // for instructions which bind the input and output register to the
  // same singleton regiser (e.g., Intel IDIV which binds AX to be
  // both an input and an output).  It is nessecary when the input and
  // output have choices - but they must use the same choice.
  virtual uint two_adr( ) const { return 0; }

  // The GC might require some barrier metadata for machine code emission.
  uint8_t _barrier;

  // Array of complex operand pointers.  Each corresponds to zero or
  // more leafs.  Must be set by MachNode constructor to point to an
  // internal array of MachOpers.  The MachOper array is sized by
  // specific MachNodes described in the ADL.
  uint _num_opnds;
  MachOper **_opnds;
  uint  num_opnds() const { return _num_opnds; }

  // Emit bytes into cbuf
  virtual void  emit(CodeBuffer &cbuf, PhaseRegAlloc *ra_) const;
  // Expand node after register allocation.
  // Node is replaced by several nodes in the postalloc expand phase.
  // Corresponding methods are generated for nodes if they specify
  // postalloc_expand. See block.cpp for more documentation.
  virtual bool requires_postalloc_expand() const { return false; }
  virtual void postalloc_expand(GrowableArray <Node *> *nodes, PhaseRegAlloc *ra_);
  // Size of instruction in bytes
  virtual uint  size(PhaseRegAlloc *ra_) const;
  // Helper function that computes size by emitting code
  virtual uint  emit_size(PhaseRegAlloc *ra_) const;

  // Return the alignment required (in units of relocInfo::addr_unit())
  // for this instruction (must be a power of 2)
  virtual int   alignment_required() const { return 1; }

  // Return the padding (in bytes) to be emitted before this
  // instruction to properly align it.
  virtual int   compute_padding(int current_offset) const { return 0; }

  // Return number of relocatable values contained in this instruction
  virtual int   reloc() const { return 0; }

  // Return number of words used for double constants in this instruction
  virtual int   ins_num_consts() const { return 0; }

  // Hash and compare over operands.  Used to do GVN on machine Nodes.
  virtual uint  hash() const;
  virtual bool  cmp( const Node &n ) const;

  // Expand method for MachNode, replaces nodes representing pseudo
  // instructions with a set of nodes which represent real machine
  // instructions and compute the same value.
  virtual MachNode *Expand( State *, Node_List &proj_list, Node* mem ) { return this; }

  // Bottom_type call; value comes from operand0
  virtual const class Type *bottom_type() const { return _opnds[0]->type(); }
<<<<<<< HEAD
  virtual uint ideal_reg() const { const Type *t = _opnds[0]->type(); return t == TypeInt::CC ? (uint) Op_RegFlags : t->ideal_reg(); }
=======
  virtual uint ideal_reg() const {
    const Type *t = _opnds[0]->type();
    if (t == TypeInt::CC) {
      return Op_RegFlags;
    } else {
      return t->ideal_reg();
    }
  }
>>>>>>> 6147018a

  // If this is a memory op, return the base pointer and fixed offset.
  // If there are no such, return NULL.  If there are multiple addresses
  // or the address is indeterminate (rare cases) then return (Node*)-1,
  // which serves as node bottom.
  // If the offset is not statically determined, set it to Type::OffsetBot.
  // This method is free to ignore stack slots if that helps.
  #define TYPE_PTR_SENTINAL  ((const TypePtr*)-1)
  // Passing TYPE_PTR_SENTINAL as adr_type asks for computation of the adr_type if possible
  const Node* get_base_and_disp(intptr_t &offset, const TypePtr* &adr_type) const;

  // Helper for get_base_and_disp: find the base and index input nodes.
  // Returns the MachOper as determined by memory_operand(), for use, if
  // needed by the caller. If (MachOper *)-1 is returned, base and index
  // are set to NodeSentinel. If (MachOper *) NULL is returned, base and
  // index are set to NULL.
  const MachOper* memory_inputs(Node* &base, Node* &index) const;

  // Helper for memory_inputs:  Which operand carries the necessary info?
  // By default, returns NULL, which means there is no such operand.
  // If it returns (MachOper*)-1, this means there are multiple memories.
  virtual const MachOper* memory_operand() const { return NULL; }

  // Call "get_base_and_disp" to decide which category of memory is used here.
  virtual const class TypePtr *adr_type() const;

  // Apply peephole rule(s) to this instruction
  virtual MachNode *peephole(Block *block, int block_index, PhaseRegAlloc *ra_, int &deleted);

  // Top-level ideal Opcode matched
  virtual int ideal_Opcode()     const { return Op_Node; }

  // Adds the label for the case
  virtual void add_case_label( int switch_val, Label* blockLabel);

  // Set the absolute address for methods
  virtual void method_set( intptr_t addr );

  // Should we clone rather than spill this instruction?
  bool rematerialize() const;

  // Get the pipeline info
  static const Pipeline *pipeline_class();
  virtual const Pipeline *pipeline() const;

  // Returns true if this node is a check that can be implemented with a trap.
  virtual bool is_TrapBasedCheckNode() const { return false; }

#ifndef PRODUCT
  virtual const char *Name() const = 0; // Machine-specific name
  virtual void dump_spec(outputStream *st) const; // Print per-node info
  void         dump_format(PhaseRegAlloc *ra, outputStream *st) const; // access to virtual
#endif
};

//------------------------------MachIdealNode----------------------------
// Machine specific versions of nodes that must be defined by user.
// These are not converted by matcher from ideal nodes to machine nodes
// but are inserted into the code by the compiler.
class MachIdealNode : public MachNode {
public:
  MachIdealNode( ) {}

  // Define the following defaults for non-matched machine nodes
  virtual uint oper_input_base() const { return 0; }
  virtual uint rule()            const { return 9999999; }
  virtual const class Type *bottom_type() const { return _opnds == NULL ? Type::CONTROL : MachNode::bottom_type(); }
};

//------------------------------MachTypeNode----------------------------
// Machine Nodes that need to retain a known Type.
class MachTypeNode : public MachNode {
  virtual uint size_of() const { return sizeof(*this); } // Size is bigger
public:
  MachTypeNode( ) {}
  const Type *_bottom_type;

  virtual const class Type *bottom_type() const { return _bottom_type; }
#ifndef PRODUCT
  virtual void dump_spec(outputStream *st) const;
#endif
};

//------------------------------MachBreakpointNode----------------------------
// Machine breakpoint or interrupt Node
class MachBreakpointNode : public MachIdealNode {
public:
  MachBreakpointNode( ) {}
  virtual void emit(CodeBuffer &cbuf, PhaseRegAlloc *ra_) const;
  virtual uint size(PhaseRegAlloc *ra_) const;

#ifndef PRODUCT
  virtual const char *Name() const { return "Breakpoint"; }
  virtual void format( PhaseRegAlloc *, outputStream *st ) const;
#endif
};

//------------------------------MachConstantBaseNode--------------------------
// Machine node that represents the base address of the constant table.
class MachConstantBaseNode : public MachIdealNode {
public:
  static const RegMask& _out_RegMask;  // We need the out_RegMask statically in MachConstantNode::in_RegMask().

public:
  MachConstantBaseNode() : MachIdealNode() {
    init_class_id(Class_MachConstantBase);
  }
  virtual const class Type* bottom_type() const { return TypeRawPtr::NOTNULL; }
  virtual uint ideal_reg() const { return Op_RegP; }
  virtual uint oper_input_base() const { return 1; }

  virtual bool requires_postalloc_expand() const;
  virtual void postalloc_expand(GrowableArray <Node *> *nodes, PhaseRegAlloc *ra_);

  virtual void emit(CodeBuffer& cbuf, PhaseRegAlloc* ra_) const;
  virtual uint size(PhaseRegAlloc* ra_) const;
  virtual bool pinned() const { return UseRDPCForConstantTableBase; }

  static const RegMask& static_out_RegMask() { return _out_RegMask; }
  virtual const RegMask& out_RegMask() const { return static_out_RegMask(); }

#ifndef PRODUCT
  virtual const char* Name() const { return "MachConstantBaseNode"; }
  virtual void format(PhaseRegAlloc*, outputStream* st) const;
#endif
};

//------------------------------MachConstantNode-------------------------------
// Machine node that holds a constant which is stored in the constant table.
class MachConstantNode : public MachTypeNode {
protected:
  Compile::Constant _constant;  // This node's constant.

public:
  MachConstantNode() : MachTypeNode() {
    init_class_id(Class_MachConstant);
  }

  virtual void eval_constant(Compile* C) {
#ifdef ASSERT
    tty->print("missing MachConstantNode eval_constant function: ");
    dump();
#endif
    ShouldNotCallThis();
  }

  virtual const RegMask &in_RegMask(uint idx) const {
    if (idx == mach_constant_base_node_input())
      return MachConstantBaseNode::static_out_RegMask();
    return MachNode::in_RegMask(idx);
  }

  // Input edge of MachConstantBaseNode.
  virtual uint mach_constant_base_node_input() const { return req() - 1; }

  int  constant_offset();
  int  constant_offset() const { return ((MachConstantNode*) this)->constant_offset(); }
  // Unchecked version to avoid assertions in debug output.
  int  constant_offset_unchecked() const;
};

//------------------------------MachUEPNode-----------------------------------
// Machine Unvalidated Entry Point Node
class MachUEPNode : public MachIdealNode {
public:
  MachUEPNode( ) {}
  virtual void emit(CodeBuffer &cbuf, PhaseRegAlloc *ra_) const;
  virtual uint size(PhaseRegAlloc *ra_) const;

#ifndef PRODUCT
  virtual const char *Name() const { return "Unvalidated-Entry-Point"; }
  virtual void format( PhaseRegAlloc *, outputStream *st ) const;
#endif
};

//------------------------------MachPrologNode--------------------------------
// Machine function Prolog Node
class MachPrologNode : public MachIdealNode {
public:
  MachPrologNode( ) {}
  virtual void emit(CodeBuffer &cbuf, PhaseRegAlloc *ra_) const;
  virtual uint size(PhaseRegAlloc *ra_) const;
  virtual int reloc() const;

#ifndef PRODUCT
  virtual const char *Name() const { return "Prolog"; }
  virtual void format( PhaseRegAlloc *, outputStream *st ) const;
#endif
};

//------------------------------MachEpilogNode--------------------------------
// Machine function Epilog Node
class MachEpilogNode : public MachIdealNode {
public:
  MachEpilogNode(bool do_poll = false) : _do_polling(do_poll) {}
  virtual void emit(CodeBuffer &cbuf, PhaseRegAlloc *ra_) const;
  virtual uint size(PhaseRegAlloc *ra_) const;
  virtual int reloc() const;
  virtual const Pipeline *pipeline() const;

private:
  bool _do_polling;

public:
  bool do_polling() const { return _do_polling; }

  // Offset of safepoint from the beginning of the node
  int safepoint_offset() const;

#ifndef PRODUCT
  virtual const char *Name() const { return "Epilog"; }
  virtual void format( PhaseRegAlloc *, outputStream *st ) const;
#endif
};

//------------------------------MachNopNode-----------------------------------
// Machine function Nop Node
class MachNopNode : public MachIdealNode {
private:
  int _count;
public:
  MachNopNode( ) : _count(1) {}
  MachNopNode( int count ) : _count(count) {}
  virtual void emit(CodeBuffer &cbuf, PhaseRegAlloc *ra_) const;
  virtual uint size(PhaseRegAlloc *ra_) const;

  virtual const class Type *bottom_type() const { return Type::CONTROL; }

  virtual int ideal_Opcode() const { return Op_Con; } // bogus; see output.cpp
  virtual const Pipeline *pipeline() const;
#ifndef PRODUCT
  virtual const char *Name() const { return "Nop"; }
  virtual void format( PhaseRegAlloc *, outputStream *st ) const;
  virtual void dump_spec(outputStream *st) const { } // No per-operand info
#endif
};

//------------------------------MachSpillCopyNode------------------------------
// Machine SpillCopy Node.  Copies 1 or 2 words from any location to any
// location (stack or register).
class MachSpillCopyNode : public MachIdealNode {
public:
  enum SpillType {
    TwoAddress,                        // Inserted when coalescing of a two-address-instruction node and its input fails
    PhiInput,                          // Inserted when coalescing of a phi node and its input fails
    DebugUse,                          // Inserted as debug info spills to safepoints in non-frequent blocks
    LoopPhiInput,                      // Pre-split compares of loop-phis
    Definition,                        // An lrg marked as spilled will be spilled to memory right after its definition,
                                       // if in high pressure region or the lrg is bound
    RegToReg,                          // A register to register move
    RegToMem,                          // A register to memory move
    MemToReg,                          // A memory to register move
    PhiLocationDifferToInputLocation,  // When coalescing phi nodes in PhaseChaitin::Split(), a move spill is inserted if
                                       // the phi and its input resides at different locations (i.e. reg or mem)
    BasePointerToMem,                  // Spill base pointer to memory at safepoint
    InputToRematerialization,          // When rematerializing a node we stretch the inputs live ranges, and they might be
                                       // stretched beyond a new definition point, therefore we split out new copies instead
    CallUse,                           // Spill use at a call
    Bound                              // An lrg marked as spill that is bound and needs to be spilled at a use
  };
private:
  const RegMask *_in;           // RegMask for input
  const RegMask *_out;          // RegMask for output
  const Type *_type;
  const SpillType _spill_type;
public:
  MachSpillCopyNode(SpillType spill_type, Node *n, const RegMask &in, const RegMask &out ) :
    MachIdealNode(), _in(&in), _out(&out), _type(n->bottom_type()), _spill_type(spill_type) {
    init_class_id(Class_MachSpillCopy);
    init_flags(Flag_is_Copy);
    add_req(NULL);
    add_req(n);
  }
  virtual uint size_of() const { return sizeof(*this); }
  void set_out_RegMask(const RegMask &out) { _out = &out; }
  void set_in_RegMask(const RegMask &in) { _in = &in; }
  virtual const RegMask &out_RegMask() const { return *_out; }
  virtual const RegMask &in_RegMask(uint) const { return *_in; }
  virtual const class Type *bottom_type() const { return _type; }
  virtual uint ideal_reg() const { return _type->ideal_reg(); }
  virtual uint oper_input_base() const { return 1; }
  uint implementation( CodeBuffer *cbuf, PhaseRegAlloc *ra_, bool do_size, outputStream* st ) const;

  virtual void emit(CodeBuffer &cbuf, PhaseRegAlloc *ra_) const;
  virtual uint size(PhaseRegAlloc *ra_) const;


#ifndef PRODUCT
  static const char *spill_type(SpillType st) {
    switch (st) {
      case TwoAddress:
        return "TwoAddressSpillCopy";
      case PhiInput:
        return "PhiInputSpillCopy";
      case DebugUse:
        return "DebugUseSpillCopy";
      case LoopPhiInput:
        return "LoopPhiInputSpillCopy";
      case Definition:
        return "DefinitionSpillCopy";
      case RegToReg:
        return "RegToRegSpillCopy";
      case RegToMem:
        return "RegToMemSpillCopy";
      case MemToReg:
        return "MemToRegSpillCopy";
      case PhiLocationDifferToInputLocation:
        return "PhiLocationDifferToInputLocationSpillCopy";
      case BasePointerToMem:
        return "BasePointerToMemSpillCopy";
      case InputToRematerialization:
        return "InputToRematerializationSpillCopy";
      case CallUse:
        return "CallUseSpillCopy";
      case Bound:
        return "BoundSpillCopy";
      default:
        assert(false, "Must have valid spill type");
        return "MachSpillCopy";
    }
  }

  virtual const char *Name() const {
    return spill_type(_spill_type);
  }

  virtual void format( PhaseRegAlloc *, outputStream *st ) const;
#endif
};

// MachMergeNode is similar to a PhiNode in a sense it merges multiple values,
// however it doesn't have a control input and is more like a MergeMem.
// It is inserted after the register allocation is done to ensure that nodes use single
// definition of a multidef lrg in a block.
class MachMergeNode : public MachIdealNode {
public:
  MachMergeNode(Node *n1) {
    init_class_id(Class_MachMerge);
    add_req(NULL);
    add_req(n1);
  }
  virtual const RegMask &out_RegMask() const { return in(1)->out_RegMask(); }
  virtual const RegMask &in_RegMask(uint idx) const { return in(1)->in_RegMask(idx); }
  virtual const class Type *bottom_type() const { return in(1)->bottom_type(); }
  virtual uint ideal_reg() const { return bottom_type()->ideal_reg(); }
  virtual uint oper_input_base() const { return 1; }
  virtual void emit(CodeBuffer &cbuf, PhaseRegAlloc *ra_) const { }
  virtual uint size(PhaseRegAlloc *ra_) const { return 0; }
#ifndef PRODUCT
  virtual const char *Name() const { return "MachMerge"; }
#endif
};

//------------------------------MachBranchNode--------------------------------
// Abstract machine branch Node
class MachBranchNode : public MachIdealNode {
public:
  MachBranchNode() : MachIdealNode() {
    init_class_id(Class_MachBranch);
  }
  virtual void label_set(Label* label, uint block_num) = 0;
  virtual void save_label(Label** label, uint* block_num) = 0;

  // Support for short branches
  virtual MachNode *short_branch_version() { return NULL; }

  virtual bool pinned() const { return true; };
};

//------------------------------MachNullChkNode--------------------------------
// Machine-dependent null-pointer-check Node.  Points a real MachNode that is
// also some kind of memory op.  Turns the indicated MachNode into a
// conditional branch with good latency on the ptr-not-null path and awful
// latency on the pointer-is-null path.

class MachNullCheckNode : public MachBranchNode {
public:
  const uint _vidx;             // Index of memop being tested
  MachNullCheckNode( Node *ctrl, Node *memop, uint vidx ) : MachBranchNode(), _vidx(vidx) {
    init_class_id(Class_MachNullCheck);
    add_req(ctrl);
    add_req(memop);
  }
  virtual uint size_of() const { return sizeof(*this); }

  virtual void emit(CodeBuffer &cbuf, PhaseRegAlloc *ra_) const;
  virtual void label_set(Label* label, uint block_num);
  virtual void save_label(Label** label, uint* block_num);
  virtual void negate() { }
  virtual const class Type *bottom_type() const { return TypeTuple::IFBOTH; }
  virtual uint ideal_reg() const { return NotAMachineReg; }
  virtual const RegMask &in_RegMask(uint) const;
  virtual const RegMask &out_RegMask() const { return RegMask::Empty; }
#ifndef PRODUCT
  virtual const char *Name() const { return "NullCheck"; }
  virtual void format( PhaseRegAlloc *, outputStream *st ) const;
#endif
};

//------------------------------MachProjNode----------------------------------
// Machine-dependent Ideal projections (how is that for an oxymoron).  Really
// just MachNodes made by the Ideal world that replicate simple projections
// but with machine-dependent input & output register masks.  Generally
// produced as part of calling conventions.  Normally I make MachNodes as part
// of the Matcher process, but the Matcher is ill suited to issues involving
// frame handling, so frame handling is all done in the Ideal world with
// occasional callbacks to the machine model for important info.
class MachProjNode : public ProjNode {
public:
  MachProjNode( Node *multi, uint con, const RegMask &out, uint ideal_reg ) : ProjNode(multi,con), _rout(out), _ideal_reg(ideal_reg) {
    init_class_id(Class_MachProj);
  }
  RegMask _rout;
  const uint  _ideal_reg;
  enum projType {
    unmatched_proj = 0,         // Projs for Control, I/O, memory not matched
    fat_proj       = 999        // Projs killing many regs, defined by _rout
  };
  virtual int   Opcode() const;
  virtual const Type *bottom_type() const;
  virtual const TypePtr *adr_type() const;
  virtual const RegMask &in_RegMask(uint) const { return RegMask::Empty; }
  virtual const RegMask &out_RegMask() const { return _rout; }
  virtual uint  ideal_reg() const { return _ideal_reg; }
  // Need size_of() for virtual ProjNode::clone()
  virtual uint  size_of() const { return sizeof(MachProjNode); }
#ifndef PRODUCT
  virtual void dump_spec(outputStream *st) const;
#endif
};

//------------------------------MachIfNode-------------------------------------
// Machine-specific versions of IfNodes
class MachIfNode : public MachBranchNode {
  virtual uint size_of() const { return sizeof(*this); } // Size is bigger
public:
  float _prob;                  // Probability branch goes either way
  float _fcnt;                  // Frequency counter
  MachIfNode() : MachBranchNode() {
    init_class_id(Class_MachIf);
  }
  // Negate conditional branches.
  virtual void negate() = 0;
#ifndef PRODUCT
  virtual void dump_spec(outputStream *st) const;
#endif
};

//------------------------------MachJumpNode-----------------------------------
// Machine-specific versions of JumpNodes
class MachJumpNode : public MachConstantNode {
public:
  float* _probs;
  MachJumpNode() : MachConstantNode() {
    init_class_id(Class_MachJump);
  }
};

//------------------------------MachGotoNode-----------------------------------
// Machine-specific versions of GotoNodes
class MachGotoNode : public MachBranchNode {
public:
  MachGotoNode() : MachBranchNode() {
    init_class_id(Class_MachGoto);
  }
};

//------------------------------MachFastLockNode-------------------------------------
// Machine-specific versions of FastLockNodes
class MachFastLockNode : public MachNode {
  virtual uint size_of() const { return sizeof(*this); } // Size is bigger
public:
  BiasedLockingCounters*        _counters;
  RTMLockingCounters*       _rtm_counters; // RTM lock counters for inflated locks
  RTMLockingCounters* _stack_rtm_counters; // RTM lock counters for stack locks
  MachFastLockNode() : MachNode() {}
};

//------------------------------MachReturnNode--------------------------------
// Machine-specific versions of subroutine returns
class MachReturnNode : public MachNode {
  virtual uint size_of() const; // Size is bigger
public:
  RegMask *_in_rms;             // Input register masks, set during allocation
  ReallocMark _nesting;         // assertion check for reallocations
  const TypePtr* _adr_type;     // memory effects of call or return
  MachReturnNode() : MachNode() {
    init_class_id(Class_MachReturn);
    _adr_type = TypePtr::BOTTOM; // the default: all of memory
  }

  void set_adr_type(const TypePtr* atp) { _adr_type = atp; }

  virtual const RegMask &in_RegMask(uint) const;
  virtual bool pinned() const { return true; };
  virtual const TypePtr *adr_type() const;
};

//------------------------------MachSafePointNode-----------------------------
// Machine-specific versions of safepoints
class MachSafePointNode : public MachReturnNode {
public:
  OopMap*         _oop_map;     // Array of OopMap info (8-bit char) for GC
  JVMState*       _jvms;        // Pointer to list of JVM State Objects
  uint            _jvmadj;      // Extra delta to jvms indexes (mach. args)
  OopMap*         oop_map() const { return _oop_map; }
  void            set_oop_map(OopMap* om) { _oop_map = om; }

  MachSafePointNode() : MachReturnNode(), _oop_map(NULL), _jvms(NULL), _jvmadj(0) {
    init_class_id(Class_MachSafePoint);
  }

  virtual JVMState* jvms() const { return _jvms; }
  void set_jvms(JVMState* s) {
    _jvms = s;
  }
  virtual const Type    *bottom_type() const;

  virtual const RegMask &in_RegMask(uint) const;

  // Functionality from old debug nodes
  Node *returnadr() const { return in(TypeFunc::ReturnAdr); }
  Node *frameptr () const { return in(TypeFunc::FramePtr); }

  Node *local(const JVMState* jvms, uint idx) const {
    assert(verify_jvms(jvms), "jvms must match");
    return in(_jvmadj + jvms->locoff() + idx);
  }
  Node *stack(const JVMState* jvms, uint idx) const {
    assert(verify_jvms(jvms), "jvms must match");
    return in(_jvmadj + jvms->stkoff() + idx);
 }
  Node *monitor_obj(const JVMState* jvms, uint idx) const {
    assert(verify_jvms(jvms), "jvms must match");
    return in(_jvmadj + jvms->monitor_obj_offset(idx));
  }
  Node *monitor_box(const JVMState* jvms, uint idx) const {
    assert(verify_jvms(jvms), "jvms must match");
    return in(_jvmadj + jvms->monitor_box_offset(idx));
  }
  void  set_local(const JVMState* jvms, uint idx, Node *c) {
    assert(verify_jvms(jvms), "jvms must match");
    set_req(_jvmadj + jvms->locoff() + idx, c);
  }
  void  set_stack(const JVMState* jvms, uint idx, Node *c) {
    assert(verify_jvms(jvms), "jvms must match");
    set_req(_jvmadj + jvms->stkoff() + idx, c);
  }
  void  set_monitor(const JVMState* jvms, uint idx, Node *c) {
    assert(verify_jvms(jvms), "jvms must match");
    set_req(_jvmadj + jvms->monoff() + idx, c);
  }
};

//------------------------------MachCallNode----------------------------------
// Machine-specific versions of subroutine calls
class MachCallNode : public MachSafePointNode {
protected:
  virtual uint hash() const { return NO_HASH; }  // CFG nodes do not hash
  virtual bool cmp( const Node &n ) const;
  virtual uint size_of() const = 0; // Size is bigger
public:
  const TypeFunc *_tf;        // Function type
  address      _entry_point;  // Address of the method being called
  float        _cnt;          // Estimate of number of times called
  uint         _argsize;      // Size of argument block on stack

  const TypeFunc* tf()        const { return _tf; }
  const address entry_point() const { return _entry_point; }
  const float   cnt()         const { return _cnt; }
  uint argsize()              const { return _argsize; }

  void set_tf(const TypeFunc* tf) { _tf = tf; }
  void set_entry_point(address p) { _entry_point = p; }
  void set_cnt(float c)           { _cnt = c; }
  void set_argsize(int s)         { _argsize = s; }

  MachCallNode() : MachSafePointNode() {
    init_class_id(Class_MachCall);
  }

  virtual const Type *bottom_type() const;
  virtual bool  pinned() const { return false; }
  virtual const Type* Value(PhaseGVN* phase) const;
  virtual const RegMask &in_RegMask(uint) const;
  virtual int ret_addr_offset() { return 0; }

  bool returns_long() const { return tf()->return_type() == T_LONG; }
  bool return_value_is_used() const;

  // Similar to cousin class CallNode::returns_pointer
  bool returns_pointer() const;

#ifndef PRODUCT
  virtual void dump_spec(outputStream *st) const;
#endif
};

//------------------------------MachCallJavaNode------------------------------
// "Base" class for machine-specific versions of subroutine calls
class MachCallJavaNode : public MachCallNode {
protected:
  virtual bool cmp( const Node &n ) const;
  virtual uint size_of() const; // Size is bigger
public:
  ciMethod* _method;                 // Method being direct called
  bool      _override_symbolic_info; // Override symbolic call site info from bytecode
  int       _bci;                    // Byte Code index of call byte code
  bool      _optimized_virtual;      // Tells if node is a static call or an optimized virtual
  bool      _method_handle_invoke;   // Tells if the call has to preserve SP
  MachCallJavaNode() : MachCallNode(), _override_symbolic_info(false) {
    init_class_id(Class_MachCallJava);
  }

  virtual const RegMask &in_RegMask(uint) const;

  int resolved_method_index(CodeBuffer &cbuf) const {
    if (_override_symbolic_info) {
      // Attach corresponding Method* to the call site, so VM can use it during resolution
      // instead of querying symbolic info from bytecode.
      assert(_method != NULL, "method should be set");
      assert(_method->constant_encoding()->is_method(), "should point to a Method");
      return cbuf.oop_recorder()->find_index(_method->constant_encoding());
    }
    return 0; // Use symbolic info from bytecode (resolved_method == NULL).
  }

#ifndef PRODUCT
  virtual void dump_spec(outputStream *st) const;
#endif
};

//------------------------------MachCallStaticJavaNode------------------------
// Machine-specific versions of monomorphic subroutine calls
class MachCallStaticJavaNode : public MachCallJavaNode {
  virtual bool cmp( const Node &n ) const;
  virtual uint size_of() const; // Size is bigger
public:
  const char *_name;            // Runtime wrapper name
  MachCallStaticJavaNode() : MachCallJavaNode() {
    init_class_id(Class_MachCallStaticJava);
  }

  // If this is an uncommon trap, return the request code, else zero.
  int uncommon_trap_request() const;

  virtual int ret_addr_offset();
#ifndef PRODUCT
  virtual void dump_spec(outputStream *st) const;
  void dump_trap_args(outputStream *st) const;
#endif
};

//------------------------------MachCallDynamicJavaNode------------------------
// Machine-specific versions of possibly megamorphic subroutine calls
class MachCallDynamicJavaNode : public MachCallJavaNode {
public:
  int _vtable_index;
  MachCallDynamicJavaNode() : MachCallJavaNode() {
    init_class_id(Class_MachCallDynamicJava);
    DEBUG_ONLY(_vtable_index = -99);  // throw an assert if uninitialized
  }
  virtual int ret_addr_offset();
#ifndef PRODUCT
  virtual void dump_spec(outputStream *st) const;
#endif
};

//------------------------------MachCallRuntimeNode----------------------------
// Machine-specific versions of subroutine calls
class MachCallRuntimeNode : public MachCallNode {
  virtual bool cmp( const Node &n ) const;
  virtual uint size_of() const; // Size is bigger
public:
  const char *_name;            // Printable name, if _method is NULL
  MachCallRuntimeNode() : MachCallNode() {
    init_class_id(Class_MachCallRuntime);
  }
  virtual int ret_addr_offset();
#ifndef PRODUCT
  virtual void dump_spec(outputStream *st) const;
#endif
};

class MachCallLeafNode: public MachCallRuntimeNode {
public:
  MachCallLeafNode() : MachCallRuntimeNode() {
    init_class_id(Class_MachCallLeaf);
  }
};

//------------------------------MachHaltNode-----------------------------------
// Machine-specific versions of halt nodes
class MachHaltNode : public MachReturnNode {
public:
  const char* _halt_reason;
  virtual JVMState* jvms() const;
};

class MachMemBarNode : public MachNode {
  virtual uint size_of() const; // Size is bigger
public:
  const TypePtr* _adr_type;     // memory effects
  MachMemBarNode() : MachNode() {
    init_class_id(Class_MachMemBar);
    _adr_type = TypePtr::BOTTOM; // the default: all of memory
  }

  void set_adr_type(const TypePtr* atp) { _adr_type = atp; }
  virtual const TypePtr *adr_type() const;
};


//------------------------------MachTempNode-----------------------------------
// Node used by the adlc to construct inputs to represent temporary registers
class MachTempNode : public MachNode {
private:
  MachOper *_opnd_array[1];

public:
  virtual const RegMask &out_RegMask() const { return *_opnds[0]->in_RegMask(0); }
  virtual uint rule() const { return 9999999; }
  virtual void emit(CodeBuffer &cbuf, PhaseRegAlloc *ra_) const {}

  MachTempNode(MachOper* oper) {
    init_class_id(Class_MachTemp);
    _num_opnds = 1;
    _opnds = _opnd_array;
    add_req(NULL);
    _opnds[0] = oper;
  }
  virtual uint size_of() const { return sizeof(MachTempNode); }

#ifndef PRODUCT
  virtual void format(PhaseRegAlloc *, outputStream *st ) const {}
  virtual const char *Name() const { return "MachTemp";}
#endif
};



//------------------------------labelOper--------------------------------------
// Machine-independent version of label operand
class labelOper : public MachOper {
private:
  virtual uint           num_edges() const { return 0; }
public:
  // Supported for fixed size branches
  Label* _label;                // Label for branch(es)

  uint _block_num;

  labelOper() : _label(0), _block_num(0) {}

  labelOper(Label* label, uint block_num) : _label(label), _block_num(block_num) {}

  labelOper(labelOper* l) : _label(l->_label) , _block_num(l->_block_num) {}

  virtual MachOper *clone() const;

  virtual Label *label() const { assert(_label != NULL, "need Label"); return _label; }

  virtual uint           opcode() const;

  virtual uint           hash()   const;
  virtual bool           cmp( const MachOper &oper ) const;
#ifndef PRODUCT
  virtual const char    *Name()   const { return "Label";}

  virtual void int_format(PhaseRegAlloc *ra, const MachNode *node, outputStream *st) const;
  virtual void ext_format(PhaseRegAlloc *ra, const MachNode *node, int idx, outputStream *st) const { int_format( ra, node, st ); }
#endif
};


//------------------------------methodOper--------------------------------------
// Machine-independent version of method operand
class methodOper : public MachOper {
private:
  virtual uint           num_edges() const { return 0; }
public:
  intptr_t _method;             // Address of method
  methodOper() :   _method(0) {}
  methodOper(intptr_t method) : _method(method)  {}

  virtual MachOper *clone() const;

  virtual intptr_t method() const { return _method; }

  virtual uint           opcode() const;

  virtual uint           hash()   const;
  virtual bool           cmp( const MachOper &oper ) const;
#ifndef PRODUCT
  virtual const char    *Name()   const { return "Method";}

  virtual void int_format(PhaseRegAlloc *ra, const MachNode *node, outputStream *st) const;
  virtual void ext_format(PhaseRegAlloc *ra, const MachNode *node, int idx, outputStream *st) const { int_format( ra, node, st ); }
#endif
};

#endif // SHARE_OPTO_MACHNODE_HPP<|MERGE_RESOLUTION|>--- conflicted
+++ resolved
@@ -307,9 +307,6 @@
 
   // Bottom_type call; value comes from operand0
   virtual const class Type *bottom_type() const { return _opnds[0]->type(); }
-<<<<<<< HEAD
-  virtual uint ideal_reg() const { const Type *t = _opnds[0]->type(); return t == TypeInt::CC ? (uint) Op_RegFlags : t->ideal_reg(); }
-=======
   virtual uint ideal_reg() const {
     const Type *t = _opnds[0]->type();
     if (t == TypeInt::CC) {
@@ -318,7 +315,6 @@
       return t->ideal_reg();
     }
   }
->>>>>>> 6147018a
 
   // If this is a memory op, return the base pointer and fixed offset.
   // If there are no such, return NULL.  If there are multiple addresses
