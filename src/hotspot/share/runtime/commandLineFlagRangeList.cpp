/*
 * Copyright (c) 2015, 2017, Oracle and/or its affiliates. All rights reserved.
 * DO NOT ALTER OR REMOVE COPYRIGHT NOTICES OR THIS FILE HEADER.
 *
 * This code is free software; you can redistribute it and/or modify it
 * under the terms of the GNU General Public License version 2 only, as
 * published by the Free Software Foundation.
 *
 * This code is distributed in the hope that it will be useful, but WITHOUT
 * ANY WARRANTY; without even the implied warranty of MERCHANTABILITY or
 * FITNESS FOR A PARTICULAR PURPOSE.  See the GNU General Public License
 * version 2 for more details (a copy is included in the LICENSE file that
 * accompanied this code).
 *
 * You should have received a copy of the GNU General Public License version
 * 2 along with this work; if not, write to the Free Software Foundation,
 * Inc., 51 Franklin St, Fifth Floor, Boston, MA 02110-1301 USA.
 *
 * Please contact Oracle, 500 Oracle Parkway, Redwood Shores, CA 94065 USA
 * or visit www.oracle.com if you need additional information or have any
 * questions.
 *
 */

#include "precompiled.hpp"
#include "jvm.h"
#include "classfile/stringTable.hpp"
#include "classfile/symbolTable.hpp"
#include "gc/shared/referenceProcessor.hpp"
#include "oops/markOop.hpp"
#include "runtime/arguments.hpp"
#include "runtime/commandLineFlagConstraintList.hpp"
#include "runtime/commandLineFlagRangeList.hpp"
#include "runtime/globals_extension.hpp"
#include "runtime/os.hpp"
#include "runtime/task.hpp"
#include "utilities/defaultStream.hpp"
#include "utilities/macros.hpp"

void CommandLineError::print(bool verbose, const char* msg, ...) {
  if (verbose) {
    va_list listPointer;
    va_start(listPointer, msg);
    jio_vfprintf(defaultStream::error_stream(), msg, listPointer);
    va_end(listPointer);
  }
}

class CommandLineFlagRange_int : public CommandLineFlagRange {
  int _min;
  int _max;
  const int* _ptr;

public:
  // the "name" argument must be a string literal
  CommandLineFlagRange_int(const char* name, const int* ptr, int min, int max)
    : CommandLineFlagRange(name), _min(min), _max(max), _ptr(ptr) {}

  Flag::Error check(bool verbose = true) {
    return check_int(*_ptr, verbose);
  }

  Flag::Error check_int(int value, bool verbose = true) {
    if ((value < _min) || (value > _max)) {
      CommandLineError::print(verbose,
                              "int %s=%d is outside the allowed range "
                              "[ %d ... %d ]\n",
                              name(), value, _min, _max);
      return Flag::OUT_OF_BOUNDS;
    } else {
      return Flag::SUCCESS;
    }
  }

  void print(outputStream* st) {
    st->print("[ %-25d ... %25d ]", _min, _max);
  }
};

class CommandLineFlagRange_intx : public CommandLineFlagRange {
  intx _min;
  intx _max;
  const intx* _ptr;
public:
  // the "name" argument must be a string literal
  CommandLineFlagRange_intx(const char* name, const intx* ptr, intx min, intx max)
    : CommandLineFlagRange(name), _min(min), _max(max), _ptr(ptr) {}

  Flag::Error check(bool verbose = true) {
    return check_intx(*_ptr, verbose);
  }

  Flag::Error check_intx(intx value, bool verbose = true) {
    if ((value < _min) || (value > _max)) {
      CommandLineError::print(verbose,
                              "intx %s=" INTX_FORMAT " is outside the allowed range "
                              "[ " INTX_FORMAT " ... " INTX_FORMAT " ]\n",
                              name(), value, _min, _max);
      return Flag::OUT_OF_BOUNDS;
    } else {
      return Flag::SUCCESS;
    }
  }

  void print(outputStream* st) {
    st->print("[ " INTX_FORMAT_W(-25) " ... " INTX_FORMAT_W(25) " ]", _min, _max);
  }
};

class CommandLineFlagRange_uint : public CommandLineFlagRange {
  uint _min;
  uint _max;
  const uint* _ptr;

public:
  // the "name" argument must be a string literal
  CommandLineFlagRange_uint(const char* name, const uint* ptr, uint min, uint max)
    : CommandLineFlagRange(name), _min(min), _max(max), _ptr(ptr) {}

  Flag::Error check(bool verbose = true) {
    return check_uint(*_ptr, verbose);
  }

  Flag::Error check_uint(uint value, bool verbose = true) {
    if ((value < _min) || (value > _max)) {
      CommandLineError::print(verbose,
                              "uint %s=%u is outside the allowed range "
                              "[ %u ... %u ]\n",
                              name(), value, _min, _max);
      return Flag::OUT_OF_BOUNDS;
    } else {
      return Flag::SUCCESS;
    }
  }

  void print(outputStream* st) {
    st->print("[ %-25u ... %25u ]", _min, _max);
  }
};

class CommandLineFlagRange_uintx : public CommandLineFlagRange {
  uintx _min;
  uintx _max;
  const uintx* _ptr;

public:
  // the "name" argument must be a string literal
  CommandLineFlagRange_uintx(const char* name, const uintx* ptr, uintx min, uintx max)
    : CommandLineFlagRange(name), _min(min), _max(max), _ptr(ptr) {}

  Flag::Error check(bool verbose = true) {
    return check_uintx(*_ptr, verbose);
  }

  Flag::Error check_uintx(uintx value, bool verbose = true) {
    if ((value < _min) || (value > _max)) {
      CommandLineError::print(verbose,
                              "uintx %s=" UINTX_FORMAT " is outside the allowed range "
                              "[ " UINTX_FORMAT " ... " UINTX_FORMAT " ]\n",
                              name(), value, _min, _max);
      return Flag::OUT_OF_BOUNDS;
    } else {
      return Flag::SUCCESS;
    }
  }

  void print(outputStream* st) {
    st->print("[ " UINTX_FORMAT_W(-25) " ... " UINTX_FORMAT_W(25) " ]", _min, _max);
  }
};

class CommandLineFlagRange_uint64_t : public CommandLineFlagRange {
  uint64_t _min;
  uint64_t _max;
  const uint64_t* _ptr;

public:
  // the "name" argument must be a string literal
  CommandLineFlagRange_uint64_t(const char* name, const uint64_t* ptr, uint64_t min, uint64_t max)
    : CommandLineFlagRange(name), _min(min), _max(max), _ptr(ptr) {}

  Flag::Error check(bool verbose = true) {
    return check_uint64_t(*_ptr, verbose);
  }

  Flag::Error check_uint64_t(uint64_t value, bool verbose = true) {
    if ((value < _min) || (value > _max)) {
      CommandLineError::print(verbose,
                              "uint64_t %s=" UINT64_FORMAT " is outside the allowed range "
                              "[ " UINT64_FORMAT " ... " UINT64_FORMAT " ]\n",
                              name(), value, _min, _max);
      return Flag::OUT_OF_BOUNDS;
    } else {
      return Flag::SUCCESS;
    }
  }

  void print(outputStream* st) {
    st->print("[ " UINT64_FORMAT_W(-25) " ... " UINT64_FORMAT_W(25) " ]", _min, _max);
  }
};

class CommandLineFlagRange_size_t : public CommandLineFlagRange {
  size_t _min;
  size_t _max;
  const size_t* _ptr;

public:
  // the "name" argument must be a string literal
  CommandLineFlagRange_size_t(const char* name, const size_t* ptr, size_t min, size_t max)
    : CommandLineFlagRange(name), _min(min), _max(max), _ptr(ptr) {}

  Flag::Error check(bool verbose = true) {
    return check_size_t(*_ptr, verbose);
  }

  Flag::Error check_size_t(size_t value, bool verbose = true) {
    if ((value < _min) || (value > _max)) {
      CommandLineError::print(verbose,
                              "size_t %s=" SIZE_FORMAT " is outside the allowed range "
                              "[ " SIZE_FORMAT " ... " SIZE_FORMAT " ]\n",
                              name(), value, _min, _max);
      return Flag::OUT_OF_BOUNDS;
    } else {
      return Flag::SUCCESS;
    }
  }

  void print(outputStream* st) {
    st->print("[ " SIZE_FORMAT_W(-25) " ... " SIZE_FORMAT_W(25) " ]", _min, _max);
  }
};

class CommandLineFlagRange_double : public CommandLineFlagRange {
  double _min;
  double _max;
  const double* _ptr;

public:
  // the "name" argument must be a string literal
  CommandLineFlagRange_double(const char* name, const double* ptr, double min, double max)
    : CommandLineFlagRange(name), _min(min), _max(max), _ptr(ptr) {}

  Flag::Error check(bool verbose = true) {
    return check_double(*_ptr, verbose);
  }

  Flag::Error check_double(double value, bool verbose = true) {
    if ((value < _min) || (value > _max)) {
      CommandLineError::print(verbose,
                              "double %s=%f is outside the allowed range "
                              "[ %f ... %f ]\n",
                              name(), value, _min, _max);
      return Flag::OUT_OF_BOUNDS;
    } else {
      return Flag::SUCCESS;
    }
  }

  void print(outputStream* st) {
    st->print("[ %-25.3f ... %25.3f ]", _min, _max);
  }
};

// No constraint emitting
void emit_range_no(...)                         { /* NOP */ }

// No constraint emitting if function argument is NOT provided
void emit_range_bool(const char* /*name*/, const bool* /*value*/)            { /* NOP */ }
void emit_range_ccstr(const char* /*name*/, const ccstr* /*value*/)          { /* NOP */ }
void emit_range_ccstrlist(const char* /*name*/, const ccstrlist* /*value*/)  { /* NOP */ }
void emit_range_int(const char* /*name*/, const int* /*value*/)              { /* NOP */ }
void emit_range_intx(const char* /*name*/, const intx* /*value*/)            { /* NOP */ }
void emit_range_uint(const char* /*name*/, const uint* /*value*/)            { /* NOP */ }
void emit_range_uintx(const char* /*name*/, const uintx* /*value*/)          { /* NOP */ }
void emit_range_uint64_t(const char* /*name*/, const uint64_t* /*value*/)    { /* NOP */ }
void emit_range_size_t(const char* /*name*/, const size_t* /*value*/)        { /* NOP */ }
void emit_range_double(const char* /*name*/, const double* /*value*/)        { /* NOP */ }

// CommandLineFlagRange emitting code functions if range arguments are provided
void emit_range_int(const char* name, const int* ptr, int min, int max)       {
  CommandLineFlagRangeList::add(new CommandLineFlagRange_int(name, ptr, min, max));
}
void emit_range_intx(const char* name, const intx* ptr, intx min, intx max) {
  CommandLineFlagRangeList::add(new CommandLineFlagRange_intx(name, ptr, min, max));
}
void emit_range_uint(const char* name, const uint* ptr, uint min, uint max) {
  CommandLineFlagRangeList::add(new CommandLineFlagRange_uint(name, ptr, min, max));
}
void emit_range_uintx(const char* name, const uintx* ptr, uintx min, uintx max) {
  CommandLineFlagRangeList::add(new CommandLineFlagRange_uintx(name, ptr, min, max));
}
void emit_range_uint64_t(const char* name, const uint64_t* ptr, uint64_t min, uint64_t max) {
  CommandLineFlagRangeList::add(new CommandLineFlagRange_uint64_t(name, ptr, min, max));
}
void emit_range_size_t(const char* name, const size_t* ptr, size_t min, size_t max) {
  CommandLineFlagRangeList::add(new CommandLineFlagRange_size_t(name, ptr, min, max));
}
void emit_range_double(const char* name, const double* ptr, double min, double max) {
  CommandLineFlagRangeList::add(new CommandLineFlagRange_double(name, ptr, min, max));
}

// Generate code to call emit_range_xxx function
#define EMIT_RANGE_PRODUCT_FLAG(type, name, value, doc)      ); emit_range_##type(#name,&name
#define EMIT_RANGE_COMMERCIAL_FLAG(type, name, value, doc)   ); emit_range_##type(#name,&name
#define EMIT_RANGE_DIAGNOSTIC_FLAG(type, name, value, doc)   ); emit_range_##type(#name,&name
#define EMIT_RANGE_EXPERIMENTAL_FLAG(type, name, value, doc) ); emit_range_##type(#name,&name
#define EMIT_RANGE_MANAGEABLE_FLAG(type, name, value, doc)   ); emit_range_##type(#name,&name
#define EMIT_RANGE_PRODUCT_RW_FLAG(type, name, value, doc)   ); emit_range_##type(#name,&name
#define EMIT_RANGE_PD_PRODUCT_FLAG(type, name, doc)          ); emit_range_##type(#name,&name
#define EMIT_RANGE_PD_DIAGNOSTIC_FLAG(type, name, doc)       ); emit_range_##type(#name,&name
#ifndef PRODUCT
#define EMIT_RANGE_DEVELOPER_FLAG(type, name, value, doc)    ); emit_range_##type(#name,&name
#define EMIT_RANGE_PD_DEVELOPER_FLAG(type, name, doc)        ); emit_range_##type(#name,&name
#define EMIT_RANGE_NOTPRODUCT_FLAG(type, name, value, doc)   ); emit_range_##type(#name,&name
#else
#define EMIT_RANGE_DEVELOPER_FLAG(type, name, value, doc)    ); emit_range_no(#name,&name
#define EMIT_RANGE_PD_DEVELOPER_FLAG(type, name, doc)        ); emit_range_no(#name,&name
#define EMIT_RANGE_NOTPRODUCT_FLAG(type, name, value, doc)   ); emit_range_no(#name,&name
#endif
#ifdef _LP64
#define EMIT_RANGE_LP64_PRODUCT_FLAG(type, name, value, doc) ); emit_range_##type(#name,&name
#else
#define EMIT_RANGE_LP64_PRODUCT_FLAG(type, name, value, doc) ); emit_range_no(#name,&name
#endif

// Generate func argument to pass into emit_range_xxx functions
#define EMIT_RANGE_CHECK(a, b)                               , a, b

#define INITIAL_RANGES_SIZE 379
GrowableArray<CommandLineFlagRange*>* CommandLineFlagRangeList::_ranges = NULL;

// Check the ranges of all flags that have them
void CommandLineFlagRangeList::init(void) {

  _ranges = new (ResourceObj::C_HEAP, mtArguments) GrowableArray<CommandLineFlagRange*>(INITIAL_RANGES_SIZE, true);

  emit_range_no(NULL VM_FLAGS(EMIT_RANGE_DEVELOPER_FLAG,
                              EMIT_RANGE_PD_DEVELOPER_FLAG,
                              EMIT_RANGE_PRODUCT_FLAG,
                              EMIT_RANGE_PD_PRODUCT_FLAG,
                              EMIT_RANGE_DIAGNOSTIC_FLAG,
                              EMIT_RANGE_PD_DIAGNOSTIC_FLAG,
                              EMIT_RANGE_EXPERIMENTAL_FLAG,
                              EMIT_RANGE_NOTPRODUCT_FLAG,
                              EMIT_RANGE_MANAGEABLE_FLAG,
                              EMIT_RANGE_PRODUCT_RW_FLAG,
                              EMIT_RANGE_LP64_PRODUCT_FLAG,
                              EMIT_RANGE_CHECK,
                              IGNORE_CONSTRAINT,
                              IGNORE_WRITEABLE));

  EMIT_RANGES_FOR_GLOBALS_EXT

  emit_range_no(NULL ARCH_FLAGS(EMIT_RANGE_DEVELOPER_FLAG,
                                EMIT_RANGE_PRODUCT_FLAG,
                                EMIT_RANGE_DIAGNOSTIC_FLAG,
                                EMIT_RANGE_EXPERIMENTAL_FLAG,
                                EMIT_RANGE_NOTPRODUCT_FLAG,
                                EMIT_RANGE_CHECK,
                                IGNORE_CONSTRAINT,
                                IGNORE_WRITEABLE));

#if INCLUDE_JVMCI
  emit_range_no(NULL JVMCI_FLAGS(EMIT_RANGE_DEVELOPER_FLAG,
                                 EMIT_RANGE_PD_DEVELOPER_FLAG,
                                 EMIT_RANGE_PRODUCT_FLAG,
                                 EMIT_RANGE_PD_PRODUCT_FLAG,
                                 EMIT_RANGE_DIAGNOSTIC_FLAG,
                                 EMIT_RANGE_PD_DIAGNOSTIC_FLAG,
                                 EMIT_RANGE_EXPERIMENTAL_FLAG,
                                 EMIT_RANGE_NOTPRODUCT_FLAG,
                                 EMIT_RANGE_CHECK,
                                 IGNORE_CONSTRAINT,
                                 IGNORE_WRITEABLE));
#endif // INCLUDE_JVMCI

#ifdef COMPILER1
  emit_range_no(NULL C1_FLAGS(EMIT_RANGE_DEVELOPER_FLAG,
                              EMIT_RANGE_PD_DEVELOPER_FLAG,
                              EMIT_RANGE_PRODUCT_FLAG,
                              EMIT_RANGE_PD_PRODUCT_FLAG,
                              EMIT_RANGE_DIAGNOSTIC_FLAG,
                              EMIT_RANGE_PD_DIAGNOSTIC_FLAG,
                              EMIT_RANGE_NOTPRODUCT_FLAG,
                              EMIT_RANGE_CHECK,
                              IGNORE_CONSTRAINT,
                              IGNORE_WRITEABLE));
#endif // COMPILER1

#ifdef COMPILER2
  emit_range_no(NULL C2_FLAGS(EMIT_RANGE_DEVELOPER_FLAG,
                              EMIT_RANGE_PD_DEVELOPER_FLAG,
                              EMIT_RANGE_PRODUCT_FLAG,
                              EMIT_RANGE_PD_PRODUCT_FLAG,
                              EMIT_RANGE_DIAGNOSTIC_FLAG,
                              EMIT_RANGE_PD_DIAGNOSTIC_FLAG,
                              EMIT_RANGE_EXPERIMENTAL_FLAG,
                              EMIT_RANGE_NOTPRODUCT_FLAG,
                              EMIT_RANGE_CHECK,
                              IGNORE_CONSTRAINT,
                              IGNORE_WRITEABLE));
#endif // COMPILER2
<<<<<<< HEAD

#if INCLUDE_ALL_GCS
  emit_range_no(NULL G1_FLAGS(EMIT_RANGE_DEVELOPER_FLAG,
                              EMIT_RANGE_PD_DEVELOPER_FLAG,
                              EMIT_RANGE_PRODUCT_FLAG,
                              EMIT_RANGE_PD_PRODUCT_FLAG,
                              EMIT_RANGE_DIAGNOSTIC_FLAG,
                              EMIT_RANGE_PD_DIAGNOSTIC_FLAG,
                              EMIT_RANGE_EXPERIMENTAL_FLAG,
                              EMIT_RANGE_NOTPRODUCT_FLAG,
                              EMIT_RANGE_MANAGEABLE_FLAG,
                              EMIT_RANGE_PRODUCT_RW_FLAG,
                              EMIT_RANGE_CHECK,
                              IGNORE_CONSTRAINT,
                              IGNORE_WRITEABLE));
  emit_range_no(NULL EPSILON_FLAGS(EMIT_RANGE_DEVELOPER_FLAG,
                              EMIT_RANGE_PD_DEVELOPER_FLAG,
                              EMIT_RANGE_PRODUCT_FLAG,
                              EMIT_RANGE_PD_PRODUCT_FLAG,
                              EMIT_RANGE_DIAGNOSTIC_FLAG,
                              EMIT_RANGE_PD_DIAGNOSTIC_FLAG,
                              EMIT_RANGE_EXPERIMENTAL_FLAG,
                              EMIT_RANGE_NOTPRODUCT_FLAG,
                              EMIT_RANGE_MANAGEABLE_FLAG,
                              EMIT_RANGE_PRODUCT_RW_FLAG,
                              EMIT_RANGE_CHECK,
                              IGNORE_CONSTRAINT,
                              IGNORE_WRITEABLE));
#endif // INCLUDE_ALL_GCS
=======
>>>>>>> 97979a53
}

CommandLineFlagRange* CommandLineFlagRangeList::find(const char* name) {
  CommandLineFlagRange* found = NULL;
  for (int i=0; i<length(); i++) {
    CommandLineFlagRange* range = at(i);
    if (strcmp(range->name(), name) == 0) {
      found = range;
      break;
    }
  }
  return found;
}

void CommandLineFlagRangeList::print(outputStream* st, const char* name, RangeStrFunc default_range_str_func) {
  CommandLineFlagRange* range = CommandLineFlagRangeList::find(name);
  if (range != NULL) {
    range->print(st);
  } else {
    CommandLineFlagConstraint* constraint = CommandLineFlagConstraintList::find(name);
    if (constraint != NULL) {
      assert(default_range_str_func!=NULL, "default_range_str_func must be provided");
      st->print("%s", default_range_str_func());
    } else {
      st->print("[                           ...                           ]");
    }
  }
}

bool CommandLineFlagRangeList::check_ranges() {
  // Check ranges.
  bool status = true;
  for (int i=0; i<length(); i++) {
    CommandLineFlagRange* range = at(i);
    if (range->check(true) != Flag::SUCCESS) status = false;
  }
  return status;
}<|MERGE_RESOLUTION|>--- conflicted
+++ resolved
@@ -401,38 +401,6 @@
                               IGNORE_CONSTRAINT,
                               IGNORE_WRITEABLE));
 #endif // COMPILER2
-<<<<<<< HEAD
-
-#if INCLUDE_ALL_GCS
-  emit_range_no(NULL G1_FLAGS(EMIT_RANGE_DEVELOPER_FLAG,
-                              EMIT_RANGE_PD_DEVELOPER_FLAG,
-                              EMIT_RANGE_PRODUCT_FLAG,
-                              EMIT_RANGE_PD_PRODUCT_FLAG,
-                              EMIT_RANGE_DIAGNOSTIC_FLAG,
-                              EMIT_RANGE_PD_DIAGNOSTIC_FLAG,
-                              EMIT_RANGE_EXPERIMENTAL_FLAG,
-                              EMIT_RANGE_NOTPRODUCT_FLAG,
-                              EMIT_RANGE_MANAGEABLE_FLAG,
-                              EMIT_RANGE_PRODUCT_RW_FLAG,
-                              EMIT_RANGE_CHECK,
-                              IGNORE_CONSTRAINT,
-                              IGNORE_WRITEABLE));
-  emit_range_no(NULL EPSILON_FLAGS(EMIT_RANGE_DEVELOPER_FLAG,
-                              EMIT_RANGE_PD_DEVELOPER_FLAG,
-                              EMIT_RANGE_PRODUCT_FLAG,
-                              EMIT_RANGE_PD_PRODUCT_FLAG,
-                              EMIT_RANGE_DIAGNOSTIC_FLAG,
-                              EMIT_RANGE_PD_DIAGNOSTIC_FLAG,
-                              EMIT_RANGE_EXPERIMENTAL_FLAG,
-                              EMIT_RANGE_NOTPRODUCT_FLAG,
-                              EMIT_RANGE_MANAGEABLE_FLAG,
-                              EMIT_RANGE_PRODUCT_RW_FLAG,
-                              EMIT_RANGE_CHECK,
-                              IGNORE_CONSTRAINT,
-                              IGNORE_WRITEABLE));
-#endif // INCLUDE_ALL_GCS
-=======
->>>>>>> 97979a53
 }
 
 CommandLineFlagRange* CommandLineFlagRangeList::find(const char* name) {
