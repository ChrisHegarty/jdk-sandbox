/*
<<<<<<< HEAD
 * Copyright (c) 2018, 2019, Oracle and/or its affiliates. All rights reserved.
 * Copyright (c) 2018, 2019 SAP SE. All rights reserved.
=======
 * Copyright (c) 2018, 2020, Oracle and/or its affiliates. All rights reserved.
>>>>>>> 7cc13710
 * DO NOT ALTER OR REMOVE COPYRIGHT NOTICES OR THIS FILE HEADER.
 *
 * This code is free software; you can redistribute it and/or modify it
 * under the terms of the GNU General Public License version 2 only, as
 * published by the Free Software Foundation.
 *
 * This code is distributed in the hope that it will be useful, but WITHOUT
 * ANY WARRANTY; without even the implied warranty of MERCHANTABILITY or
 * FITNESS FOR A PARTICULAR PURPOSE.  See the GNU General Public License
 * version 2 for more details (a copy is included in the LICENSE file that
 * accompanied this code).
 *
 * You should have received a copy of the GNU General Public License version
 * 2 along with this work; if not, write to the Free Software Foundation,
 * Inc., 51 Franklin St, Fifth Floor, Boston, MA 02110-1301 USA.
 *
 * Please contact Oracle, 500 Oracle Parkway, Redwood Shores, CA 94065 USA
 * or visit www.oracle.com if you need additional information or have any
 * questions.
 *
 */
#include "precompiled.hpp"

#include "logging/log.hpp"
#include "logging/logStream.hpp"
#include "memory/metaspace/allocationGuard.hpp"
#include "memory/metaspace/freeBlocks.hpp"
#include "memory/metaspace/chunkManager.hpp"
#include "memory/metaspace/internStat.hpp"
#include "memory/metaspace/metachunk.hpp"
#include "memory/metaspace/metaspaceCommon.hpp"
#include "memory/metaspace/metaspaceStatistics.hpp"
#include "memory/metaspace/spaceManager.hpp"
#include "memory/metaspace/virtualSpaceList.hpp"
#include "runtime/atomic.hpp"
#include "runtime/init.hpp"
#include "services/memoryService.hpp"
#include "utilities/align.hpp"
#include "utilities/debug.hpp"
#include "utilities/globalDefinitions.hpp"

namespace metaspace {

#define LOGFMT_SPCMGR         "SpcMgr @" PTR_FORMAT " (%s)"
#define LOGFMT_SPCMGR_ARGS    p2i(this), this->_name


// Given a net allocation word size, return the raw word size we actually allocate.
// Note: externally visible for gtests.
//static
size_t get_raw_allocation_word_size(size_t net_word_size) {

  size_t byte_size = net_word_size * BytesPerWord;

<<<<<<< HEAD
  // Deallocated metablocks are kept in a binlist which limits their minimal
  //  size to at least the size of a binlist item (2 words).
  byte_size = MAX2(byte_size, FreeBlocks::minimal_word_size * BytesPerWord);

  // Metaspace allocations are aligned to word size.
  byte_size = align_up(byte_size, allocation_alignment_bytes);

  // If we guard allocations, we need additional space for a prefix.
#ifdef ASSERT
  if (Settings::use_allocation_guard()) {
    byte_size += align_up(prefix_size(), allocation_alignment_bytes);
=======
  if (is_class()) {
    switch (type) {
    case Metaspace::BootMetaspaceType:              requested = Metaspace::first_class_chunk_word_size(); break;
    case Metaspace::ClassMirrorHolderMetaspaceType: requested = ClassSpecializedChunk; break;
    case Metaspace::ReflectionMetaspaceType:        requested = ClassSpecializedChunk; break;
    default:                                        requested = ClassSmallChunk; break;
    }
  } else {
    switch (type) {
    case Metaspace::BootMetaspaceType:              requested = Metaspace::first_chunk_word_size(); break;
    case Metaspace::ClassMirrorHolderMetaspaceType: requested = SpecializedChunk; break;
    case Metaspace::ReflectionMetaspaceType:        requested = SpecializedChunk; break;
    default:                                        requested = SmallChunk; break;
    }
>>>>>>> 7cc13710
  }
#endif

  size_t word_size = byte_size / BytesPerWord;

  assert(word_size * BytesPerWord == byte_size, "Sanity");

  return word_size;

}

// Given a requested word size, will allocate a chunk large enough to at least fit that
// size, but may be larger according to internal heuristics.
//
// On success, it will replace the current chunk with the newly allocated one, which will
// become the current chunk. The old current chunk should be retired beforehand.
//
// May fail if we could not allocate a new chunk. In that case the current chunk remains
// unchanged and false is returned.
bool SpaceManager::allocate_new_current_chunk(size_t requested_word_size) {

  assert_lock_strong(lock());

  guarantee(requested_word_size <= chklvl::MAX_CHUNK_WORD_SIZE,
            "Requested size too large (" SIZE_FORMAT ") - max allowed size per allocation is " SIZE_FORMAT ".",
            requested_word_size, chklvl::MAX_CHUNK_WORD_SIZE);

<<<<<<< HEAD
  // If we have a current chunk, we should have retired it beforehand, unless we do not handle
  //  deallocations, or unless we are a micro loader (see: retire_current_chunk(), deallocate_locked()).
  assert(current_chunk() == NULL || Settings::handle_deallocations() == false || _is_micro_loader ||
         current_chunk()->free_below_committed_words() <= 10, "Must retire chunk beforehand");
=======
size_t SpaceManager::calc_chunk_size(size_t word_size) {

  // Decide between a small chunk and a medium chunk.  Up to
  // _small_chunk_limit small chunks can be allocated.
  // After that a medium chunk is preferred.
  size_t chunk_word_size;

  // Special case for hidden metadata space.
  // ClassMirrorHolder metadata space is usually small since it is used for
  // class loader data's whose life cycle is governed by one class such as a
  // non-strong hidden class or unsafe anonymous class.  The majority within 1K - 2K range and
  // rarely about 4K (64-bits JVM).
  // Instead of jumping to SmallChunk after initial chunk exhausted, keeping allocation
  // from SpecializeChunk up to _anon_or_delegating_metadata_specialize_chunk_limit (4)
  // reduces space waste from 60+% to around 30%.
  if ((_space_type == Metaspace::ClassMirrorHolderMetaspaceType || _space_type == Metaspace::ReflectionMetaspaceType) &&
      _mdtype == Metaspace::NonClassType &&
      num_chunks_by_type(SpecializedIndex) < anon_and_delegating_metadata_specialize_chunk_limit &&
      word_size + Metachunk::overhead() <= SpecializedChunk) {
    return SpecializedChunk;
  }
>>>>>>> 7cc13710

  const chklvl_t min_level = chklvl::level_fitting_word_size(requested_word_size);
  chklvl_t pref_level = _chunk_alloc_sequence->get_next_chunk_level(_chunks.count());

  if (pref_level > min_level) {
    pref_level = min_level;
  }

  log_trace(metaspace)(LOGFMT_SPCMGR ": requested word size_ " SIZE_FORMAT ", num chunks so far: %d, preferred level: "
                       CHKLVL_FORMAT ", min level: " CHKLVL_FORMAT ".",
                       LOGFMT_SPCMGR_ARGS, requested_word_size, _chunks.count(), pref_level, min_level);

  Metachunk* c = _chunk_manager->get_chunk(min_level, pref_level);
  if (c == NULL) {
    log_debug(metaspace)(LOGFMT_SPCMGR ": failed to allocate new chunk for requested word size " SIZE_FORMAT ".",
                         LOGFMT_SPCMGR_ARGS, requested_word_size);
    return false;
  }

  assert(c->is_in_use(), "Wrong chunk state.");
  assert(c->level() <= min_level && c->level() >= pref_level, "Sanity");

  _chunks.add(c);

  log_debug(metaspace)(LOGFMT_SPCMGR ": allocated new chunk " METACHUNK_FORMAT " for requested word size " SIZE_FORMAT ".",
                       LOGFMT_SPCMGR_ARGS, METACHUNK_FORMAT_ARGS(c), requested_word_size);

  return c;

}

void SpaceManager::add_allocation_to_fbl(MetaWord* p, size_t word_size) {
  assert(Settings::handle_deallocations(), "Sanity");
  if (_fbl == NULL) {
    _fbl = new FreeBlocks(); // Create only on demand
  }
  _fbl->add_block(p, word_size);
}

SpaceManager::SpaceManager(ChunkManager* chunk_manager,
             const ChunkAllocSequence* alloc_sequence,
             Mutex* lock,
             SizeAtomicCounter* total_used_words_counter,
             const char* name,
             bool is_micro_loader)
: _lock(lock),
  _chunk_manager(chunk_manager),
  _chunk_alloc_sequence(alloc_sequence),
  _chunks(),
  _fbl(NULL),
  _total_used_words_counter(total_used_words_counter),
  _name(name),
  _is_micro_loader(is_micro_loader)
{
}

SpaceManager::~SpaceManager() {

  DEBUG_ONLY(verify(true);)

  MutexLocker fcl(lock(), Mutex::_no_safepoint_check_flag);
  Metachunk* c = _chunks.first();
  Metachunk* c2 = NULL;
  while(c) {
    // c may become invalid. Take care while iterating.
    c2 = c->next();
    _total_used_words_counter->decrement_by(c->used_words());
    _chunks.remove(c);
    _chunk_manager->return_chunk(c);
    c = c2;
  }

  DEBUG_ONLY(chunk_manager()->verify(true);)

  delete _fbl;

}

// The remaining committed free space in the current chunk is chopped up and stored in the block
// free list for later use. As a result, the current chunk will remain current but completely
// used up. This is a preparation for calling allocate_new_current_chunk().
void SpaceManager::retire_current_chunk() {

  if (Settings::handle_deallocations() == false) {
    return;
  }

  assert_lock_strong(lock());

  Metachunk* c = current_chunk();
  assert(c != NULL, "Sanity");

  // Side note:
  // In theory it could happen that we are asked to retire a completely empty chunk. This may be the
  // result of rolled back allocations (see deallocate in place) and a lot of luck.
  // But since these cases should be exceedingly rare, we do not handle them special in order to keep
  // the code simple.

  size_t remaining_words = c->free_below_committed_words();

  // Note: Micro class loaders (lambdas, reflection) are typically the vast majority of loaders. They
  //  will typically only once - if at all - ever retire a chunk, and the remaining size is typically
  //  very small.
  // That means that the structure needed to manage this left over space will not see much action. However,
  //  that structure is expensive as well and therefore we only should generate it if the benefit of managing
  //  free space out-weights the costs for that structure.
  // Non-micro loaders may continue loading, deallocating and retiring more chunks, so the cost of that
  //  structure can amortize over time.
  const size_t dont_bother_below_word_size = _is_micro_loader ? 64 : FreeBlocks::minimal_word_size;

  if (remaining_words > dont_bother_below_word_size) {

    log_debug(metaspace)(LOGFMT_SPCMGR " @" PTR_FORMAT " : retiring chunk " METACHUNK_FULL_FORMAT ".",
                         LOGFMT_SPCMGR_ARGS, p2i(this), METACHUNK_FULL_FORMAT_ARGS(c));

    bool did_hit_limit = false;
    MetaWord* ptr = c->allocate(remaining_words, &did_hit_limit);
    assert(ptr != NULL && did_hit_limit == false, "Should have worked");
    _total_used_words_counter->increment_by(remaining_words);

    add_allocation_to_fbl(ptr, remaining_words);

    // After this operation: the current chunk should have no free committed space left.
    assert(current_chunk()->free_below_committed_words() == 0,
           "Chunk retiring did not work (current chunk " METACHUNK_FULL_FORMAT ").",
           METACHUNK_FULL_FORMAT_ARGS(current_chunk()));

    DEBUG_ONLY(verify_locked(false);)

    DEBUG_ONLY(InternalStats::inc_num_chunks_retired();)
  }

}

// Allocate memory from Metaspace.
// 1) Attempt to allocate from the free block list.
// 2) Attempt to allocate from the current chunk.
// 3) Attempt to enlarge the current chunk in place if it is too small.
// 4) Attempt to get a new chunk and allocate from that chunk.
// At any point, if we hit a commit limit, we return NULL.
MetaWord* SpaceManager::allocate(size_t requested_word_size) {

  MutexLocker cl(lock(), Mutex::_no_safepoint_check_flag);

  log_debug(metaspace)(LOGFMT_SPCMGR ": requested " SIZE_FORMAT " words.",
                       LOGFMT_SPCMGR_ARGS, requested_word_size);

  MetaWord* p = NULL;

  bool did_hit_limit = false;

  const size_t raw_word_size = get_raw_allocation_word_size(requested_word_size);

  // 1) Attempt to allocate from the dictionary of deallocated blocks.
  if (Settings::handle_deallocations() && _fbl != NULL && !_fbl->is_empty()) {
    p = _fbl->get_block(raw_word_size);
    if (p != NULL) {
      DEBUG_ONLY(InternalStats::inc_num_allocs_from_deallocated_blocks();)
      log_trace(metaspace)(LOGFMT_SPCMGR ": .. taken from free block list.", LOGFMT_SPCMGR_ARGS);
      // Note: space in the freeblock dictionary counts as used (see retire_current_chunk()) -
      // that means that we must not increase the used counter again when allocating from the dictionary.
      // Therefore we return here.
      return p;
    }
  }

  if (current_chunk() != NULL) {

    // 2) Failing that, attempt to allocate from the current chunk. If we hit commit limit, return NULL.
    if (p == NULL) {
      p = current_chunk()->allocate(raw_word_size, &did_hit_limit);
      log_trace(metaspace)(LOGFMT_SPCMGR ": .. taken from current chunk.", LOGFMT_SPCMGR_ARGS);
    }

    // 3) Failing that because the remaining chunk space is too small for the requested size
    //     (and not because commit limit), attempt to enlarge the chunk in place.
    if (p == NULL && !did_hit_limit) {

      // Since we did not hit the commit limit, the current chunk must have been too small.
      assert(current_chunk()->free_words() < raw_word_size, "Sanity");

      DEBUG_ONLY(InternalStats::inc_num_allocs_failed_chunk_too_small();)

      // Under certain conditions we can just attempt to enlarge the chunk - fusing it with its follower
      // chunk to produce a chunk double the size (level decreased by 1).
      // 0) only if it is not switched off
      // 1) obviously, this only works for non-root chunks
      // 2) ... which are leader of their buddy pair.
      // 3) only if the requested allocation would fit into a thus enlarged chunk
      // 4) do not grow memory faster than what the chunk allocation strategy would allow
      // 5) as a safety feature, only below a certain limit
      if (Settings::enlarge_chunks_in_place() &&              // 0
          current_chunk()->is_root_chunk() == false &&        // 1
          current_chunk()->is_leader() &&                     // 2
          current_chunk()->word_size() + current_chunk()->free_words() >= requested_word_size &&      // 3
          _chunk_alloc_sequence->get_next_chunk_level(_chunks.count()) <= current_chunk()->level() &&  // 4
          current_chunk()->word_size() <= Settings::enlarge_chunks_in_place_max_word_size())          // 5
      {

        if (_chunk_manager->attempt_enlarge_chunk(current_chunk())) {

          // Re-attempt allocation.
          p = current_chunk()->allocate(raw_word_size, &did_hit_limit);

          if (p != NULL) {
            DEBUG_ONLY(InternalStats::inc_num_chunk_enlarged();)
              log_trace(metaspace)(LOGFMT_SPCMGR ": .. taken from current chunk (enlarged chunk).", LOGFMT_SPCMGR_ARGS);
          }
        }
      }
    }

  } // current_chunk != NULL

  // 4) Failing that, attempt to get a new chunk and allocate from that chunk. Again, we may hit a commit
  //    limit, in which case we return NULL.
  if (p == NULL && !did_hit_limit) {

    // Since we did not hit the commit limit, the current chunk must have been too small or it did not yet exist.
    assert(current_chunk() == NULL ||
           current_chunk()->free_words() < raw_word_size, "Sanity");

    // Before allocating a new chunk lets properly retire the old one.
    if (current_chunk() != NULL) {
      retire_current_chunk();
    }

    // Allocate a new chunk.
    if (allocate_new_current_chunk(raw_word_size) == false) {
      did_hit_limit = true;
    } else {
      assert(current_chunk() != NULL && current_chunk()->free_words() >= raw_word_size, "Sanity");
      p = current_chunk()->allocate(raw_word_size, &did_hit_limit);
      log_trace(metaspace)(LOGFMT_SPCMGR ": .. allocated new chunk " CHKLVL_FORMAT " and taken from that.",
                           LOGFMT_SPCMGR_ARGS, current_chunk()->level());
    }

  }

  assert(p != NULL || (p == NULL && did_hit_limit), "Sanity");

#ifdef ASSERT
  // When using allocation guards, establish a prefix.
  if (p != NULL && Settings::use_allocation_guard()) {
    p = establish_prefix(p, raw_word_size);
  }
#endif

  SOMETIMES(verify_locked(true);)

  if (p == NULL) {
    DEBUG_ONLY(InternalStats::inc_num_allocs_failed_limit();)
  } else {
    DEBUG_ONLY(InternalStats::inc_num_allocs();)
    _total_used_words_counter->increment_by(raw_word_size);
  }

  log_trace(metaspace)(LOGFMT_SPCMGR ": returned " PTR_FORMAT ".",
                       LOGFMT_SPCMGR_ARGS, p2i(p));

  return p;

}

// Prematurely returns a metaspace allocation to the _block_freelists
// because it is not needed anymore (requires CLD lock to be active).
void SpaceManager::deallocate_locked(MetaWord* p, size_t word_size) {

  if (Settings::handle_deallocations() == false) {
    return;
  }

  // Do not deallocate for micro loaders. Micro loaders only ever allocate one class. Chances are
  // very high we do not see a return of investment for storing this memory block.
  if (_is_micro_loader) {
    return;
  }

  assert_lock_strong(lock());

  // At this point a current chunk must exist since we only deallocate if we did allocate before.
  assert(current_chunk() != NULL, "stray deallocation?");

  assert(is_valid_area(p, word_size),
         "Pointer range not part of this SpaceManager and cannot be deallocated: (" PTR_FORMAT ".." PTR_FORMAT ").",
         p2i(p), p2i(p + word_size));

  log_debug(metaspace)(LOGFMT_SPCMGR ": deallocating " PTR_FORMAT
                       ", word size: " SIZE_FORMAT ".",
                       LOGFMT_SPCMGR_ARGS, p2i(p), word_size);

  size_t raw_word_size = get_raw_allocation_word_size(word_size);

  // As an optimization, attempt to simply rollback this allocation in the chunk; this works if this happens to be
  // the last allocation done from the current chunk. Happens often enough to be worth a shot.
  if (current_chunk()->attempt_rollback_allocation(p, raw_word_size)) {
    return;
  }

  // Failed; add the deallocated block to the block free list.
  add_allocation_to_fbl(p, raw_word_size);

  DEBUG_ONLY(verify_locked(false);)

}

// Prematurely returns a metaspace allocation to the _block_freelists because it is not
// needed anymore.
void SpaceManager::deallocate(MetaWord* p, size_t word_size) {
  MutexLocker cl(lock(), Mutex::_no_safepoint_check_flag);
  deallocate_locked(p, word_size);
}

// Update statistics. This walks all in-use chunks.
void SpaceManager::add_to_statistics(sm_stats_t* out) const {

  MutexLocker cl(lock(), Mutex::_no_safepoint_check_flag);

  for (const Metachunk* c = _chunks.first(); c != NULL; c = c->next()) {
    in_use_chunk_stats_t& ucs = out->stats[c->level()];
    ucs.num ++;
    ucs.word_size += c->word_size();
    ucs.committed_words += c->committed_words();
    ucs.used_words += c->used_words();
    // Note: for free and waste, we only count what's committed.
    if (c == current_chunk()) {
      ucs.free_words += c->free_below_committed_words();
    } else {
      ucs.waste_words += c->free_below_committed_words();
    }
  }

  if (_fbl != NULL) {
    out->free_blocks_num += _fbl->count();
    out->free_blocks_word_size += _fbl->total_size();
  }

  SOMETIMES(out->verify();)

}

#ifdef ASSERT

void SpaceManager::verify_locked(bool slow) const {

  assert_lock_strong(lock());

  assert(_chunk_alloc_sequence != NULL && _chunk_manager != NULL, "Sanity");

  _chunks.verify();

  if (_fbl != NULL) {
    _fbl->verify();
  }

  // In slow mode, verify guard zones of all allocations
  if (slow && Settings::use_allocation_guard()) {
    for (const Metachunk* c = _chunks.first(); c != NULL; c = c->next()) {
      const MetaWord* p = c->base();
      while (p < c->top()) {
        const prefix_t* pp = (const prefix_t*)p;
        check_prefix(pp);
        p += pp->word_size;
      }
    }
  }

}

void SpaceManager::verify(bool slow) const {

  MutexLocker cl(lock(), Mutex::_no_safepoint_check_flag);
  verify_locked(slow);

}

// Returns true if the area indicated by pointer and size have actually been allocated
// from this space manager.
bool SpaceManager::is_valid_area(MetaWord* p, size_t word_size) const {
  assert(p != NULL && word_size > 0, "Sanity");
  for (const Metachunk* c = _chunks.first(); c != NULL; c = c->next()) {
    if (c->is_valid_pointer(p)) {
      assert(c->is_valid_pointer(p + word_size - 1), "Range partly oob");
      return true;
    }
  }
  return false;
}

#endif // ASSERT


} // namespace metaspace
<|MERGE_RESOLUTION|>--- conflicted
+++ resolved
@@ -1,10 +1,6 @@
 /*
-<<<<<<< HEAD
- * Copyright (c) 2018, 2019, Oracle and/or its affiliates. All rights reserved.
- * Copyright (c) 2018, 2019 SAP SE. All rights reserved.
-=======
  * Copyright (c) 2018, 2020, Oracle and/or its affiliates. All rights reserved.
->>>>>>> 7cc13710
+ * Copyright (c) 2018, 2020 SAP SE. All rights reserved.
  * DO NOT ALTER OR REMOVE COPYRIGHT NOTICES OR THIS FILE HEADER.
  *
  * This code is free software; you can redistribute it and/or modify it
@@ -59,7 +55,6 @@
 
   size_t byte_size = net_word_size * BytesPerWord;
 
-<<<<<<< HEAD
   // Deallocated metablocks are kept in a binlist which limits their minimal
   //  size to at least the size of a binlist item (2 words).
   byte_size = MAX2(byte_size, FreeBlocks::minimal_word_size * BytesPerWord);
@@ -71,22 +66,6 @@
 #ifdef ASSERT
   if (Settings::use_allocation_guard()) {
     byte_size += align_up(prefix_size(), allocation_alignment_bytes);
-=======
-  if (is_class()) {
-    switch (type) {
-    case Metaspace::BootMetaspaceType:              requested = Metaspace::first_class_chunk_word_size(); break;
-    case Metaspace::ClassMirrorHolderMetaspaceType: requested = ClassSpecializedChunk; break;
-    case Metaspace::ReflectionMetaspaceType:        requested = ClassSpecializedChunk; break;
-    default:                                        requested = ClassSmallChunk; break;
-    }
-  } else {
-    switch (type) {
-    case Metaspace::BootMetaspaceType:              requested = Metaspace::first_chunk_word_size(); break;
-    case Metaspace::ClassMirrorHolderMetaspaceType: requested = SpecializedChunk; break;
-    case Metaspace::ReflectionMetaspaceType:        requested = SpecializedChunk; break;
-    default:                                        requested = SmallChunk; break;
-    }
->>>>>>> 7cc13710
   }
 #endif
 
@@ -114,34 +93,10 @@
             "Requested size too large (" SIZE_FORMAT ") - max allowed size per allocation is " SIZE_FORMAT ".",
             requested_word_size, chklvl::MAX_CHUNK_WORD_SIZE);
 
-<<<<<<< HEAD
   // If we have a current chunk, we should have retired it beforehand, unless we do not handle
   //  deallocations, or unless we are a micro loader (see: retire_current_chunk(), deallocate_locked()).
   assert(current_chunk() == NULL || Settings::handle_deallocations() == false || _is_micro_loader ||
          current_chunk()->free_below_committed_words() <= 10, "Must retire chunk beforehand");
-=======
-size_t SpaceManager::calc_chunk_size(size_t word_size) {
-
-  // Decide between a small chunk and a medium chunk.  Up to
-  // _small_chunk_limit small chunks can be allocated.
-  // After that a medium chunk is preferred.
-  size_t chunk_word_size;
-
-  // Special case for hidden metadata space.
-  // ClassMirrorHolder metadata space is usually small since it is used for
-  // class loader data's whose life cycle is governed by one class such as a
-  // non-strong hidden class or unsafe anonymous class.  The majority within 1K - 2K range and
-  // rarely about 4K (64-bits JVM).
-  // Instead of jumping to SmallChunk after initial chunk exhausted, keeping allocation
-  // from SpecializeChunk up to _anon_or_delegating_metadata_specialize_chunk_limit (4)
-  // reduces space waste from 60+% to around 30%.
-  if ((_space_type == Metaspace::ClassMirrorHolderMetaspaceType || _space_type == Metaspace::ReflectionMetaspaceType) &&
-      _mdtype == Metaspace::NonClassType &&
-      num_chunks_by_type(SpecializedIndex) < anon_and_delegating_metadata_specialize_chunk_limit &&
-      word_size + Metachunk::overhead() <= SpecializedChunk) {
-    return SpecializedChunk;
-  }
->>>>>>> 7cc13710
 
   const chklvl_t min_level = chklvl::level_fitting_word_size(requested_word_size);
   chklvl_t pref_level = _chunk_alloc_sequence->get_next_chunk_level(_chunks.count());
