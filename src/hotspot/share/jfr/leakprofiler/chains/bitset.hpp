--- conflicted
+++ resolved
@@ -85,15 +85,7 @@
 
   BitMap::idx_t addr_to_bit(uintptr_t addr) const;
 
-<<<<<<< HEAD
-  BitMap::idx_t mark_obj(const HeapWord* addr) {
-    const BitMap::idx_t bit = addr_to_bit(addr);
-    _bits.set_bit(bit);
-    return bit;
-  }
-=======
   void mark_obj(uintptr_t addr);
->>>>>>> 9b81fe37
 
   void mark_obj(oop obj) {
     return mark_obj(cast_from_oop<uintptr_t>(obj));
