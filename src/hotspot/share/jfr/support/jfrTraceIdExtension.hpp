--- conflicted
+++ resolved
@@ -57,15 +57,6 @@
 
   void set_flags(jshort flags) const {
     _flags = flags;
-<<<<<<< HEAD
-  }
-
-  jbyte* flags_addr() const {
-    return (jbyte*)&_flags;
-  }
-  jbyte* meta_addr() const {
-    return ((jbyte*)&_flags) + 1;
-=======
   }
 
   jbyte* flags_addr() const {
@@ -78,11 +69,10 @@
 
   jbyte* meta_addr() const {
 #ifdef VM_LITTLE_ENDIAN
-    return (jbyte*)(&_flags) + 1;
+    return ((jbyte*)&_flags) + 1;
 #else
     return (jbyte*)&_flags;
 #endif
->>>>>>> dcbc2879
   }
 };
 
