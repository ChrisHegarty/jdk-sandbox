--- conflicted
+++ resolved
@@ -166,13 +166,10 @@
         maybe-uninitialized logical-op \
         implicit-fallthrough expansion-to-defined, \
     DISABLED_WARNINGS_clang := tautological-compare, \
-<<<<<<< HEAD
-    DISABLED_WARNINGS_solstudio := hidef w_novirtualdescr inlafteruse \
+    DISABLED_WARNINGS_solstudio := $(DISABLED_WARNINGS_solstudio) \
+        hidef w_novirtualdescr inlafteruse \
         unknownpragma doubunder w_enumnotused w_toomanyenumnotused \
         wvarhidenmem wunreachable wnoretvalue, \
-=======
-    DISABLED_WARNINGS_solstudio := $(DISABLED_WARNINGS_solstudio), \
->>>>>>> 9be1418d
     DISABLED_WARNINGS_xlc := 1540-0216 1540-0198 1540-1090 1540-1639 \
         1540-1088 1500-010, \
     ASFLAGS := $(JVM_ASFLAGS), \
