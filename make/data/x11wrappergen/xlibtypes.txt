//
// This file is used for automated generation of java classes to wrap native structures.
<<<<<<< HEAD
// For detail on format of this file, see WrapperGenerator.java
//
// WARNING: If you modify this file, you need to regenerate sizes-32.txt and sizes-64.
=======
// For details on format of this file, see WrapperGenerator.java
//
// WARNING: If you modify this file, you need to regenerate sizes-32.txt and sizes-64.txt.
>>>>>>> 7bdcc7ea
// Run "make update-x11wrappers" to do this.
//

XExtData
    number	int
    next pointer XExtData
    free_private pointer
    private_data	pointer
XIMText
    length	short
    feedback	pointer
    encoding_is_wchar	Bool
    string pointer
XSetWindowAttributes
    background_pixmap	long
    background_pixel	long
    border_pixmap	long
    border_pixel	long
    bit_gravity         int
    win_gravity         int
    backing_store	int
    backing_planes	long
    backing_pixel	long
    save_under          Bool
    event_mask          long
    do_not_propagate_mask	long
    override_redirect	Bool
    colormap            long
    cursor              long
Visual
    ext_data    pointer XExtData
    visualid	long
    class	int
    red_mask	long
    green_mask	long
    blue_mask	long
    bits_per_rgb	int
    map_entries	int
Depth
    depth	int
    nvisuals	int
    visuals   pointer Visual
XClassHint
    res_name	pointer
    res_class	pointer
XIMPreeditCaretCallbackStruct
    position	int
    direction int
    style     int
XmbTextItem
    chars	pointer byte
    nchars	int
    delta	int
    font_set    pointer
XStandardColormap
    colormap    long
    red_max	long
    red_mult	long
    green_max	long
    green_mult	long
    blue_max	long
    blue_mult	long
    base_pixel	long
    visualid    long
    killid      long
XIMCallback
    client_data	pointer
    callback    pointer
XKeyboardState
    key_click_percent	int
    bell_percent	int
    bell_pitch          int
    bell_duration	int
    led_mask            long
    global_auto_repeat	int
    auto_repeats	array byte 32
XCirculateEvent
    type	int
    serial	long
    send_event	Bool
    display long
    event	long
    window	long
    place	int
XWMHints
    flags	long
    initial_state	int
    icon_pixmap pointer
    icon_window long
    icon_x	int
    icon_y	int
    icon_mask long
    input	Bool
    window_group long
XCrossingEvent
    type	int
    serial	long
    send_event	Bool
    display     long
    window	long
    root	long
    subwindow	long
    time	ulong
    x	int
    y	int
    x_root	int
    y_root	int
    mode	int
    detail	int
    same_screen	Bool
    focus	Bool
    state	int
XIMStringConversionText
    length	short
    feedback	pointer
    encoding_is_wchar	Bool
    string      pointer
XKeymapEvent
    type	int
    serial	long
    send_event  Bool
    display     long
    window	long
    key_vector	array byte 32
XDestroyWindowEvent
    type	int
    serial	long
    send_event  Bool
    display     long
    event	long
    window	long
XComposeStatus
    compose_ptr	pointer
    chars_matched	int
XTextItem
    chars	pointer
    nchars	int
    delta	int
    font	long
XIMStringConversionCallbackStruct
    position	short
    direction     int
    operation	short
    factor	short
    text          pointer XIMStringConversionText
XOMFontInfo
    num_font	int
    font_struct_list pointer
    font_name_list	pointer
XClientMessageEvent
    type	int
    serial	long
    send_event  Bool
    display     long
    window	long
    message_type	Atom
    format	int
    data        array long 5
XMapRequestEvent
    type	int
    serial	long
    send_event  Bool
    display     long
    parent	long
    window	long
XSelectionEvent
    type	int
    serial	long
    send_event  Bool
    display     long
    requestor	long
    selection	Atom
    target	Atom
    property	Atom
    time	ulong
XVisibilityEvent
    type	int
    serial	long
    send_event  Bool
    display     long
    window	long
    state	int
XConfigureRequestEvent
    type	int
    serial	long
    send_event  Bool
    display     long
    parent	long
    window	long
    x	int
    y	int
    width	int
    height	int
    border_width	int
    above	long
    detail	int
    value_mask	long
Screen
    ext_data pointer XExtData
    display pointer
    root	long
    width	int
    height	int
    mwidth	int
    mheight	int
    ndepths	int
    depths pointer Depth
    root_depth	int
    root_visual pointer Visual
    default_gc  long
    cmap	long
    white_pixel	long
    black_pixel	long
    max_maps	int
    min_maps	int
    backing_store	int
    save_unders	Bool
    root_input_mask	long
XTextProperty
    value	pointer byte
    encoding    long
    format	int
    nitems	long
XWindowChanges
    x	int
    y	int
    width	int
    height	int
    border_width	int
    sibling	long
    stack_mode	int
XVisualInfo
    visual      pointer
    visualid    long
    screen	int
    depth	int
    class	int
    red_mask	long
    green_mask	long
    blue_mask	long
    colormap_size	int
    bits_per_rgb	int
XRenderDirectFormat
    red         short
    redMask     short
    green       short
    greenMask   short
    blue        short
    blueMask    short
    alpha       short
    alphaMask   short
XRenderPictFormat
    id          long
    type        int
    depth       int
    direct      struct XRenderDirectFormat
    colormap    long
XIMHotKeyTrigger
    keysym	long
    modifier	int
    modifier_mask	int
XIMHotKeyTriggers
    num_hot_key	int
    key         pointer XIMHotKeyTrigger
XIMStyles
    count_styles	short
    supported_styles	pointer long
XIMStatusDrawCallbackStruct
    type        int
    data        long
XWindowAttributes
    x	int
    y	int
    width	int
    height	int
    border_width	int
    depth	int
    visual      pointer Visual
    root	long
    class	int
    bit_gravity	int
    win_gravity	int
    backing_store	int
    backing_planes	long
    backing_pixel	long
    save_under	Bool
    colormap	long
    map_installed	Bool
    map_state	int
    all_event_masks	long
    your_event_mask	long
    do_not_propagate_mask	long
    override_redirect	Bool
    screen pointer Screen
XExtCodes
    extension	int
    major_opcode	int
    first_event	int
    first_error	int
XPropertyEvent
    type	int
    serial	long
    send_event  Bool
    display     long
    window	long
    atom	Atom
    time	ulong
    state	int

XSizeHints
    flags	long
    x           int
    y           int
    width	int
    height	int
    min_width	int
    min_height	int
    max_width	int
    max_height	int
    width_inc	int
    height_inc	int
    min_aspect.x int
    min_aspect.y int
    max_aspect.x int
    max_aspect.y int
    base_width   int
    base_height  int
    win_gravity  int
XIconSize
    min_width	int
    min_height	int
    max_width	int
    max_height	int
    width_inc	int
    height_inc	int
XwcTextItem
    chars	pointer
    nchars	int
    delta	int
    font_set    pointer
XIMPreeditDrawCallbackStruct
    caret	int
    chg_first	int
    chg_length	int
    text        pointer XIMText
XErrorEvent
    type	int
    display     long
    resourceid	long
    serial	long
    error_code	byte
    request_code	byte
    minor_code	byte
XSelectionClearEvent
    type	int
    serial	long
    send_event	Bool
    display long
    window	long
    selection	Atom
    time	ulong
XKeyboardControl
    key_click_percent	int
    bell_percent	int
    bell_pitch	int
    bell_duration	int
    led	int
    led_mode	int
    key	int
    auto_repeat_mode	int
XAnyEvent
    type	int
    serial	long
    send_event  Bool
    display     long
    window	long
XTimeCoord
    time	ulong
    x	short
    y	short
XGravityEvent
    type	int
    serial	long
    send_event  Bool
    display     long
    event	long
    window	long
    x           int
    y           int
XCharStruct
    lbearing	short
    rbearing	short
    width	short
    ascent	short
    descent	short
    attributes	short
XArc
    x	short
    y	short
    width	short
    height	short
    angle1	short
    angle2	short
XPoint
    x	short
    y	short
ScreenFormat
    ext_data pointer XExtData
    depth	int
    bits_per_pixel	int
    scanline_pad	int
XFocusChangeEvent
    type	int
    serial	long
    send_event  Bool
    display     long
    window	long
    mode	int
    detail	int
XResizeRequestEvent
    type	int
    serial	long
    send_event  Bool
    display     long
    window	long
    width	int
    height	int

XRectangle
    x	short
    y	short
    width	short
    height	short

XMappingEvent
    type	int
    serial	long
    send_event  Bool
    display     long
    window	long
    request	int
    first_keycode	int
    count	int
XSegment
    x1	short
    y1	short
    x2	short
    y2	short
XColor
    pixel	long
    red         short
    green	short
    blue	short
    flags	byte
    pad         byte
XKeyEvent
    type	int
    serial	long
    send_event  Bool
    display     long
    window	long
    root	long
    subwindow	long
    time	ulong
    x	int
    y	int
    x_root	int
    y_root	int
    state	int
    keycode	int
    same_screen	Bool
XReparentEvent
    type	int
    serial	long
    send_event  Bool
    display     long
    event	long
    window	long
    parent	long
    x           int
    y           int
    override_redirect	Bool
XMotionEvent
    type	int
    serial	long
    send_event  Bool
    display     long
    window	long
    root	long
    subwindow	long
    time	ulong
    x	int
    y	int
    x_root	int
    y_root	int
    state	int
    is_hint	byte
    same_screen	Bool
XButtonEvent
    type	int
    serial	long
    send_event Bool
    display     long
    window	long
    root	long
    subwindow	long
    time	ulong
    x	int
    y	int
    x_root	int
    y_root	int
    state	int
    button	int
    same_screen	Bool
XHostAddress
    family	int
    length	int
    address	pointer
XOMCharSetList
    charset_count	int
    charset_list	pointer
XNoExposeEvent
    type	int
    serial	long
    send_event  Bool
    display     long
    drawable	long
    major_code	int
    minor_code	int
XSelectionRequestEvent
    type	int
    serial	long
    send_event  Bool
    display     long
    owner	long
    requestor	long
    selection	Atom
    target	Atom
    property	Atom
    time	ulong
XGCValues
    function	int
    plane_mask	long
    foreground	long
    background	long
    line_width	int
    line_style	int
    cap_style	int
    join_style	int
    fill_style	int
    fill_rule	int
    arc_mode	int
    tile	long
    stipple	long
    ts_x_origin	int
    ts_y_origin	int
    font	long
    subwindow_mode	int
    graphics_exposures	Bool
    clip_x_origin	int
    clip_y_origin	int
    clip_mask	long
    dash_offset	int
    dashes	byte
XImage
    width	int
    height	int
    xoffset	int
    format	int
    data	pointer byte
    byte_order	int
    bitmap_unit	int
    bitmap_bit_order	int
    bitmap_pad	int
    depth	int
    bytes_per_line	int
    bits_per_pixel	int
    red_mask	long
    green_mask	long
    blue_mask	long
    obdata	pointer
    f.create_image pointer
    f.destroy_image pointer
    f.get_pixel pointer
    f.put_pixel pointer
    f.sub_image pointer
    f.add_pixel pointer
XIMValuesList
    count_values	short
    supported_values	pointer
XColormapEvent
    type	int
    serial	long
    send_event  Bool
    display     long
    window	long
    colormap	long
    new         Bool
    state	int
XIMPreeditStateNotifyCallbackStruct
    state	long
XCreateWindowEvent
    type	int
    serial	long
    send_event  Bool
    display     long
    parent	long
    window	long
    x	int
    y	int
    width	int
    height	int
    border_width	int
    override_redirect	Bool
XConfigureEvent
    type	int
    serial	long
    send_event  Bool
    display     long
    event	long
    window	long
    x	int
    y	int
    width	int
    height	int
    border_width	int
    above	long
    override_redirect	Bool
XFontProp
    name	long
    card32	long
XModifierKeymap
    max_keypermod	int
    modifiermap	pointer
XCirculateRequestEvent
    type	int
    serial	long
    send_event  Bool
    display     long
    parent	long
    window	long
    place	int
XChar2b
    byte1 byte
    byte2 byte
XTextItem16
    chars       pointer XChar2b
    nchars	int
    delta	int
    font	long
XOMOrientation
    num_orientation	int
    orientation         pointer int
XGraphicsExposeEvent
    type	int
    serial	long
    send_event  Bool
    display     long
    drawable	long
    x           int
    y           int
    width	int
    height	int
    count	int
    major_code	int
    minor_code	int
XFontStruct
    ext_data            pointer XExtData
    fid                 long
    direction           int
    min_char_or_byte2   int
    max_char_or_byte2   int
    min_byte1           int
    max_byte1           int
    all_chars_exist	Bool
    n_properties	int
    properties          pointer XFontProp
    min_bounds          struct XCharStruct
    max_bounds          struct XCharStruct
    per_char            pointer XCharStruct
    ascent              int
    descent             int
XMapEvent
    type	int
    serial	long
    send_event  Bool
    display     long
    event	long
    window	long
    override_redirect	int
XExposeEvent
    type	int
    serial	long
    send_event  Bool
    display     long
    window	long
    x	int
    y	int
    width	int
    height	int
    count	int

XFontSetExtents
    max_ink_extent struct XRectangle
    max_logical_extent struct XRectangle

XUnmapEvent
    type	int
    serial	long
    send_event  Bool
    display     long
    event	long
    window	long
    from_configure	Bool
PropMwmHints
    flags       long
    functions   long
    decorations long
    inputMode   long
    status      long
XPixmapFormatValues
    depth int
    bits_per_pixel int
    scanline_pad int
awtImageData
    Depth int
    wsImageFormat struct XPixmapFormatValues
    clrdata pointer
    convert array pointer 32
ColorEntry
    r byte
    g byte
    b byte
    flags byte
ColorData
    awt_Colors pointer ColorEntry
    awt_numICMcolors int
    awt_icmLUT pointer int
    awt_icmLUT2Colors pointer byte
    img_grays pointer byte
    img_clr_tbl pointer byte
    img_oda_red pointer byte
    img_oda_green pointer byte
    img_oda_blue pointer byte
    pGrayInverseLutData pointer int
    screendata int
    representsPrimaries int

AwtGraphicsConfigData
    awt_depth int
    awt_cmap long
    awt_visInfo struct XVisualInfo
    awt_num_colors int
    awtImage pointer awtImageData
    AwtColorMatch pointer
    monoImage pointer
    monoPixmap long
    monoPixmapWidth int
    monoPixmapHeight int
    monoPixmapGC long
    pixelStride int
    color_data pointer ColorData
    glxInfo pointer
    isTranslucencySupported int
    renderPictFormat struct XRenderPictFormat

AwtScreenData
    numConfigs int
    root long
    whitepixel long
    blackpixel long
    defaultConfig pointer AwtGraphicsConfigData
    configs pointer      // AwtGraphicsConfigDataPtr *configs;

XdbeSwapInfo
    swap_window long
    swap_action int

XEvent
   type int
   xany struct XAnyEvent
   xkey struct XKeyEvent
   xbutton struct XButtonEvent
   xmotion struct XMotionEvent
   xcrossing struct XCrossingEvent
   xfocus struct XFocusChangeEvent
   xexpose struct XExposeEvent
   xgraphicsexpose struct XGraphicsExposeEvent
   xnoexpose struct XNoExposeEvent
   xvisibility struct XVisibilityEvent
   xcreatewindow struct XCreateWindowEvent
   xdestroywindow struct XDestroyWindowEvent
   xunmap struct XUnmapEvent
   xmap struct XMapEvent
   xmaprequest struct XMapRequestEvent
   xreparent struct XReparentEvent
   xconfigure struct XConfigureEvent
   xgravity struct XGravityEvent
   xresizerequest struct XResizeRequestEvent
   xconfigurerequest struct XConfigureRequestEvent
   xcirculate struct XCirculateEvent
   xcirculaterequest struct XCirculateRequestEvent
   xproperty struct XPropertyEvent
   xselectionclear struct XSelectionClearEvent
   xselectionrequest struct XSelectionRequestEvent
   xselection struct XSelectionEvent
   xcolormap struct XColormapEvent
   xclient struct XClientMessageEvent
   xmapping struct XMappingEvent
   xerror struct XErrorEvent
   xkeymap struct XKeymapEvent
   pad array long 24

XkbAnyEvent
    type  int
    serial  ulong
    send_event  Bool
    display  long
    time  ulong
    xkb_type  int
    device  int

XkbNewKeyboardNotifyEvent
    type  int
    serial  ulong
    send_event  Bool
    display  long
    time  ulong
    xkb_type  int
    device  int
    old_device  int
    min_key_code  int
    max_key_code  int
    old_min_key_code  int
    old_max_key_code  int
    changed  int
    req_major  byte
    req_minor  byte

XkbMapNotifyEvent
    type  int
    serial  ulong
    send_event  Bool
    display  long
    time  ulong
    xkb_type  int
    device  int
    changed  int
    flags  int
    first_type  int
    num_types  int
    min_key_code  int
    max_key_code  int
    first_key_sym  int
    first_key_act  int
    first_key_behavior  int
    first_key_explicit  int
    first_modmap_key  int
    first_vmodmap_key  int
    num_key_syms  int
    num_key_acts  int
    num_key_behaviors  int
    num_key_explicit  int
    num_modmap_keys  int
    num_vmodmap_keys  int
    vmods  int

XkbStateNotifyEvent
    type  int
    serial  ulong
    send_event  Bool
    display  long
    time  ulong
    xkb_type  int
    device  int
    changed  int
    group  int
    base_group  int
    latched_group  int
    locked_group  int
    mods  int
    base_mods  int
    latched_mods  int
    locked_mods  int
    compat_state  int
    grab_mods  byte
    compat_grab_mods  byte
    lookup_mods  byte
    compat_lookup_mods  byte
    ptr_buttons  int
    keycode  int
    event_type  byte
    req_major  byte
    req_minor  byte

XkbControlsNotifyEvent
    type  int
    serial  ulong
    send_event  Bool
    display  long
    time  ulong
    xkb_type  int
    device  int
    changed_ctrls  int
    enabled_ctrls  int
    enabled_ctrl_changes  int
    num_groups  int
    keycode  int
    event_type  byte
    req_major  byte
    req_minor  byte

XkbIndicatorNotifyEvent
    type  int
    serial  ulong
    send_event  Bool
    display  long
    time  ulong
    xkb_type  int
    device  int
    changed  int
    state  int

XkbNamesNotifyEvent
    type  int
    serial  ulong
    send_event  Bool
    display  long
    time  ulong
    xkb_type  int
    device  int
    changed  int
    first_type  int
    num_types  int
    first_lvl  int
    num_lvls  int
    num_aliases  int
    num_radio_groups  int
    changed_vmods  int
    changed_groups  int
    changed_indicators  int
    first_key  int
    num_keys  int


XkbCompatMapNotifyEvent
    type  int
    serial  ulong
    send_event  Bool
    display  long
    time  ulong
    xkb_type  int
    device  int
    changed_groups  int
    first_si  int
    num_si  int
    num_total_si  int

XkbBellNotifyEvent
    type  int
    serial  ulong
    send_event  Bool
    display  long
    time  ulong
    xkb_type  int
    device  int
    percent  int
    pitch  int
    duration  int
    bell_class  int
    bell_id  int
    name  Atom
    window  long
    event_only  Bool

XkbActionMessageEvent
    type  int
    serial  ulong
    send_event  Bool
    display  long
    time  ulong
    xkb_type  int
    device  int
    keycode  int
    press  Bool
    key_event_follows  Bool
    group  int
    mods  int
    message array byte 7 //XkbActionMessageLength+1

XkbAccessXNotifyEvent
    type  int
    serial  ulong
    send_event  Bool
    display  long
    time  ulong
    xkb_type  int
    device  int
    detail  int
    keycode  int
    sk_delay  int
    debounce_delay  int

XkbExtensionDeviceNotifyEvent
    type  int
    serial  ulong
    send_event  Bool
    display  long
    time  ulong
    xkb_type  int
    device  int
    reason  int
    supported  int
    unsupported  int
    first_btn  int
    num_btns  int
    leds_defined  int
    led_state  int
    led_class  int
    led_id  int

XkbEvent
    type  int
    any  struct XkbAnyEvent
    new_kbd  struct XkbNewKeyboardNotifyEvent
    map  struct XkbMapNotifyEvent
    state  struct XkbStateNotifyEvent
    ctrls  struct XkbControlsNotifyEvent
    indicators  struct XkbIndicatorNotifyEvent
    names  struct XkbNamesNotifyEvent
    compat  struct XkbCompatMapNotifyEvent
    bell  struct XkbBellNotifyEvent
    message  struct XkbActionMessageEvent
    accessx  struct XkbAccessXNotifyEvent
    device  struct XkbExtensionDeviceNotifyEvent
    core  struct XEvent<|MERGE_RESOLUTION|>--- conflicted
+++ resolved
@@ -1,14 +1,8 @@
 //
 // This file is used for automated generation of java classes to wrap native structures.
-<<<<<<< HEAD
-// For detail on format of this file, see WrapperGenerator.java
-//
-// WARNING: If you modify this file, you need to regenerate sizes-32.txt and sizes-64.
-=======
 // For details on format of this file, see WrapperGenerator.java
 //
 // WARNING: If you modify this file, you need to regenerate sizes-32.txt and sizes-64.txt.
->>>>>>> 7bdcc7ea
 // Run "make update-x11wrappers" to do this.
 //
 
