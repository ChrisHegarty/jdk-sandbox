#
# Copyright (c) 2016, 2018, Oracle and/or its affiliates. All rights reserved.
# DO NOT ALTER OR REMOVE COPYRIGHT NOTICES OR THIS FILE HEADER.
#
# This code is free software; you can redistribute it and/or modify it
# under the terms of the GNU General Public License version 2 only, as
# published by the Free Software Foundation.  Oracle designates this
# particular file as subject to the "Classpath" exception as provided
# by Oracle in the LICENSE file that accompanied this code.
#
# This code is distributed in the hope that it will be useful, but WITHOUT
# ANY WARRANTY; without even the implied warranty of MERCHANTABILITY or
# FITNESS FOR A PARTICULAR PURPOSE.  See the GNU General Public License
# version 2 for more details (a copy is included in the LICENSE file that
# accompanied this code).
#
# You should have received a copy of the GNU General Public License version
# 2 along with this work; if not, write to the Free Software Foundation,
# Inc., 51 Franklin St, Fifth Floor, Boston, MA 02110-1301 USA.
#
# Please contact Oracle, 500 Oracle Parkway, Redwood Shores, CA 94065 USA
# or visit www.oracle.com if you need additional information or have any
# questions.
#

include LibCommon.gmk

################################################################################

<<<<<<< HEAD
$(eval $(call SetupNativeCompilation, BUILD_LIBRMI, \
    NAME := rmi, \
    OUTPUT_DIR := $(INSTALL_LIBRARIES_HERE), \
    SRC := $(TOPDIR)/src/java.rmi/share/native/librmi, \
=======
$(eval $(call SetupJdkLibrary, BUILD_LIBRMI, \
    NAME := rmi, \
>>>>>>> 9be1418d
    OPTIMIZATION := LOW, \
    CFLAGS := $(CFLAGS_JDKLIB), \
    LDFLAGS := $(LDFLAGS_JDKLIB) \
        $(call SET_SHARED_LIBRARY_ORIGIN), \
    LIBS_unix := -ljvm, \
    LIBS_windows := jvm.lib, \
))

$(BUILD_LIBRMI): $(call FindLib, java.base, java)

TARGETS += $(BUILD_LIBRMI)

################################################################################<|MERGE_RESOLUTION|>--- conflicted
+++ resolved
@@ -27,15 +27,8 @@
 
 ################################################################################
 
-<<<<<<< HEAD
-$(eval $(call SetupNativeCompilation, BUILD_LIBRMI, \
-    NAME := rmi, \
-    OUTPUT_DIR := $(INSTALL_LIBRARIES_HERE), \
-    SRC := $(TOPDIR)/src/java.rmi/share/native/librmi, \
-=======
 $(eval $(call SetupJdkLibrary, BUILD_LIBRMI, \
     NAME := rmi, \
->>>>>>> 9be1418d
     OPTIMIZATION := LOW, \
     CFLAGS := $(CFLAGS_JDKLIB), \
     LDFLAGS := $(LDFLAGS_JDKLIB) \
