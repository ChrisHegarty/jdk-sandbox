--- conflicted
+++ resolved
@@ -29,22 +29,8 @@
 
 ifeq ($(OPENJDK_TARGET_OS), windows)
 
-<<<<<<< HEAD
-  LIBLE_SRC := $(TOPDIR)/src/jdk.internal.le/$(OPENJDK_TARGET_OS_TYPE)/native/lible \
-      #
-  LIBLE_CPPFLAGS := \
-      $(addprefix -I, $(LIBLE_SRC)) \
-      -I$(SUPPORT_OUTPUTDIR)/headers/jdk.internal.le \
-      #
-
-  $(eval $(call SetupNativeCompilation, BUILD_LIBLE, \
-      NAME := le, \
-      OUTPUT_DIR := $(INSTALL_LIBRARIES_HERE), \
-      SRC := $(LIBLE_SRC), \
-=======
   $(eval $(call SetupJdkLibrary, BUILD_LIBLE, \
       NAME := le, \
->>>>>>> 9be1418d
       OPTIMIZATION := LOW, \
       CFLAGS := $(CFLAGS_JDKLIB), \
       LDFLAGS := $(LDFLAGS_JDKLIB), \
