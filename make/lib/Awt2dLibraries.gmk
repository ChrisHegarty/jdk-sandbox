#
# Copyright (c) 2011, 2018, Oracle and/or its affiliates. All rights reserved.
# DO NOT ALTER OR REMOVE COPYRIGHT NOTICES OR THIS FILE HEADER.
#
# This code is free software; you can redistribute it and/or modify it
# under the terms of the GNU General Public License version 2 only, as
# published by the Free Software Foundation.  Oracle designates this
# particular file as subject to the "Classpath" exception as provided
# by Oracle in the LICENSE file that accompanied this code.
#
# This code is distributed in the hope that it will be useful, but WITHOUT
# ANY WARRANTY; without even the implied warranty of MERCHANTABILITY or
# FITNESS FOR A PARTICULAR PURPOSE.  See the GNU General Public License
# version 2 for more details (a copy is included in the LICENSE file that
# accompanied this code).
#
# You should have received a copy of the GNU General Public License version
# 2 along with this work; if not, write to the Free Software Foundation,
# Inc., 51 Franklin St, Fifth Floor, Boston, MA 02110-1301 USA.
#
# Please contact Oracle, 500 Oracle Parkway, Redwood Shores, CA 94065 USA
# or visit www.oracle.com if you need additional information or have any
# questions.
#

$(eval $(call IncludeCustomExtension, lib/Awt2dLibraries-pre.gmk))

WIN_AWT_LIB := $(SUPPORT_OUTPUTDIR)/native/$(MODULE)/libawt/awt.lib

LIBAWT_DEFAULT_HEADER_DIRS := \
    libawt/awt/image \
    libawt/awt/image/cvutils \
    libawt/java2d \
    libawt/java2d/loops \
    libawt/java2d/pipe \
    #

################################################################################

# We must not include java.desktop/unix/native/libmlib_image, which is only
# for usage by solaris-sparc in libmlib_image_v.
BUILD_LIBMLIB_EXCLUDE_SRC_PATTERNS := unix

BUILD_LIBMLIB_CFLAGS := -D__USE_J2D_NAMES -D__MEDIALIB_OLD_NAMES -DMLIB_NO_LIBSUNMATH

ifeq ($(OPENJDK_TARGET_CPU_BITS), 64)
  BUILD_LIBMLIB_CFLAGS += -DMLIB_OS64BIT
endif

$(eval $(call SetupJdkLibrary, BUILD_LIBMLIB_IMAGE, \
    NAME := mlib_image, \
    EXTRA_SRC := common/awt/medialib, \
    EXCLUDE_FILES := mlib_c_ImageBlendTable.c, \
    EXCLUDE_SRC_PATTERNS := $(BUILD_LIBMLIB_EXCLUDE_SRC_PATTERNS), \
    OPTIMIZATION := HIGHEST, \
    CFLAGS := $(CFLAGS_JDKLIB) \
        $(BUILD_LIBMLIB_CFLAGS), \
    LDFLAGS := $(LDFLAGS_JDKLIB) \
        $(call SET_SHARED_LIBRARY_ORIGIN), \
    LIBS := $(JDKLIB_LIBS), \
    LIBS_unix := $(LIBM) $(LIBDL), \
))

$(BUILD_LIBMLIB_IMAGE): $(call FindLib, java.base, java)

TARGETS += $(BUILD_LIBMLIB_IMAGE)

################################################################################

ifeq ($(OPENJDK_TARGET_OS)-$(OPENJDK_TARGET_CPU_ARCH), solaris-sparc)

  # libmlib_image_v is basically built from mlib_image sources, with some additions
  # and some exclusions.
  LIBMLIB_IMAGE_V_SRC := \
     libmlib_image \
     common/awt/medialib \
     #

  LIBMLIB_IMAGE_V_CFLAGS := -xarch=sparcvis -D__USE_J2D_NAMES -D__MEDIALIB_OLD_NAMES \
      $(TOPDIR)/src/$(MODULE)/unix/native/libmlib_image/vis_$(OPENJDK_TARGET_CPU_BITS).il

  ifeq ($(OPENJDK_TARGET_CPU_BITS), 64)
    LIBMLIB_IMAGE_V_CFLAGS += -DMLIB_OS64BIT
  endif

  BUILD_LIBMLIB_IMAGE_V_EXFILES := \
      awt_ImagingLib.c \
      mlib_c_ImageAffine_BC.c \
      mlib_c_ImageAffine_BC_S16.c \
      mlib_c_ImageAffine_BC_U16.c \
      mlib_c_ImageAffine_BL.c \
      mlib_c_ImageAffine_BL_S16.c \
      mlib_c_ImageAffine_BL_U16.c \
      mlib_c_ImageAffine_NN.c \
      mlib_c_ImageConvClearEdge.c \
      mlib_c_ImageConvCopyEdge.c \
      mlib_c_ImageConv_f.c \
      mlib_c_ImageConvVersion.c \
      mlib_c_ImageCopy.c \
      mlib_c_ImageLookUp.c \
      mlib_c_ImageLookUp_f.c \
      #

  $(eval $(call SetupJdkLibrary, BUILD_LIBMLIB_IMAGE_V, \
      NAME := mlib_image_v, \
      SRC := $(LIBMLIB_IMAGE_V_SRC), \
      EXCLUDE_FILES := $(BUILD_LIBMLIB_IMAGE_V_EXFILES), \
      OPTIMIZATION := HIGHEST, \
      CFLAGS := $(CFLAGS_JDKLIB) \
          $(LIBMLIB_IMAGE_V_CFLAGS), \
      LDFLAGS := $(LDFLAGS_JDKLIB) \
          $(call SET_SHARED_LIBRARY_ORIGIN), \
      LIBS := -ljava -ljvm $(LIBM) $(LIBDL), \
  ))

  $(BUILD_LIBMLIB_IMAGE_V): $(call FindLib, java.base, java)

  TARGETS += $(BUILD_LIBMLIB_IMAGE_V)

endif

################################################################################

LIBAWT_EXTRA_SRC := \
    common/awt/debug \
    $(TOPDIR)/src/$(MODULE)/$(OPENJDK_TARGET_OS_TYPE)/native/common/awt \
    #

ifeq ($(OPENJDK_TARGET_OS)-$(OPENJDK_TARGET_CPU_ARCH), solaris-sparc)
  LIBAWT_EXTRA_SRC += $(TOPDIR)/src/$(MODULE)/share/native/common/awt/medialib
endif

ifeq ($(OPENJDK_TARGET_OS), windows)
  LIBAWT_EXTRA_SRC += \
      $(TOPDIR)/src/$(MODULE)/share/native/common/awt/utility \
      $(TOPDIR)/src/$(MODULE)/share/native/common/font \
      $(TOPDIR)/src/$(MODULE)/share/native/common/java2d/opengl \
      $(TOPDIR)/src/$(MODULE)/$(OPENJDK_TARGET_OS_TYPE)/native/common/awt/systemscale \
      #
endif

ifneq ($(filter $(OPENJDK_TARGET_OS), solaris linux macosx aix), )
  LIBAWT_EXFILES += awt_Font.c CUPSfuncs.c fontpath.c X11Color.c
endif

ifeq ($(OPENJDK_TARGET_OS), macosx)
  LIBAWT_EXFILES += initIDs.c awt/image/cvutils/img_colors.c
endif

ifeq ($(OPENJDK_TARGET_OS), windows)
  LIBAWT_EXFILES += \
      java2d/d3d/D3DShaderGen.c \
      awt/image/cvutils/img_colors.c \
      #
endif

ifeq ($(OPENJDK_TARGET_OS)-$(OPENJDK_TARGET_CPU), solaris-sparcv9)
  LIBAWT_EXFILES += java2d/loops/MapAccelFunc.c
else
  LIBAWT_EXCLUDES += \
      $(TOPDIR)/src/$(MODULE)/unix/native/libawt/awt/medialib \
      $(TOPDIR)/src/$(MODULE)/unix/native/libawt/java2d/loops \
      $(TOPDIR)/src/$(MODULE)/unix/native/common/awt/medialib \
      #
endif

LIBAWT_EXTRA_HEADER_DIRS := \
    $(LIBAWT_DEFAULT_HEADER_DIRS) \
    $(call GetJavaHeaderDir, java.base) \
    libawt/awt/medialib \
    libawt/java2d/d3d \
    libawt/java2d/opengl \
    libawt/java2d/windows \
    libawt/windows \
    common/awt/medialib \
    libmlib_image \
    include \
    java.base:libjava \
    java.base:include \
    #

LIBAWT_CFLAGS += -D__MEDIALIB_OLD_NAMES -D__USE_J2D_NAMES $(X_CFLAGS)

ifeq ($(OPENJDK_TARGET_OS)-$(OPENJDK_TARGET_CPU), solaris-sparcv9)
  LIBAWT_CFLAGS += -xarch=sparcvis -DMLIB_ADD_SUFF \
      $(TOPDIR)/src/$(MODULE)/unix/native/libmlib_image/vis_$(OPENJDK_TARGET_CPU_BITS).il

  LIBAWT_ASFLAGS = -P -xarch=v9a
endif

ifneq ($(OPENJDK_TARGET_OS), solaris)
  LIBAWT_CFLAGS += -DMLIB_NO_LIBSUNMATH
endif

ifeq ($(OPENJDK_TARGET_OS), windows)
  LIBAWT_CFLAGS += -EHsc -DUNICODE -D_UNICODE
  ifeq ($(OPENJDK_TARGET_CPU_BITS), 64)
    LIBAWT_CFLAGS += -DMLIB_OS64BIT
  endif

  LIBAWT_RC_FLAGS ?= -I $(TOPDIR)/src/java.base/windows/native/launcher/icons
  LIBAWT_VERSIONINFO_RESOURCE := $(TOPDIR)/src/$(MODULE)/windows/native/libawt/windows/awt.rc
endif

ifeq ($(OPENJDK_TARGET_OS), linux)
  # FIXME: This is probably not what we want to do, but keep it now for compatibility.
  LIBAWT_CFLAGS += $(EXPORT_ALL_SYMBOLS)
endif

# Turn off all warnings for debug_mem.c This is needed because the specific warning
# about initializing a declared 'extern' cannot be turned off individually. Only
# applies to debug builds.
ifeq ($(TOOLCHAIN_TYPE), gcc)
  BUILD_LIBAWT_debug_mem.c_CFLAGS := -w
  # This option improves performance of MaskFill in Java2D by 20% for some gcc
  LIBAWT_CFLAGS += -fgcse-after-reload
endif

$(eval $(call SetupJdkLibrary, BUILD_LIBAWT, \
    NAME := awt, \
    EXTRA_SRC := $(LIBAWT_EXTRA_SRC), \
    EXCLUDES := $(LIBAWT_EXCLUDES), \
    EXCLUDE_FILES := $(LIBAWT_EXFILES), \
    OPTIMIZATION := LOW, \
    CFLAGS := $(CFLAGS_JDKLIB) $(LIBAWT_CFLAGS), \
    EXTRA_HEADER_DIRS := $(LIBAWT_EXTRA_HEADER_DIRS), \
    DISABLED_WARNINGS_gcc := sign-compare unused-result maybe-uninitialized \
        format-nonliteral parentheses, \
    DISABLED_WARNINGS_clang := logical-op-parentheses extern-initializer, \
<<<<<<< HEAD
    DISABLED_WARNINGS_microsoft := 4297 4244 4267 4996, \
=======
    DISABLED_WARNINGS_solstudio := E_DECLARATION_IN_CODE, \
    DISABLED_WARNINGS_microsoft := 4244 4267 4996, \
>>>>>>> 9be1418d
    ASFLAGS := $(LIBAWT_ASFLAGS), \
    LDFLAGS := $(LDFLAGS_JDKLIB) $(call SET_SHARED_LIBRARY_ORIGIN), \
    LDFLAGS_macosx := -L$(INSTALL_LIBRARIES_HERE), \
    LDFLAGS_windows := -delayload:user32.dll -delayload:gdi32.dll \
        -delayload:shell32.dll -delayload:winmm.dll \
        -delayload:winspool.drv -delayload:imm32.dll \
        -delayload:ole32.dll -delayload:comdlg32.dll \
        -delayload:comctl32.dll -delayload:shlwapi.dll, \
    LIBS_unix := -ljvm -ljava $(LIBM), \
    LIBS_linux :=  $(LIBDL), \
    LIBS_solaris := $(LIBDL), \
    LIBS_aix := $(LIBDL),\
    LIBS_macosx := -lmlib_image \
        -framework Cocoa \
        -framework OpenGL \
        -framework JavaNativeFoundation \
        -framework JavaRuntimeSupport \
        -framework ApplicationServices \
        -framework AudioToolbox, \
    LIBS_windows := kernel32.lib user32.lib gdi32.lib winspool.lib \
        imm32.lib ole32.lib uuid.lib shell32.lib \
        comdlg32.lib winmm.lib comctl32.lib shlwapi.lib \
        delayimp.lib jvm.lib $(WIN_JAVA_LIB) advapi32.lib, \
    VERSIONINFO_RESOURCE := $(LIBAWT_VERSIONINFO_RESOURCE), \
    RC_FLAGS := $(RC_FLAGS) $(LIBAWT_RC_FLAGS) \
        -D "JDK_FNAME=awt.dll" \
        -D "JDK_INTERNAL_NAME=awt" \
        -D "JDK_FTYPE=0x2L", \
))

$(BUILD_LIBAWT): $(call FindLib, java.base, java)

ifeq ($(OPENJDK_TARGET_OS), macosx)
  $(BUILD_LIBAWT): $(BUILD_LIBMLIB_IMAGE)
endif

TARGETS += $(BUILD_LIBAWT)

################################################################################

ifeq ($(findstring $(OPENJDK_TARGET_OS), windows macosx), )
  ifeq ($(ENABLE_HEADLESS_ONLY), false)

    LIBAWT_XAWT_EXTRA_SRC := \
        common/awt \
        common/java2d \
        common/font \
        #

    LIBAWT_XAWT_EXCLUDES := medialib

    LIBAWT_XAWT_EXTRA_HEADER_DIRS := \
        $(LIBAWT_DEFAULT_HEADER_DIRS) \
        libawt_xawt/awt \
        include \
        common/awt/debug \
        common/awt/systemscale \
        common/font \
        common/java2d/opengl \
        common/java2d/x11 \
        #

    LIBAWT_XAWT_CFLAGS += -DXAWT -DXAWT_HACK \
        -DPACKAGE_PATH=\"$(PACKAGE_PATH)\" \
        $(FONTCONFIG_CFLAGS) \
        $(CUPS_CFLAGS)

    ifeq ($(OPENJDK_TARGET_OS), solaris)
      LIBAWT_XAWT_CFLAGS += -DFUNCPROTO=15
    endif

    ifeq ($(OPENJDK_TARGET_OS), linux)
      ifeq ($(DISABLE_XRENDER), true)
        LIBAWT_XAWT_CFLAGS += -DDISABLE_XRENDER_BY_DEFAULT=true
      endif
    endif

    LIBAWT_XAWT_LIBS := $(LIBM) -lawt -lXext -lX11 -lXrender $(LIBDL) -lXtst -lXi -ljava -ljvm

    ifeq ($(OPENJDK_TARGET_OS), linux)
      LIBAWT_XAWT_LIBS += -lpthread
    endif

    ifeq ($(TOOLCHAIN_TYPE), gcc)
      # Turn off all warnings for the following files since they contain warnings
      # that cannot be turned of individually.
      # redefining a macro
      BUILD_LIBAWT_XAWT_gtk2_interface.c_CFLAGS := -w
      # comparison between pointer and integer
      BUILD_LIBAWT_XAWT_awt_Font.c_CFLAGS := -w
      # initializing a declared 'extern'
      BUILD_LIBAWT_XAWT_debug_mem.c_CFLAGS := -w
    endif

    $(eval $(call SetupJdkLibrary, BUILD_LIBAWT_XAWT, \
        NAME := awt_xawt, \
        EXTRA_SRC := $(LIBAWT_XAWT_EXTRA_SRC), \
        EXTRA_HEADER_DIRS := $(LIBAWT_XAWT_EXTRA_HEADER_DIRS), \
        EXCLUDES := $(LIBAWT_XAWT_EXCLUDES), \
        OPTIMIZATION := LOW, \
        CFLAGS := $(CFLAGS_JDKLIB) $(LIBAWT_XAWT_CFLAGS) \
            $(X_CFLAGS), \
        WARNINGS_AS_ERRORS_xlc := false, \
        DISABLED_WARNINGS_gcc := type-limits pointer-to-int-cast \
            unused-result maybe-uninitialized format \
            format-security int-to-pointer-cast parentheses \
            implicit-fallthrough, \
<<<<<<< HEAD
        DISABLED_WARNINGS_solstudio := E_ASSIGNMENT_TYPE_MISMATCH \
             E_NON_CONST_INIT, \
        MAPFILE := $(TOPDIR)/make/mapfiles/libawt_xawt/mapfile-vers, \
=======
        DISABLED_WARNINGS_solstudio := E_DECLARATION_IN_CODE \
            E_ASSIGNMENT_TYPE_MISMATCH E_NON_CONST_INIT, \
>>>>>>> 9be1418d
        LDFLAGS := $(LDFLAGS_JDKLIB) \
            $(call SET_SHARED_LIBRARY_ORIGIN) \
            -L$(INSTALL_LIBRARIES_HERE), \
        LIBS :=  $(X_LIBS) $(LIBAWT_XAWT_LIBS), \
    ))

    $(BUILD_LIBAWT_XAWT): $(call FindLib, java.base, java)

    $(BUILD_LIBAWT_XAWT): $(BUILD_LIBAWT)

    TARGETS += $(BUILD_LIBAWT_XAWT)

  endif
endif

################################################################################

# The fast floor code loses precision.
LCMS_CFLAGS=-DCMS_DONT_USE_FAST_FLOOR

LCMS_CFLAGS_JDKLIB := $(filter-out -xc99=%none, $(CFLAGS_JDKLIB))

ifeq ($(USE_EXTERNAL_LCMS), true)
  # If we're using an external library, we'll just need the wrapper part.
  # By including it explicitly, all other files will be excluded.
  BUILD_LIBLCMS_INCLUDE_FILES := LCMS.c
  # If we're using an external library, we can't include our own SRC path
  # as includes, instead the system headers should be used.
  LIBLCMS_HEADERS_FROM_SRC := false
else
  BUILD_LIBLCMS_INCLUDE_FILES :=
endif

$(eval $(call SetupJdkLibrary, BUILD_LIBLCMS, \
    NAME := lcms, \
    INCLUDE_FILES := $(BUILD_LIBLCMS_INCLUDE_FILES), \
    OPTIMIZATION := HIGHEST, \
    CFLAGS := $(LCMS_CFLAGS_JDKLIB) \
        $(LCMS_CFLAGS), \
    CFLAGS_solaris := -xc99=no_lib, \
    CFLAGS_windows := -DCMS_IS_WINDOWS_, \
    EXTRA_HEADER_DIRS := \
        common/awt/debug \
        libawt/java2d, \
    HEADERS_FROM_SRC := $(LIBLCMS_HEADERS_FROM_SRC), \
    DISABLED_WARNINGS_gcc := format-nonliteral type-limits misleading-indentation, \
    DISABLED_WARNINGS_clang := tautological-compare, \
    DISABLED_WARNINGS_solstudio := E_STATEMENT_NOT_REACHED, \
    DISABLED_WARNINGS_microsoft := 4819, \
    LDFLAGS := $(LDFLAGS_JDKLIB) \
        $(call SET_SHARED_LIBRARY_ORIGIN), \
    LDFLAGS_unix := -L$(INSTALL_LIBRARIES_HERE), \
    LIBS_unix := -lawt -ljvm -ljava $(LCMS_LIBS) $(LIBM), \
    LIBS_windows := $(WIN_AWT_LIB) $(WIN_JAVA_LIB), \
))

TARGETS += $(BUILD_LIBLCMS)

$(BUILD_LIBLCMS): $(BUILD_LIBAWT)

################################################################################

# "DISABLED_WARNINGS_gcc := clobbered" rationale:
# Suppress gcc warnings like "variable might be clobbered by 'longjmp'
# or 'vfork'": this warning indicates that some variable is placed to
# a register by optimized compiler and it's value might be lost on longjmp().
# Recommended way to avoid such warning is to declare the variable as
# volatile to prevent the optimization. However, this approach does not
# work because we have to declare all variables as volatile in result.

ifeq ($(USE_EXTERNAL_LIBJPEG), true)
  LIBJPEG_LIBS := -ljpeg
  BUILD_LIBJAVAJPEG_INCLUDE_FILES := \
      imageioJPEG.c \
      jpegdecoder.c
  # If we're using an external library, we can't include our own SRC path
  # as includes, instead the system headers should be used.
  LIBJPEG_HEADERS_FROM_SRC := false
else
  LIBJPEG_LIBS :=
  BUILD_LIBJAVAJPEG_INCLUDE_FILES :=
endif

$(eval $(call SetupJdkLibrary, BUILD_LIBJAVAJPEG, \
    NAME := javajpeg, \
    INCLUDE_FILES := $(BUILD_LIBJAVAJPEG_INCLUDE_FILES), \
    OPTIMIZATION := HIGHEST, \
    CFLAGS := $(CFLAGS_JDKLIB), \
    HEADERS_FROM_SRC := $(LIBJPEG_HEADERS_FROM_SRC), \
    DISABLED_WARNINGS_gcc := clobbered implicit-fallthrough shift-negative-value, \
    LDFLAGS := $(LDFLAGS_JDKLIB) \
        $(call SET_SHARED_LIBRARY_ORIGIN), \
    LIBS := $(LIBJPEG_LIBS) $(JDKLIB_LIBS), \
    LIBS_windows := $(WIN_JAVA_LIB) jvm.lib, \
))

$(BUILD_LIBJAVAJPEG): $(call FindLib, java.base, java)

TARGETS += $(BUILD_LIBJAVAJPEG)

################################################################################

# Mac and Windows only use the native AWT lib, do not build libawt_headless
ifeq ($(findstring $(OPENJDK_TARGET_OS), windows macosx),)

  LIBAWT_HEADLESS_EXTRA_SRC := \
      common/font \
      common/java2d \
      $(TOPDIR)/src/$(MODULE)/$(OPENJDK_TARGET_OS_TYPE)/native/common/awt \
      #

  LIBAWT_HEADLESS_EXCLUDES := medialib

  LIBAWT_HEADLESS_EXTRA_HEADER_DIRS := \
      $(LIBAWT_DEFAULT_HEADER_DIRS) \
      common/awt/debug \
      common/font \
      common/java2d/opengl \
      #

  LIBAWT_HEADLESS_CFLAGS := $(CUPS_CFLAGS) $(FONTCONFIG_CFLAGS) $(X_CFLAGS) \
      -DHEADLESS=true -DPACKAGE_PATH=\"$(PACKAGE_PATH)\"

  $(eval $(call SetupJdkLibrary, BUILD_LIBAWT_HEADLESS, \
      NAME := awt_headless, \
      EXTRA_SRC := $(LIBAWT_HEADLESS_EXTRA_SRC), \
      EXCLUDES := $(LIBAWT_HEADLESS_EXCLUDES), \
      OPTIMIZATION := LOW, \
      CFLAGS := $(CFLAGS_JDKLIB) \
          $(LIBAWT_HEADLESS_CFLAGS), \
      EXTRA_HEADER_DIRS := $(LIBAWT_HEADLESS_EXTRA_HEADER_DIRS), \
      DISABLED_WARNINGS_xlc := 1506-356, \
      DISABLED_WARNINGS_solstudio := E_EMPTY_TRANSLATION_UNIT, \
      LDFLAGS := $(LDFLAGS_JDKLIB) \
          $(call SET_SHARED_LIBRARY_ORIGIN), \
      LDFLAGS_unix := -L$(INSTALL_LIBRARIES_HERE), \
      LIBS_unix := -lawt -ljvm -ljava, \
      LIBS_linux := $(LIBM) $(LIBDL), \
      LIBS_solaris := $(LIBM) $(LIBDL) $(LIBCXX), \
  ))

  # AIX warning explanation:
  # 1506-356 : (W) Compilation unit is empty.
  #            This happens during the headless build

  $(BUILD_LIBAWT_HEADLESS): $(BUILD_LIBAWT)

  TARGETS += $(BUILD_LIBAWT_HEADLESS)

endif

################################################################################

ifeq ($(FREETYPE_TO_USE), system)
  # For use by libfontmanager:
  LIBFREETYPE_CFLAGS := $(FREETYPE_CFLAGS)
  LIBFREETYPE_LIBS := $(FREETYPE_LIBS)
else
  BUILD_LIBFREETYPE_HEADER_DIRS := $(TOPDIR)/src/$(MODULE)/share/native/libfreetype/include
  BUILD_LIBFREETYPE_CFLAGS := -DFT2_BUILD_LIBRARY $(EXPORT_ALL_SYMBOLS)

  # For use by libfontmanager:
  LIBFREETYPE_CFLAGS := -I$(BUILD_LIBFREETYPE_HEADER_DIRS)
  ifeq ($(OPENJDK_TARGET_OS), windows)
    LIBFREETYPE_LIBS := $(SUPPORT_OUTPUTDIR)/native/$(MODULE)/libfreetype/freetype.lib
  else
    LIBFREETYPE_LIBS := -lfreetype
  endif

  $(eval $(call SetupJdkLibrary, BUILD_LIBFREETYPE, \
      NAME := freetype, \
      OPTIMIZATION := HIGHEST, \
      CFLAGS := $(CFLAGS_JDKLIB) \
          $(BUILD_LIBFREETYPE_CFLAGS), \
      EXTRA_HEADER_DIRS := $(BUILD_LIBFREETYPE_HEADER_DIRS), \
      DISABLED_WARNINGS_solstudio := \
         E_STATEMENT_NOT_REACHED \
         E_END_OF_LOOP_CODE_NOT_REACHED, \
      DISABLED_WARNINGS_microsoft := 4267 4244 4312, \
      DISABLED_WARNINGS_gcc := implicit-fallthrough, \
      LDFLAGS := $(LDFLAGS_JDKLIB) \
          $(call SET_SHARED_LIBRARY_ORIGIN), \
  ))

  TARGETS += $(BUILD_LIBFREETYPE)
endif

###########################################################################

#### Begin harfbuzz configuration

HARFBUZZ_CFLAGS := -DHAVE_OT -DHAVE_FALLBACK -DHAVE_UCDN

ifneq ($(OPENJDK_TARGET_OS), windows)
  HARFBUZZ_CFLAGS += -DGETPAGESIZE -DHAVE_MPROTECT -DHAVE_PTHREAD \
                      -DHAVE_SYSCONF -DHAVE_SYS_MMAN_H -DHAVE_UNISTD_H
endif
ifneq (, $(findstring $(OPENJDK_TARGET_OS), linux macosx))
  HARFBUZZ_CFLAGS += -DHAVE_INTEL_ATOMIC_PRIMITIVES
endif
ifeq ($(OPENJDK_TARGET_OS), solaris)
  HARFBUZZ_CFLAGS += -DHAVE_SOLARIS_ATOMIC_OPS
endif
ifeq ($(OPENJDK_TARGET_OS), macosx)
  HARFBUZZ_CFLAGS += -DHAVE_CORETEXT
endif
ifneq ($(OPENJDK_TARGET_OS), macosx)
  LIBFONTMANAGER_EXCLUDE_FILES += harfbuzz/hb-coretext.cc
endif
# hb-ft.cc is not presently needed, and requires freetype 2.4.2 or later.
LIBFONTMANAGER_EXCLUDE_FILES += harfbuzz/hb-ft.cc

LIBFONTMANAGER_CFLAGS += $(HARFBUZZ_CFLAGS)

#### End harfbuzz configuration

LIBFONTMANAGER_EXTRA_HEADER_DIRS := \
    libfontmanager/harfbuzz \
    libfontmanager/harfbuzz/hb-ucdn \
    common/awt \
    common/font \
    libawt/java2d \
    libawt/java2d/pipe \
    libawt/java2d/loops \
    #

LIBFONTMANAGER_CFLAGS += $(LIBFREETYPE_CFLAGS)
BUILD_LIBFONTMANAGER_FONTLIB += $(LIBFREETYPE_LIBS)

LIBFONTMANAGER_OPTIMIZATION := HIGH

ifeq ($(OPENJDK_TARGET_OS), windows)
  LIBFONTMANAGER_EXCLUDE_FILES += X11FontScaler.c \
      X11TextRenderer.c
  LIBFONTMANAGER_OPTIMIZATION := HIGHEST
else ifeq ($(OPENJDK_TARGET_OS), macosx)
  LIBFONTMANAGER_EXCLUDE_FILES += X11FontScaler.c \
      X11TextRenderer.c \
      fontpath.c \
      lcdglyph.c
else
  LIBFONTMANAGER_EXCLUDE_FILES += fontpath.c \
      lcdglyph.c
endif

LIBFONTMANAGER_CFLAGS += $(X_CFLAGS) -DLE_STANDALONE -DHEADLESS

ifeq ($(TOOLCHAIN_TYPE), gcc)
  # Turn off all warnings for sunFont.c. This is needed because the specific warning
  # about discarding 'const' qualifier cannot be turned off individually.
  BUILD_LIBFONTMANAGER_sunFont.c_CFLAGS := -w
  # Turn off aliasing with GCC for ExtensionSubtables.cpp
  BUILD_LIBFONTMANAGER_ExtensionSubtables.cpp_CXXFLAGS := -fno-strict-aliasing
endif

# LDFLAGS clarification:
#   Filter relevant linker flags disallowing unresolved symbols as we cannot
#   build-time decide to which library to link against (libawt_headless or
#   libawt_xawt). See JDK-8196516 for details.
$(eval $(call SetupJdkLibrary, BUILD_LIBFONTMANAGER, \
    NAME := fontmanager, \
    EXCLUDE_FILES := $(LIBFONTMANAGER_EXCLUDE_FILES) \
        AccelGlyphCache.c, \
    TOOLCHAIN := TOOLCHAIN_LINK_CXX, \
    CFLAGS := $(CFLAGS_JDKLIB) $(LIBFONTMANAGER_CFLAGS), \
    CXXFLAGS := $(CXXFLAGS_JDKLIB) $(LIBFONTMANAGER_CFLAGS), \
    OPTIMIZATION := $(LIBFONTMANAGER_OPTIMIZATION), \
    CFLAGS_windows = -DCC_NOEX, \
    EXTRA_HEADER_DIRS := $(LIBFONTMANAGER_EXTRA_HEADER_DIRS), \
    WARNINGS_AS_ERRORS_xlc := false, \
    DISABLED_WARNINGS_gcc := sign-compare int-to-pointer-cast \
        type-limits missing-field-initializers implicit-fallthrough, \
    DISABLED_WARNINGS_CXX_gcc := reorder delete-non-virtual-dtor strict-overflow \
        maybe-uninitialized, \
    DISABLED_WARNINGS_clang := unused-value incompatible-pointer-types \
        tautological-constant-out-of-range-compare int-to-pointer-cast, \
    DISABLED_WARNINGS_C_solstudio = \
        E_INTEGER_OVERFLOW_DETECTED \
        E_ARG_INCOMPATIBLE_WITH_ARG_L \
        E_ENUM_VAL_OVERFLOWS_INT_MAX, \
    DISABLED_WARNINGS_CXX_solstudio := \
        truncwarn wvarhidenmem wvarhidemem wbadlkginit identexpected \
        hidevf w_novirtualdescr arrowrtn2, \
    DISABLED_WARNINGS_microsoft := 4267 4244 4018 4090 4996 4146 4334 4819 4101, \
    LDFLAGS := $(subst -Xlinker -z -Xlinker defs,, \
        $(subst -Wl$(COMMA)-z$(COMMA)defs,,$(LDFLAGS_JDKLIB))) $(LDFLAGS_CXX_JDK) \
        $(call SET_SHARED_LIBRARY_ORIGIN), \
    LDFLAGS_unix := -L$(INSTALL_LIBRARIES_HERE), \
    LDFLAGS_aix := -Wl$(COMMA)-berok, \
    LIBS := $(BUILD_LIBFONTMANAGER_FONTLIB), \
    LIBS_unix := -lawt -ljava -ljvm $(LIBM) $(LIBCXX), \
    LIBS_macosx := -lawt_lwawt -framework CoreText -framework CoreFoundation \
        -framework CoreGraphics, \
    LIBS_windows := $(WIN_JAVA_LIB) advapi32.lib user32.lib gdi32.lib \
        $(WIN_AWT_LIB), \
))

$(BUILD_LIBFONTMANAGER): $(BUILD_LIBAWT)

ifeq ($(OPENJDK_TARGET_OS), macosx)
  $(BUILD_LIBFONTMANAGER): $(call FindLib, $(MODULE), awt_lwawt)
endif

ifeq ($(FREETYPE_TO_USE), bundled)
  $(BUILD_LIBFONTMANAGER): $(BUILD_LIBFREETYPE)
endif

TARGETS += $(BUILD_LIBFONTMANAGER)

################################################################################

ifeq ($(OPENJDK_TARGET_OS), windows)

  LIBJAWT_CFLAGS := -EHsc -DUNICODE -D_UNICODE

  LIBJAWT_EXTRA_HEADER_DIRS := \
      include \
      common/awt/debug \
      libawt/awt/image/cvutils \
      libawt/java2d \
      libawt/java2d/windows \
      libawt/windows \
      java.base:include \
      java.base:libjava \
      #

  ifeq ($(OPENJDK_TARGET_CPU), x86)
    KERNEL32_LIB := kernel32.lib
  endif

  $(eval $(call SetupJdkLibrary, BUILD_LIBJAWT, \
      NAME := jawt, \
      OPTIMIZATION := LOW, \
      CFLAGS := $(CXXFLAGS_JDKLIB) \
          $(LIBJAWT_CFLAGS), \
      EXTRA_HEADER_DIRS := $(LIBJAWT_EXTRA_HEADER_DIRS), \
      LDFLAGS := $(LDFLAGS_JDKLIB) $(LDFLAGS_CXX_JDK), \
      LIBS := $(JDKLIB_LIBS) $(KERNEL32_LIB) advapi32.lib $(WIN_AWT_LIB), \
  ))

  $(BUILD_LIBJAWT): $(BUILD_LIBAWT)

  $(eval $(call SetupCopyFiles, COPY_JAWT_LIB, \
      FILES := $(BUILD_LIBJAWT_IMPORT_LIBRARY), \
      DEST := $(SUPPORT_OUTPUTDIR)/modules_libs/$(MODULE), \
  ))

  $(COPY_JAWT_LIB): $(BUILD_LIBJAWT)

  TARGETS += $(COPY_JAWT_LIB)

else # OPENJDK_TARGET_OS not windows

  ifeq ($(OPENJDK_TARGET_OS), macosx)
    # libjawt on macosx do not use the unix code
    LIBJAWT_EXCLUDE_SRC_PATTERNS := unix
  endif

  ifeq ($(OPENJDK_TARGET_OS), macosx)
    JAWT_LIBS := -lawt_lwawt
  else
    JAWT_LIBS :=
    ifneq ($(OPENJDK_TARGET_OS), solaris)
      JAWT_LIBS += -lawt
    endif
    ifeq ($(ENABLE_HEADLESS_ONLY), false)
      JAWT_LIBS += -lawt_xawt
    else
      JAWT_LIBS += -lawt_headless
      ifeq ($(OPENJDK_TARGET_OS), linux)
        JAWT_CFLAGS += -DHEADLESS
      endif
    endif
  endif

  $(eval $(call SetupJdkLibrary, BUILD_LIBJAWT, \
      NAME := jawt, \
      EXCLUDE_SRC_PATTERNS := $(LIBJAWT_EXCLUDE_SRC_PATTERNS), \
      INCLUDE_FILES := $(JAWT_FILES), \
      OPTIMIZATION := LOW, \
      CFLAGS := $(CFLAGS_JDKLIB) \
          $(JAWT_CFLAGS), \
      EXTRA_HEADER_DIRS := \
          include \
          common/awt, \
      LDFLAGS := $(LDFLAGS_JDKLIB) \
          $(call SET_SHARED_LIBRARY_ORIGIN), \
      LDFLAGS_unix := -L$(INSTALL_LIBRARIES_HERE), \
      LDFLAGS_macosx := -Wl$(COMMA)-rpath$(COMMA)@loader_path, \
      LIBS_unix := $(JAWT_LIBS) $(JDKLIB_LIBS), \
      LIBS_solaris := $(X_LIBS) -lXrender, \
      LIBS_macosx := -framework Cocoa, \
  ))

  ifeq ($(ENABLE_HEADLESS_ONLY), false)
    $(BUILD_LIBJAWT): $(BUILD_LIBAWT_XAWT)
  else
    $(BUILD_LIBJAWT): $(INSTALL_LIBRARIES_HERE)/$(LIBRARY_PREFIX)awt_headless$(SHARED_LIBRARY_SUFFIX)
  endif

  ifeq ($(OPENJDK_TARGET_OS), macosx)
    $(BUILD_LIBJAWT): $(INSTALL_LIBRARIES_HERE)/$(LIBRARY_PREFIX)awt_lwawt$(SHARED_LIBRARY_SUFFIX)
  endif

endif # OPENJDK_TARGET_OS

TARGETS += $(BUILD_LIBJAWT)

################################################################################

ifeq ($(ENABLE_HEADLESS_ONLY), false)

  LIBSPLASHSCREEN_EXTRA_SRC := \
      common/awt/systemscale \
      #

  ifeq ($(USE_EXTERNAL_LIBGIF), false)
    LIBSPLASHSCREEN_HEADER_DIRS += libsplashscreen/giflib
  else
    LIBSPLASHSCREEN_EXCLUDES := giflib
    GIFLIB_LIBS := -lgif
  endif

  ifeq ($(USE_EXTERNAL_LIBJPEG), false)
    # While the following ought to work, it will currently pull in the closed
    # additions to this library, and this was not done previously in the build.
    # LIBSPLASHSCREEN_EXTRA_SRC += libjavajpeg
    LIBSPLASHSCREEN_EXTRA_SRC += $(TOPDIR)/src/java.desktop/share/native/libjavajpeg
  else
    LIBJPEG_LIBS := -ljpeg
  endif

  ifeq ($(USE_EXTERNAL_LIBPNG), false)
    LIBSPLASHSCREEN_HEADER_DIRS += libsplashscreen/libpng

    ifeq ($(OPENJDK_TARGET_OS), macosx)
      ifeq ($(USE_EXTERNAL_LIBZ), true)
        # When building our own libpng and using an external libz, we need to
        # inject our own libz.h to tweak the exported ZLIB_VERNUM macro. See
        # $(TOPDIR)/src/java.desktop/macosx/native/libsplashscreen/libpng/zlibwrapper/zlib.h
        # for details. This must be specified with -iquote, not -I to avoid a
        # circular include.
        LIBSPLASHSCREEN_CFLAGS += -iquote $(TOPDIR)/src/$(MODULE)/macosx/native/libsplashscreen/libpng/zlibwrapper
      endif
    endif
  else
    LIBSPLASHSCREEN_EXCLUDES += libpng
  endif

  ifeq ($(USE_EXTERNAL_LIBZ), false)
    LIBSPLASHSCREEN_EXTRA_SRC += java.base:libzip/zlib
  endif

  ifeq ($(OPENJDK_TARGET_OS), macosx)
    # libsplashscreen on macosx do not use the unix code
    LIBSPLASHSCREEN_EXCLUDE_SRC_PATTERNS := unix
  endif

  LIBSPLASHSCREEN_CFLAGS += -DSPLASHSCREEN -DPNG_NO_MMX_CODE -DPNG_ARM_NEON_OPT=0

  ifeq ($(OPENJDK_TARGET_OS), macosx)
    LIBSPLASHSCREEN_CFLAGS += -DWITH_MACOSX

    BUILD_LIBSPLASHSCREEN_java_awt_SplashScreen.c_CFLAGS := -x objective-c -O0
    BUILD_LIBSPLASHSCREEN_splashscreen_gfx_impl.c_CFLAGS := -x objective-c -O0
    BUILD_LIBSPLASHSCREEN_splashscreen_gif.c_CFLAGS := -x objective-c -O0
    BUILD_LIBSPLASHSCREEN_splashscreen_impl.c_CFLAGS := -x objective-c -O0
    BUILD_LIBSPLASHSCREEN_splashscreen_jpeg.c_CFLAGS := -x objective-c -O0
    BUILD_LIBSPLASHSCREEN_splashscreen_png.c_CFLAGS := -x objective-c -O0
    BUILD_LIBSPLASHSCREEN_splashscreen_sys.m_CFLAGS := -O0

  else ifeq ($(OPENJDK_TARGET_OS), windows)
    LIBSPLASHSCREEN_CFLAGS += -DWITH_WIN32
  else
    LIBSPLASHSCREEN_CFLAGS += -DWITH_X11 $(X_CFLAGS)
  endif

  LIBSPLASHSCREEN_LIBS :=

  ifeq ($(OPENJDK_TARGET_OS), macosx)
    LIBSPLASHSCREEN_LIBS += \
        $(LIBM) -lpthread -liconv -losxapp \
        -framework ApplicationServices \
        -framework Foundation \
        -framework Cocoa \
        -framework JavaNativeFoundation
  else ifeq ($(OPENJDK_TARGET_OS), windows)
    LIBSPLASHSCREEN_LIBS += kernel32.lib user32.lib gdi32.lib delayimp.lib $(WIN_JAVA_LIB) jvm.lib
  else
    LIBSPLASHSCREEN_LIBS += $(X_LIBS) -lX11 -lXext $(LIBM) -lpthread -ldl
  endif

  LIBSPLASHSCREEN_HEADER_DIRS += \
      libosxapp \
      java.base:include \
      java.base:libjava \
      #

  $(eval $(call SetupJdkLibrary, BUILD_LIBSPLASHSCREEN, \
      NAME := splashscreen, \
      EXTRA_SRC := $(LIBSPLASHSCREEN_EXTRA_SRC), \
      EXCLUDE_SRC_PATTERNS := $(LIBSPLASHSCREEN_EXCLUDE_SRC_PATTERNS), \
      EXCLUDE_FILES := imageioJPEG.c jpegdecoder.c pngtest.c, \
      EXCLUDES := $(LIBSPLASHSCREEN_EXCLUDES), \
      OPTIMIZATION := LOW, \
      CFLAGS := $(CFLAGS_JDKLIB) $(LIBSPLASHSCREEN_CFLAGS) \
          $(GIFLIB_CFLAGS) $(LIBJPEG_CFLAGS) $(PNG_CFLAGS) $(LIBZ_CFLAGS), \
      EXTRA_HEADER_DIRS := $(LIBSPLASHSCREEN_HEADER_DIRS), \
      DISABLED_WARNINGS_gcc := sign-compare type-limits unused-result \
          maybe-uninitialized shift-negative-value implicit-fallthrough, \
      DISABLED_WARNINGS_clang := incompatible-pointer-types, \
      DISABLED_WARNINGS_solstudio := E_STATEMENT_NOT_REACHED, \
      DISABLED_WARNINGS_microsoft := 4018 4244 4267, \
      LDFLAGS := $(LDFLAGS_JDKLIB) \
          $(call SET_SHARED_LIBRARY_ORIGIN), \
      LDFLAGS_macosx := -L$(INSTALL_LIBRARIES_HERE), \
      LDFLAGS_windows := -delayload:user32.dll, \
      LIBS := $(JDKLIB_LIBS) $(LIBSPLASHSCREEN_LIBS) $(LIBZ_LIBS) \
          $(GIFLIB_LIBS) $(LIBJPEG_LIBS) $(PNG_LIBS), \
      LIBS_aix := -liconv, \
  ))

  TARGETS += $(BUILD_LIBSPLASHSCREEN)

  ifeq ($(OPENJDK_TARGET_OS), macosx)
    $(BUILD_LIBSPLASHSCREEN): $(call FindLib, $(MODULE), osxapp)
  endif

endif

################################################################################

ifeq ($(OPENJDK_TARGET_OS), macosx)

  LIBAWT_LWAWT_EXTRA_SRC := \
      $(TOPDIR)/src/$(MODULE)/unix/native/common/awt \
      $(TOPDIR)/src/$(MODULE)/share/native/common/font \
      $(TOPDIR)/src/$(MODULE)/share/native/common/java2d \
      #

  LIBAWT_LWAWT_EXTRA_HEADER_DIRS := \
      $(LIBAWT_DEFAULT_HEADER_DIRS) \
      libawt_lwawt/awt \
      libawt_lwawt/font \
      libawt_lwawt/java2d/opengl \
      include \
      common/awt/debug \
      common/java2d/opengl \
      libosxapp \
      #

  LIBAWT_LWAWT_CFLAGS := $(X_CFLAGS) $(X_LIBS)

  LIBAWT_LWAWT_EXFILES := fontpath.c awt_Font.c X11Color.c
  LIBAWT_LWAWT_EXCLUDES := $(TOPDIR)/src/$(MODULE)/unix/native/common/awt/medialib

  $(eval $(call SetupJdkLibrary, BUILD_LIBAWT_LWAWT, \
      NAME := awt_lwawt, \
      EXTRA_SRC := $(LIBAWT_LWAWT_EXTRA_SRC), \
      INCLUDE_FILES := $(LIBAWT_LWAWT_FILES), \
      EXCLUDE_FILES := $(LIBAWT_LWAWT_EXFILES), \
      EXCLUDES := $(LIBAWT_LWAWT_EXCLUDES), \
      OPTIMIZATION := LOW, \
      CFLAGS := $(CFLAGS_JDKLIB) \
          $(LIBAWT_LWAWT_CFLAGS), \
      EXTRA_HEADER_DIRS := $(LIBAWT_LWAWT_EXTRA_HEADER_DIRS), \
      DISABLED_WARNINGS_clang := incomplete-implementation enum-conversion \
          deprecated-declarations objc-method-access bitwise-op-parentheses \
          incompatible-pointer-types parentheses-equality extra-tokens, \
      LDFLAGS := $(LDFLAGS_JDKLIB) \
          $(call SET_SHARED_LIBRARY_ORIGIN) \
          -L$(INSTALL_LIBRARIES_HERE), \
      LIBS := -lawt -lmlib_image -losxapp -ljvm $(LIBM) \
          -framework Accelerate \
          -framework ApplicationServices \
          -framework AudioToolbox \
          -framework Carbon \
          -framework Cocoa \
          -framework Security \
          -framework ExceptionHandling \
          -framework JavaNativeFoundation \
          -framework JavaRuntimeSupport \
          -framework OpenGL \
          -framework QuartzCore -ljava, \
  ))

  TARGETS += $(BUILD_LIBAWT_LWAWT)

  $(BUILD_LIBAWT_LWAWT): $(BUILD_LIBAWT)

  $(BUILD_LIBAWT_LWAWT): $(BUILD_LIBMLIB_IMAGE)

  $(BUILD_LIBAWT_LWAWT): $(call FindLib, $(MODULE), osxapp)

  $(BUILD_LIBAWT_LWAWT): $(call FindLib, java.base, java)

endif

################################################################################

ifeq ($(OPENJDK_TARGET_OS), macosx)

  $(eval $(call SetupJdkLibrary, BUILD_LIBOSXUI, \
      NAME := osxui, \
      OPTIMIZATION := LOW, \
      CFLAGS := $(CFLAGS_JDKLIB), \
      EXTRA_HEADER_DIRS := \
          libawt_lwawt/awt \
          libosxapp, \
      DISABLED_WARNINGS_clang := deprecated-declarations, \
      LDFLAGS := $(LDFLAGS_JDKLIB) \
          $(call SET_SHARED_LIBRARY_ORIGIN) \
          -Wl$(COMMA)-rpath$(COMMA)@loader_path \
          -L$(INSTALL_LIBRARIES_HERE), \
      LIBS := -lawt -losxapp -lawt_lwawt \
          -framework Cocoa \
          -framework Carbon \
          -framework ApplicationServices \
          -framework JavaNativeFoundation \
          -framework JavaRuntimeSupport \
          -ljava -ljvm, \
  ))

  TARGETS += $(BUILD_LIBOSXUI)

  $(BUILD_LIBOSXUI): $(BUILD_LIBAWT)

  $(BUILD_LIBOSXUI): $(call FindLib, $(MODULE), osxapp)

  $(BUILD_LIBOSXUI): $(BUILD_LIBAWT_LWAWT)

endif

################################################################################

# Hook to include the corresponding custom file, if present.
$(eval $(call IncludeCustomExtension, lib/Awt2dLibraries.gmk))<|MERGE_RESOLUTION|>--- conflicted
+++ resolved
@@ -227,12 +227,7 @@
     DISABLED_WARNINGS_gcc := sign-compare unused-result maybe-uninitialized \
         format-nonliteral parentheses, \
     DISABLED_WARNINGS_clang := logical-op-parentheses extern-initializer, \
-<<<<<<< HEAD
-    DISABLED_WARNINGS_microsoft := 4297 4244 4267 4996, \
-=======
-    DISABLED_WARNINGS_solstudio := E_DECLARATION_IN_CODE, \
     DISABLED_WARNINGS_microsoft := 4244 4267 4996, \
->>>>>>> 9be1418d
     ASFLAGS := $(LIBAWT_ASFLAGS), \
     LDFLAGS := $(LDFLAGS_JDKLIB) $(call SET_SHARED_LIBRARY_ORIGIN), \
     LDFLAGS_macosx := -L$(INSTALL_LIBRARIES_HERE), \
@@ -340,14 +335,8 @@
             unused-result maybe-uninitialized format \
             format-security int-to-pointer-cast parentheses \
             implicit-fallthrough, \
-<<<<<<< HEAD
         DISABLED_WARNINGS_solstudio := E_ASSIGNMENT_TYPE_MISMATCH \
              E_NON_CONST_INIT, \
-        MAPFILE := $(TOPDIR)/make/mapfiles/libawt_xawt/mapfile-vers, \
-=======
-        DISABLED_WARNINGS_solstudio := E_DECLARATION_IN_CODE \
-            E_ASSIGNMENT_TYPE_MISMATCH E_NON_CONST_INIT, \
->>>>>>> 9be1418d
         LDFLAGS := $(LDFLAGS_JDKLIB) \
             $(call SET_SHARED_LIBRARY_ORIGIN) \
             -L$(INSTALL_LIBRARIES_HERE), \
@@ -526,8 +515,7 @@
       DISABLED_WARNINGS_solstudio := \
          E_STATEMENT_NOT_REACHED \
          E_END_OF_LOOP_CODE_NOT_REACHED, \
-      DISABLED_WARNINGS_microsoft := 4267 4244 4312, \
-      DISABLED_WARNINGS_gcc := implicit-fallthrough, \
+      DISABLED_WARNINGS_microsoft := 4267 2220 4244, \
       LDFLAGS := $(LDFLAGS_JDKLIB) \
           $(call SET_SHARED_LIBRARY_ORIGIN), \
   ))
