#
# Copyright (c) 2011, 2018, Oracle and/or its affiliates. All rights reserved.
# DO NOT ALTER OR REMOVE COPYRIGHT NOTICES OR THIS FILE HEADER.
#
# This code is free software; you can redistribute it and/or modify it
# under the terms of the GNU General Public License version 2 only, as
# published by the Free Software Foundation.  Oracle designates this
# particular file as subject to the "Classpath" exception as provided
# by Oracle in the LICENSE file that accompanied this code.
#
# This code is distributed in the hope that it will be useful, but WITHOUT
# ANY WARRANTY; without even the implied warranty of MERCHANTABILITY or
# FITNESS FOR A PARTICULAR PURPOSE.  See the GNU General Public License
# version 2 for more details (a copy is included in the LICENSE file that
# accompanied this code).
#
# You should have received a copy of the GNU General Public License version
# 2 along with this work; if not, write to the Free Software Foundation,
# Inc., 51 Franklin St, Fifth Floor, Boston, MA 02110-1301 USA.
#
# Please contact Oracle, 500 Oracle Parkway, Redwood Shores, CA 94065 USA
# or visit www.oracle.com if you need additional information or have any
# questions.
#

include LibCommon.gmk

################################################################################

$(eval $(call SetupJdkLibrary, BUILD_LIBJ2PCSC, \
    NAME := j2pcsc, \
    CFLAGS := $(CFLAGS_JDKLIB), \
    CFLAGS_unix := -D__sun_jdk, \
    EXTRA_HEADER_DIRS := libj2pcsc/MUSCLE, \
    OPTIMIZATION := LOW, \
<<<<<<< HEAD
    CFLAGS := $(CFLAGS_JDKLIB) $(LIBJ2PCSC_CPPFLAGS), \
=======
>>>>>>> 9be1418d
    LDFLAGS := $(LDFLAGS_JDKLIB) \
        $(call SET_SHARED_LIBRARY_ORIGIN), \
    LIBS_unix := $(LIBDL), \
    LIBS_windows := winscard.lib, \
))

TARGETS += $(BUILD_LIBJ2PCSC)

################################################################################<|MERGE_RESOLUTION|>--- conflicted
+++ resolved
@@ -33,10 +33,6 @@
     CFLAGS_unix := -D__sun_jdk, \
     EXTRA_HEADER_DIRS := libj2pcsc/MUSCLE, \
     OPTIMIZATION := LOW, \
-<<<<<<< HEAD
-    CFLAGS := $(CFLAGS_JDKLIB) $(LIBJ2PCSC_CPPFLAGS), \
-=======
->>>>>>> 9be1418d
     LDFLAGS := $(LDFLAGS_JDKLIB) \
         $(call SET_SHARED_LIBRARY_ORIGIN), \
     LIBS_unix := $(LIBDL), \
