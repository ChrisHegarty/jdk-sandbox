#
# Copyright (c) 2011, 2018, Oracle and/or its affiliates. All rights reserved.
# DO NOT ALTER OR REMOVE COPYRIGHT NOTICES OR THIS FILE HEADER.
#
# This code is free software; you can redistribute it and/or modify it
# under the terms of the GNU General Public License version 2 only, as
# published by the Free Software Foundation.  Oracle designates this
# particular file as subject to the "Classpath" exception as provided
# by Oracle in the LICENSE file that accompanied this code.
#
# This code is distributed in the hope that it will be useful, but WITHOUT
# ANY WARRANTY; without even the implied warranty of MERCHANTABILITY or
# FITNESS FOR A PARTICULAR PURPOSE.  See the GNU General Public License
# version 2 for more details (a copy is included in the LICENSE file that
# accompanied this code).
#
# You should have received a copy of the GNU General Public License version
# 2 along with this work; if not, write to the Free Software Foundation,
# Inc., 51 Franklin St, Fifth Floor, Boston, MA 02110-1301 USA.
#
# Please contact Oracle, 500 Oracle Parkway, Redwood Shores, CA 94065 USA
# or visit www.oracle.com if you need additional information or have any
# questions.
#

include LibCommon.gmk

################################################################################

<<<<<<< HEAD
ifneq ($(OPENJDK_TARGET_OS), windows)
  $(eval $(call SetupJdkLibrary, BUILD_LIBJ2GSS, \
      NAME := j2gss, \
      OPTIMIZATION := LOW, \
      CFLAGS := $(CFLAGS_JDKLIB), \
      HEADER_FLAGS := $(LIBJAVA_HEADER_FLAGS) \
          -I$(SUPPORT_OUTPUTDIR)/headers/java.security.jgss, \
      LDFLAGS := $(LDFLAGS_JDKLIB) \
          $(call SET_SHARED_LIBRARY_ORIGIN), \
      LIBS := $(LIBDL), \
  ))
=======
LIBJ2GSS_SRC := $(TOPDIR)/src/java.security.jgss/share/native/libj2gss \
  #

$(eval $(call SetupJdkLibrary, BUILD_LIBJ2GSS, \
    NAME := j2gss, \
    SRC := $(LIBJ2GSS_SRC), \
    OPTIMIZATION := LOW, \
    CFLAGS := $(CFLAGS_JDKLIB) $(addprefix -I, $(LIBJ2GSS_SRC)) \
        $(LIBJAVA_HEADER_FLAGS) \
        -I$(SUPPORT_OUTPUTDIR)/headers/java.security.jgss, \
    LDFLAGS := $(LDFLAGS_JDKLIB) \
        $(call SET_SHARED_LIBRARY_ORIGIN), \
    LIBS := $(LIBDL), \
))
>>>>>>> 4f1c8f3d

TARGETS += $(BUILD_LIBJ2GSS)

################################################################################

ifneq ($(BUILD_CRYPTO), false)

  ifeq ($(OPENJDK_TARGET_OS), windows)
    $(eval $(call SetupJdkLibrary, BUILD_LIBW2K_LSA_AUTH, \
        NAME := w2k_lsa_auth, \
        OPTIMIZATION := LOW, \
        CFLAGS := $(CFLAGS_JDKLIB), \
        HEADER_FLAGS := \
            -I$(SUPPORT_OUTPUTDIR)/headers/java.security.jgss, \
        LDFLAGS := $(LDFLAGS_JDKLIB) \
            $(call SET_SHARED_LIBRARY_ORIGIN), \
        LIBS := advapi32.lib Secur32.lib netapi32.lib kernel32.lib user32.lib \
            gdi32.lib winspool.lib comdlg32.lib advapi32.lib shell32.lib \
            ole32.lib oleaut32.lib uuid.lib odbc32.lib odbccp32.lib wsock32.lib, \
    ))

    TARGETS += $(BUILD_LIBW2K_LSA_AUTH)
  endif

  ifeq ($(OPENJDK_TARGET_OS), macosx)
    # libosxkrb5 needs to call deprecated krb5 APIs so that java
    # can use the native credentials cache.
    $(eval $(call SetupJdkLibrary, BUILD_LIBOSXKRB5, \
        NAME := osxkrb5, \
        OPTIMIZATION := LOW, \
        CFLAGS := $(CFLAGS_JDKLIB), \
        HEADER_FLAGS := \
            -I$(SUPPORT_OUTPUTDIR)/headers/java.security.jgss, \
        DISABLED_WARNINGS_clang := deprecated-declarations, \
        LDFLAGS := $(LDFLAGS_JDKLIB) \
            $(call SET_SHARED_LIBRARY_ORIGIN), \
        LIBS := -framework JavaNativeFoundation -framework Cocoa \
            -framework SystemConfiguration -framework Kerberos, \
    ))

    TARGETS += $(BUILD_LIBOSXKRB5)
  endif
endif

################################################################################<|MERGE_RESOLUTION|>--- conflicted
+++ resolved
@@ -27,34 +27,16 @@
 
 ################################################################################
 
-<<<<<<< HEAD
-ifneq ($(OPENJDK_TARGET_OS), windows)
-  $(eval $(call SetupJdkLibrary, BUILD_LIBJ2GSS, \
-      NAME := j2gss, \
-      OPTIMIZATION := LOW, \
-      CFLAGS := $(CFLAGS_JDKLIB), \
-      HEADER_FLAGS := $(LIBJAVA_HEADER_FLAGS) \
-          -I$(SUPPORT_OUTPUTDIR)/headers/java.security.jgss, \
-      LDFLAGS := $(LDFLAGS_JDKLIB) \
-          $(call SET_SHARED_LIBRARY_ORIGIN), \
-      LIBS := $(LIBDL), \
-  ))
-=======
-LIBJ2GSS_SRC := $(TOPDIR)/src/java.security.jgss/share/native/libj2gss \
-  #
-
 $(eval $(call SetupJdkLibrary, BUILD_LIBJ2GSS, \
     NAME := j2gss, \
-    SRC := $(LIBJ2GSS_SRC), \
     OPTIMIZATION := LOW, \
-    CFLAGS := $(CFLAGS_JDKLIB) $(addprefix -I, $(LIBJ2GSS_SRC)) \
-        $(LIBJAVA_HEADER_FLAGS) \
+    CFLAGS := $(CFLAGS_JDKLIB), \
+    HEADER_FLAGS := $(LIBJAVA_HEADER_FLAGS) \
         -I$(SUPPORT_OUTPUTDIR)/headers/java.security.jgss, \
     LDFLAGS := $(LDFLAGS_JDKLIB) \
         $(call SET_SHARED_LIBRARY_ORIGIN), \
     LIBS := $(LIBDL), \
 ))
->>>>>>> 4f1c8f3d
 
 TARGETS += $(BUILD_LIBJ2GSS)
 
