--- conflicted
+++ resolved
@@ -31,12 +31,8 @@
     NAME := j2gss, \
     OPTIMIZATION := LOW, \
     CFLAGS := $(CFLAGS_JDKLIB), \
-<<<<<<< HEAD
-    DISABLED_WARNINGS_gcc := logical-op, \
-=======
-    DISABLED_WARNINGS_gcc := undef, \
+    DISABLED_WARNINGS_gcc := undef logical-op, \
     DISABLED_WARNINGS_clang := undef, \
->>>>>>> 6147018a
     LDFLAGS := $(LDFLAGS_JDKLIB) \
         $(call SET_SHARED_LIBRARY_ORIGIN), \
     LIBS := $(LIBDL), \
