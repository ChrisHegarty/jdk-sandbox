--- conflicted
+++ resolved
@@ -35,12 +35,7 @@
 include JarArchive.gmk
 include ZipArchive.gmk
 
-###
-<<<<<<< HEAD
-### Definiions for common release targets
-=======
 ### Definitions for common release targets
->>>>>>> 408bc486
 ###
 
 # Create classes that can run on the bootjdk
@@ -207,11 +202,7 @@
       $1_TARGET_RELEASE := $$(TARGET_RELEASE_BOOTJDK)
     endif
   else ifeq ($$($1_COMPILER), interim)
-<<<<<<< HEAD
-    # Use java server if it is enabled, and the user do not want a specialized
-=======
     # Use java server if it is enabled, and the user does not want a specialized
->>>>>>> 408bc486
     # class path.
     ifeq ($$($1_ENABLE_JAVAC_SERVER+$$($1_CLASSPATH)), true+)
       $1_JAVAC := $$(INTERIM_LANGTOOLS_ARGS) -m jdk.compiler.interim/com.sun.tools.sjavac.Main
