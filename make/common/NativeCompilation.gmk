--- conflicted
+++ resolved
@@ -247,60 +247,6 @@
       endif
     endif
 
-<<<<<<< HEAD
-  ifneq ($$(filter %.c, $2), )
-    # Compile as a C file
-    $1_$2_FLAGS := $(CFLAGS_CCACHE) $$($1_$2_USE_PCH_FLAGS) $4 \
-        $$($1_$(notdir $2)_OPT_CFLAGS) \
-        $$($1_$(notdir $2)_CFLAGS) $$($1_$2_THIS_FILE) -c
-    $1_$2_COMP := $5
-    $1_$2_DEP_FLAG := $(C_FLAG_DEPS)
-  else ifneq ($$(filter %.m, $2), )
-    # Compile as an Objective-C file
-    $1_$2_FLAGS := -x objective-c $(CFLAGS_CCACHE) $$($1_$2_USE_PCH_FLAGS) $4 \
-        $$($1_$(notdir $2)_OPT_CFLAGS) \
-        $$($1_$(notdir $2)_CFLAGS) $$($1_$2_THIS_FILE) -c
-    $1_$2_COMP := $5
-    $1_$2_DEP_FLAG := $(C_FLAG_DEPS)
-  else ifneq ($$(filter %.s %.S, $2), )
-    # Compile as assembler file
-    $1_$2_FLAGS := $8
-    $1_$2_COMP := $(AS)
-    $1_$2_DEP_FLAG :=
-  else ifneq ($$(filter %.cpp, $2)$$(filter %.cc, $2)$$(filter %.mm, $2), )
-    # Compile as a C++ or Objective-C++ file
-    $1_$2_FLAGS := $(CFLAGS_CCACHE) $$($1_$2_USE_PCH_FLAGS) $6 \
-        $$($1_$(notdir $2)_OPT_CXXFLAGS) \
-        $$($1_$(notdir $2)_CXXFLAGS) $$($1_$2_THIS_FILE) -c
-    $1_$2_COMP := $7
-    $1_$2_DEP_FLAG := $(CXX_FLAG_DEPS)
-  else
-    $$(error Internal error in NativeCompilation.gmk: no compiler for file $2)
-  endif
-  # Generate the .o (.obj) file name and place it in the bin dir.
-  $1_$2_OBJ := $3/$$(call replace_with_obj_extension, $$(notdir $2))
-  # Only continue if this object file hasn't been processed already. This lets the first found
-  # source file override any other with the same name.
-  ifeq ($$(findstring $$($1_$2_OBJ), $$($1_OBJS_SO_FAR)), )
-    $1_OBJS_SO_FAR += $$($1_$2_OBJ)
-    ifeq ($$(filter %.s %.S, $2), )
-      # And this is the dependency file for this obj file.
-      $1_$2_DEP := $$(patsubst %$(OBJ_SUFFIX),%.d,$$($1_$2_OBJ))
-      # The dependency target file lists all dependencies as empty targets
-      # to avoid make error "No rule to make target" for removed files
-      $1_$2_DEP_TARGETS := $$(patsubst %$(OBJ_SUFFIX),%.d.targets,$$($1_$2_OBJ))
-
-      # Include previously generated dependency information. (if it exists)
-      -include $$($1_$2_DEP)
-      -include $$($1_$2_DEP_TARGETS)
-
-      ifeq ($(TOOLCHAIN_TYPE), microsoft)
-        # To avoid name clashes between pdbs for objects and libs/execs, put
-        # object pdbs in a separate subdir.
-        $1_$2_DEBUG_OUT_FLAGS := -Fd$$(strip $$(patsubst $$($1_OBJECT_DIR)/%, \
-            $$($1_OBJECT_DIR)/pdb/%, $$(patsubst %$(OBJ_SUFFIX),%.pdb,$$($1_$2_OBJ))))
-      endif
-=======
     $1_BASE_CFLAGS :=  $$($$($1_BASE)_CFLAGS) $$($$($1_BASE)_EXTRA_CFLAGS) \
         $$($$($1_BASE)_SYSROOT_CFLAGS)
     $1_BASE_CXXFLAGS := $$($$($1_BASE)_CXXFLAGS) $$($$($1_BASE)_EXTRA_CXXFLAGS) \
@@ -343,7 +289,6 @@
       # Include previously generated dependency information. (if it exists)
       -include $$($1_DEP)
       -include $$($1_DEP_TARGETS)
->>>>>>> 9be1418d
     endif
 
     ifneq ($$(strip $$($1_CFLAGS) $$($1_CXXFLAGS) $$($1_OPTIMIZATION)), )
@@ -351,15 +296,6 @@
       $1_VARDEPS_FILE := $$(call DependOnVariable, $1_VARDEPS, $$($1_OBJ).vardeps)
     endif
 
-<<<<<<< HEAD
-    $$($1_$2_OBJ) : $2 $$($1_COMPILE_VARDEPS_FILE) $$($1_$2_VARDEPS_FILE) | $$($1_BUILD_INFO)
-	$$(call LogInfo, Compiling $$(notdir $2) (for $$($1_BASENAME)))
-	$$(call MakeDir, $$(@D) $$(@D)/pdb)
-        ifneq ($(TOOLCHAIN_TYPE), microsoft)
-          ifeq ($(TOOLCHAIN_TYPE)$$(filter %.s, $2), solstudio)
-            # The Solaris studio compiler doesn't output the full path to the object file in the
-            # generated deps files. Fixing it with sed. If compiling assembly, don't try this.
-=======
     $$($1_OBJ): $$($1_SRC_FILE) $$($$($1_BASE)_COMPILE_VARDEPS_FILE) \
         $$($$($1_BASE)_EXTRA_DEPS) $$($1_VARDEPS_FILE) | $$($$($1_BASE)_BUILD_INFO)
 	$$(call LogInfo, Compiling $$($1_FILENAME) (for $$($$($1_BASE)_BASENAME)))
@@ -369,7 +305,6 @@
             # The Solaris studio compiler doesn't output the full path to the
             # object file in the generated deps files. Fixing it with sed. If
             # compiling assembly, don't try this.
->>>>>>> 9be1418d
 	    $$(call ExecuteWithLog, $$@, \
 	        $$($1_COMPILER) $$($1_FLAGS) $$($1_DEP_FLAG) $$($1_DEP).tmp \
 	            $(CC_OUT_OPTION)$$($1_OBJ) $$($1_SRC_FILE))
@@ -381,13 +316,8 @@
           endif
           # Create a dependency target file from the dependency file.
           # Solution suggested by http://make.mad-scientist.net/papers/advanced-auto-dependency-generation/
-<<<<<<< HEAD
-          ifneq ($$($1_$2_DEP), )
-	    $(SED) $(DEPENDENCY_TARGET_SED_PATTERN) $$($1_$2_DEP) > $$($1_$2_DEP_TARGETS)
-=======
           ifneq ($$($1_DEP), )
 	    $(SED) $(DEPENDENCY_TARGET_SED_PATTERN) $$($1_DEP) > $$($1_DEP_TARGETS)
->>>>>>> 9be1418d
           endif
         else
           # The Visual Studio compiler lacks a feature for generating make
@@ -772,15 +702,6 @@
     endif
   endif
 
-<<<<<<< HEAD
-  # Now call add_native_source for each source file we are going to compile.
-  $$(foreach p, $$($1_SRCS), \
-      $$(eval $$(call add_native_source,$1,$$p,$$($1_OBJECT_DIR), \
-          $$($1_CFLAGS) $$($1_EXTRA_CFLAGS) $$($1_SYSROOT_CFLAGS), \
-          $$($1_CC), \
-          $$($1_CXXFLAGS) $$($1_EXTRA_CXXFLAGS) $$($1_SYSROOT_CFLAGS), \
-          $$($1_CXX), $$($1_ASFLAGS))))
-=======
   # Now call SetupCompileNativeFile for each source file we are going to compile.
   $$(foreach file, $$($1_SRCS), \
       $$(eval $$(call SetupCompileNativeFile, $1_$$(notdir $$(file)),\
@@ -788,7 +709,6 @@
           BASE := $1, \
       )) \
   )
->>>>>>> 9be1418d
 
   # Setup rule for printing progress info when compiling source files.
   # This is a rough heuristic and may not always print accurate information.
@@ -948,20 +868,6 @@
     endif
   endif
 
-<<<<<<< HEAD
-  ifeq ($$($1_TYPE), LIBRARY)
-    # Generating a dynamic library.
-    $1_EXTRA_LDFLAGS += $$(call SET_SHARED_LIBRARY_NAME,$$($1_BASENAME))
-    ifeq ($(OPENJDK_TARGET_OS), windows)
-      $1_EXTRA_LDFLAGS += "-implib:$$($1_OBJECT_DIR)/$$($1_NAME).lib"
-      # Create a rule for the import lib so that other rules may depend on it
-      $$($1_OBJECT_DIR)/$$($1_NAME).lib: $$($1_TARGET)
-    endif
-
-    # Create loadmap on AIX. Helps in diagnosing some problems.
-    ifneq ($(COMPILER_BINDCMD_FILE_FLAG), )
-      $1_EXTRA_LDFLAGS += $(COMPILER_BINDCMD_FILE_FLAG)$$($1_OBJECT_DIR)/$$($1_NOSUFFIX).loadmap
-=======
   ifeq ($$($1_TYPE), STATIC_LIBRARY)
     $1_VARDEPS := $$($1_AR) $$($1_ARFLAGS) $$($1_LIBS) \
         $$($1_EXTRA_LIBS)
@@ -1024,7 +930,6 @@
 		)
 		$(TOUCH) $$@
       endif
->>>>>>> 9be1418d
     endif
 
     $1_VARDEPS := $$($1_LD) $$($1_SYSROOT_LDFLAGS) $$($1_LDFLAGS) $$($1_EXTRA_LDFLAGS) \
@@ -1100,62 +1005,6 @@
 		  $$($1_CREATE_DEBUGINFO_CMDS)
 		  $$($1_STRIP_CMD)
                 endif
-<<<<<<< HEAD
-
-  endif
-
-  ifeq ($$($1_TYPE), STATIC_LIBRARY)
-    $1_VARDEPS := $$($1_AR) $$($1_ARFLAGS) $$($1_LIBS) \
-        $$($1_EXTRA_LIBS)
-    $1_VARDEPS_FILE := $$(call DependOnVariable, $1_VARDEPS, \
-        $$($1_OBJECT_DIR)/$$($1_NOSUFFIX).vardeps)
-
-    # Generating a static library, ie object file archive.
-    ifeq ($(STATIC_BUILD), true)
-      ifeq ($$($1_USE_MAPFILE_FOR_SYMBOLS), true)
-        STATIC_MAPFILE_DEP := $$($1_MAPFILE)
-      endif
-    endif
-
-    $$($1_TARGET): $$($1_ALL_OBJS) $$($1_RES) $$($1_VARDEPS_FILE) $$(STATIC_MAPFILE_DEP)
-	$$(call LogInfo, Building static library $$($1_BASENAME))
-	$$(call ExecuteWithLog, $$($1_OBJECT_DIR)/$$($1_SAFE_NAME)_link, \
-	    $$($1_AR) $$($1_ARFLAGS) $(AR_OUT_OPTION)$$($1_TARGET) $$($1_ALL_OBJS) \
-	        $$($1_RES))
-        ifeq ($(STATIC_BUILD), true)
-          ifeq ($$($1_USE_MAPFILE_FOR_SYMBOLS), true)
-	    $(CP) $$($1_MAPFILE) $$(@D)/$$(basename $$(@F)).symbols
-          else
-	    $(GetSymbols)
-          endif
-        endif
-  endif
-
-  ifeq ($$($1_TYPE), EXECUTABLE)
-    # A executable binary has been specified, setup the target for it.
-    $1_VARDEPS := $$($1_LD) $$($1_SYSROOT_LDFLAGS) $$($1_LDFLAGS) $$($1_EXTRA_LDFLAGS) \
-        $$($1_LIBS) $$($1_EXTRA_LIBS) $$($1_MT) \
-        $$($1_CODESIGN) $$($1_CREATE_DEBUGINFO_CMDS) $$($1_MANIFEST_VERSION) \
-        $$($1_STRIP_CMD)
-    $1_VARDEPS_FILE := $$(call DependOnVariable, $1_VARDEPS, \
-        $$($1_OBJECT_DIR)/$$($1_NOSUFFIX).vardeps)
-
-    ifeq ($(OPENJDK_TARGET_OS), windows)
-      ifeq ($$($1_EMBED_MANIFEST), true)
-        $1_EXTRA_LDFLAGS += -manifest:embed
-      endif
-    endif
-
-    $$($1_TARGET): $$($1_ALL_OBJS) $$($1_RES) $$($1_MANIFEST) \
-        $$($1_VARDEPS_FILE)
-		$$(call LogInfo, Linking executable $$($1_BASENAME))
-		$$(call ExecuteWithLog, $$($1_OBJECT_DIR)/$$($1_SAFE_NAME)_link, \
-		    $$($1_LD) $$($1_LDFLAGS) $$($1_EXTRA_LDFLAGS) $$($1_SYSROOT_LDFLAGS) \
-		        $(EXE_OUT_OPTION)$$($1_TARGET) \
-		        $$($1_ALL_OBJS) $$($1_RES) \
-		        $$($1_LIBS) $$($1_EXTRA_LIBS))
-=======
->>>>>>> 9be1418d
                 ifeq ($(OPENJDK_TARGET_OS), windows)
                   ifneq ($$($1_MANIFEST), )
 		    $$($1_MT) -nologo -manifest $$($1_MANIFEST) -identity:"$$($1_NAME).exe, version=$$($1_MANIFEST_VERSION)" -outputresource:$$@;#1
